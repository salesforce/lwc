--- conflicted
+++ resolved
@@ -12,7 +12,6 @@
     "lint": "eslint packages/ scripts/ --ext=js,mjs,ts",
     "format": "prettier --write '{packages,scripts}/**/*.{js,mjs,ts,json,md}'",
     "bundlesize": "bundlesize --config ./scripts/bundlesize/bundlesize.config.json",
-<<<<<<< HEAD
     "build": "nx run-many --target=build --all --exclude=perf-benchmarks,perf-benchmarks-components,integration-tests",
     "build:performance": "yarn run build:performance:components && yarn run build:performance:benchmarks",
     "build:performance:components": "nx build perf-benchmarks-components",
@@ -23,18 +22,6 @@
     "test:ci": "yarn test --no-cache --coverage --runInBand",
     "test:integration": "nx sauce integration-tests",
     "test:performance": "nx test perf-benchmarks",
-=======
-    "build": "lerna run build --ignore @lwc/perf-benchmarks --ignore @lwc/perf-benchmarks-components --ignore @lwc/integration-tests",
-    "build:performance": "yarn run build:performance:components && yarn run build:performance:benchmarks",
-    "build:performance:components": "lerna exec --scope @lwc/perf-benchmarks-components -- yarn build",
-    "build:performance:benchmarks": "lerna exec --scope @lwc/perf-benchmarks -- yarn build",
-    "dev": "lerna run dev --parallel --ignore @lwc/perf-benchmarks --ignore @lwc/perf-benchmarks-components --ignore @lwc/integration-tests",
-    "test": "jest --config ./scripts/jest/root.config.js",
-    "test:debug": "node --inspect node_modules/.bin/jest --config ./scripts/jest/root.config.js --runInBand --watch",
-    "test:ci": "yarn test --no-cache --coverage --runInBand",
-    "test:integration": "lerna exec --scope @lwc/integration-tests -- yarn sauce",
-    "test:performance": "lerna exec --scope @lwc/perf-benchmarks -- yarn test",
->>>>>>> 7420dc4c
     "release:publish:ci": "./scripts/release/publish.mjs",
     "release:version": "./scripts/release/version.mjs"
   },
@@ -73,19 +60,11 @@
     "prettier": "^2.7.1",
     "rollup": "^2.77.0",
     "rollup-plugin-compat": "^0.22.4",
-<<<<<<< HEAD
-    "ts-jest": "^27.1.4",
-    "tslib": "^2.3.1",
-    "typescript": "4.6.3",
-    "workerpool": "^6.2.0",
-    "nx": "14.0.3"
-=======
     "terser": "^5.14.2",
     "ts-jest": "^28.0.7",
     "tslib": "^2.4.0",
     "typescript": "4.7.4",
     "workerpool": "^6.2.0"
->>>>>>> 7420dc4c
   },
   "lint-staged": {
     "**/*.{js,mjs,ts}": "eslint",
