--- conflicted
+++ resolved
@@ -69,15 +69,9 @@
         "rollup": "^4.31.0",
         "terser": "^5.37.0",
         "tslib": "^2.8.1",
-<<<<<<< HEAD
         "typescript": "5.7.3",
-        "typescript-eslint": "8.19.1",
-        "vitest": "^2.1.8"
-=======
-        "typescript": "5.4.5",
         "typescript-eslint": "8.20.0",
         "vitest": "^3.0.3"
->>>>>>> 0cbf7538
     },
     "lint-staged": {
         "*.{js,mjs,ts}": "eslint --cache",
