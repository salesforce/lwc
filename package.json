--- conflicted
+++ resolved
@@ -50,17 +50,10 @@
         "@swc/helpers": "~0.5.17",
         "@types/babel__core": "^7.20.5",
         "@types/node": "^22.19.1",
-<<<<<<< HEAD
-        "@vitest/coverage-v8": "3.2.4",
-        "@vitest/eslint-plugin": "1.5.1",
-        "@vitest/spy": "4.0.14",
-        "@vitest/ui": "3.2.4",
-=======
         "@vitest/coverage-v8": "4.0.14",
         "@vitest/eslint-plugin": "1.5.1",
         "@vitest/spy": "4.0.14",
         "@vitest/ui": "4.0.14",
->>>>>>> d0343b68
         "bytes": "^3.1.2",
         "es-module-lexer": "^1.7.0",
         "eslint": "9.39.1",
@@ -80,13 +73,8 @@
         "terser": "^5.44.1",
         "tslib": "^2.8.1",
         "typescript": "5.8.2",
-<<<<<<< HEAD
         "typescript-eslint": "8.48.0",
-        "vitest": "3.2.4"
-=======
-        "typescript-eslint": "8.47.0",
         "vitest": "4.0.14"
->>>>>>> d0343b68
     },
     "lint-staged": {
         "*.{js,mjs,ts,only,skip}": "eslint --cache",
