--- conflicted
+++ resolved
@@ -48,12 +48,7 @@
         "@swc/core": "~1.7.36",
         "@swc/helpers": "~0.5.13",
         "@types/babel__core": "^7.20.5",
-<<<<<<< HEAD
-        "@types/node": "^22.7.5",
-        "@vitest/browser": "^2.1.3",
-=======
         "@types/node": "^22.7.7",
->>>>>>> 114ba6e4
         "@vitest/coverage-v8": "^2.1.3",
         "@vitest/eslint-plugin": "^1.1.7",
         "@vitest/expect": "^2.1.3",
@@ -79,14 +74,8 @@
         "terser": "^5.36.0",
         "tslib": "^2.8.0",
         "typescript": "5.4.5",
-<<<<<<< HEAD
-        "typescript-eslint": "^8.9.0",
-        "vitest": "^2.1.3",
-        "webdriverio": "^8.40.6"
-=======
         "typescript-eslint": "^8.10.0",
         "vitest": "^2.1.3"
->>>>>>> 114ba6e4
     },
     "lint-staged": {
         "*.{js,mjs,ts}": "eslint",
