--- conflicted
+++ resolved
@@ -44,12 +44,8 @@
     "es5-proxy-compat": "^0.22.4",
     "eslint": "^8.22.0",
     "eslint-plugin-import": "^2.26.0",
-<<<<<<< HEAD
-    "eslint-plugin-jest": "^26.6.0",
-=======
     "eslint-plugin-jest": "^26.8.7",
     "execa": "^6.1.0",
->>>>>>> 0bb7b6e9
     "fs-extra": "^10.1.0",
     "glob": "^8.0.3",
     "husky": "^8.0.1",
@@ -57,10 +53,6 @@
     "isbinaryfile": "^5.0.0",
     "jest": "^28.1.3",
     "jest-environment-jsdom": "^28.1.3",
-<<<<<<< HEAD
-=======
-    "lerna": "^5.4.3",
->>>>>>> 0bb7b6e9
     "lint-staged": "^13.0.3",
     "nx": "14.4.3",
     "prettier": "^2.7.1",
