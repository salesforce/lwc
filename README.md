# LWC Repository

<<<<<<< HEAD
This repository contains the source code for the LWC Engine and Compiler. Additionally, it contains examples, documentation, meeting notes and discussion notes for developers [contributing](CONTRIBUTING.md) or using Raptor.
=======
This repository contains the source code for the LWC Engine and Compiler. Additionaly, it contains examples, documentation, meeting notes and discussion notes for developers [contributing](CONTRIBUTING.md) or using LWC.
>>>>>>> f7292956

## Getting Start

Read [this document about LWC Project][project-philosophy].

## The Project

This project is been developed by the Raptor Team in collaboration with Aura Team and Lightning Global Components Team.

## Contributing

Read our [contributing documentation](CONTRIBUTING.md) to set up your environment and start contributing.

## License

The [Salesforce Developer MSA](http://www.sfdcstatic.com/assets/pdf/misc/salesforce_Developer_MSA.pdf) governs your use of the Raptor Engine.

[project-philosophy]: https://docs.google.com/document/d/1tTUv-rGEnNFYteR7kSh-bpYe-CF12X-PrQoasIRTDOI/edit#heading=h.q2bg3fxu2csu<|MERGE_RESOLUTION|>--- conflicted
+++ resolved
@@ -1,10 +1,6 @@
 # LWC Repository
 
-<<<<<<< HEAD
-This repository contains the source code for the LWC Engine and Compiler. Additionally, it contains examples, documentation, meeting notes and discussion notes for developers [contributing](CONTRIBUTING.md) or using Raptor.
-=======
-This repository contains the source code for the LWC Engine and Compiler. Additionaly, it contains examples, documentation, meeting notes and discussion notes for developers [contributing](CONTRIBUTING.md) or using LWC.
->>>>>>> f7292956
+This repository contains the source code for the LWC Engine and Compiler. Additionally, it contains examples, documentation, meeting notes and discussion notes for developers [contributing](CONTRIBUTING.md) or using LWC.
 
 ## Getting Start
 
