--- conflicted
+++ resolved
@@ -12,12 +12,8 @@
         "@lwc/rollup-plugin": "8.23.0",
         "@rollup/plugin-replace": "^6.0.2",
         "@rollup/plugin-typescript": "^12.1.4",
-<<<<<<< HEAD
         "cross-env": "^10.1.0",
-        "lwc": "8.22.6",
-=======
         "lwc": "8.23.0",
->>>>>>> 7b42e436
         "rollup": "^4.52.5",
         "rollup-plugin-livereload": "^2.0.5",
         "rollup-plugin-serve": "^3.0.0",
