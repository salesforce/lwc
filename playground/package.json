{
    "private": true,
    "name": "@lwc/playground",
    "version": "8.24.0",
    "type": "module",
    "description": "Playground project to experiment with LWC.",
    "scripts": {
        "dev": "rollup -c --watch",
        "build": "cross-env NODE_ENV=production rollup -c"
    },
    "devDependencies": {
        "@lwc/rollup-plugin": "8.24.0",
        "@rollup/plugin-replace": "^6.0.3",
        "@rollup/plugin-typescript": "^12.3.0",
<<<<<<< HEAD
        "cross-env": "^10.1.0",
        "lwc": "8.23.0",
=======
        "lwc": "8.24.0",
>>>>>>> 0a551e91
        "rollup": "^4.52.5",
        "rollup-plugin-livereload": "^2.0.5",
        "rollup-plugin-serve": "^3.0.0",
        "tslib": "^2.8.1"
    },
    "nx": {
        "targets": {
            "build": {
                "outputs": [
                    "{projectRoot}/dist"
                ]
            }
        }
    },
    "volta": {
        "extends": "../package.json"
    }
}<|MERGE_RESOLUTION|>--- conflicted
+++ resolved
@@ -12,12 +12,8 @@
         "@lwc/rollup-plugin": "8.24.0",
         "@rollup/plugin-replace": "^6.0.3",
         "@rollup/plugin-typescript": "^12.3.0",
-<<<<<<< HEAD
         "cross-env": "^10.1.0",
-        "lwc": "8.23.0",
-=======
         "lwc": "8.24.0",
->>>>>>> 0a551e91
         "rollup": "^4.52.5",
         "rollup-plugin-livereload": "^2.0.5",
         "rollup-plugin-serve": "^3.0.0",
