{
    "private": true,
    "name": "@lwc/playground",
    "version": "6.7.2",
    "type": "module",
    "description": "Playground project to experiment with LWC.",
    "scripts": {
        "dev": "rollup -c --watch",
        "build": "NODE_ENV=production rollup -c"
    },
    "devDependencies": {
<<<<<<< HEAD
        "@lwc/rollup-plugin": "6.7.1",
        "@rollup/plugin-replace": "^5.0.7",
        "lwc": "6.7.1",
        "rollup": "^4.18.0",
=======
        "@lwc/rollup-plugin": "6.7.2",
        "@rollup/plugin-replace": "^5.0.5",
        "lwc": "6.7.2",
        "rollup": "^4.17.2",
>>>>>>> 228a4a7f
        "rollup-plugin-livereload": "^2.0.5",
        "rollup-plugin-serve": "^3.0.0"
    },
    "nx": {
        "targets": {
            "build": {
                "outputs": [
                    "{projectRoot}/dist"
                ]
            }
        }
    }
}<|MERGE_RESOLUTION|>--- conflicted
+++ resolved
@@ -9,17 +9,10 @@
         "build": "NODE_ENV=production rollup -c"
     },
     "devDependencies": {
-<<<<<<< HEAD
-        "@lwc/rollup-plugin": "6.7.1",
+        "@lwc/rollup-plugin": "6.7.2",
         "@rollup/plugin-replace": "^5.0.7",
-        "lwc": "6.7.1",
+        "lwc": "6.7.2",
         "rollup": "^4.18.0",
-=======
-        "@lwc/rollup-plugin": "6.7.2",
-        "@rollup/plugin-replace": "^5.0.5",
-        "lwc": "6.7.2",
-        "rollup": "^4.17.2",
->>>>>>> 228a4a7f
         "rollup-plugin-livereload": "^2.0.5",
         "rollup-plugin-serve": "^3.0.0"
     },
