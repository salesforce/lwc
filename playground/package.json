{
    "private": true,
    "name": "@lwc/playground",
    "version": "8.10.1",
    "type": "module",
    "description": "Playground project to experiment with LWC.",
    "scripts": {
        "dev": "rollup -c --watch",
        "build": "NODE_ENV=production rollup -c"
    },
    "devDependencies": {
<<<<<<< HEAD
        "@lwc/rollup-plugin": "workspace:*",
        "@rollup/plugin-replace": "^6.0.1",
        "lwc": "workspace:*",
        "@lwc/engine-dom": "workspace:*",
        "@lwc/synthetic-shadow": "workspace:*",
        "@lwc/wire-service": "workspace:*",
=======
        "@lwc/rollup-plugin": "8.10.1",
        "@rollup/plugin-replace": "^6.0.1",
        "lwc": "8.10.1",
>>>>>>> 9d0e5b9e
        "rollup": "^4.27.2",
        "rollup-plugin-livereload": "^2.0.5",
        "rollup-plugin-serve": "^3.0.0"
    },
    "nx": {
        "targets": {
            "build": {
                "outputs": [
                    "{projectRoot}/dist"
                ]
            }
        }
    }
}<|MERGE_RESOLUTION|>--- conflicted
+++ resolved
@@ -9,18 +9,12 @@
         "build": "NODE_ENV=production rollup -c"
     },
     "devDependencies": {
-<<<<<<< HEAD
         "@lwc/rollup-plugin": "workspace:*",
         "@rollup/plugin-replace": "^6.0.1",
         "lwc": "workspace:*",
         "@lwc/engine-dom": "workspace:*",
         "@lwc/synthetic-shadow": "workspace:*",
         "@lwc/wire-service": "workspace:*",
-=======
-        "@lwc/rollup-plugin": "8.10.1",
-        "@rollup/plugin-replace": "^6.0.1",
-        "lwc": "8.10.1",
->>>>>>> 9d0e5b9e
         "rollup": "^4.27.2",
         "rollup-plugin-livereload": "^2.0.5",
         "rollup-plugin-serve": "^3.0.0"
