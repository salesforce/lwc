{
    "private": true,
    "name": "@lwc/playground",
    "version": "8.13.0",
    "type": "module",
    "description": "Playground project to experiment with LWC.",
    "scripts": {
        "dev": "rollup -c --watch",
        "build": "NODE_ENV=production rollup -c"
    },
    "devDependencies": {
        "@lwc/rollup-plugin": "8.13.0",
        "@rollup/plugin-replace": "^6.0.2",
<<<<<<< HEAD
        "lwc": "8.13.0",
        "rollup": "^4.32.0",
=======
        "lwc": "8.12.7",
        "rollup": "^4.34.1",
>>>>>>> 4cab9e62
        "rollup-plugin-livereload": "^2.0.5",
        "rollup-plugin-serve": "^3.0.0"
    },
    "nx": {
        "targets": {
            "build": {
                "outputs": [
                    "{projectRoot}/dist"
                ]
            }
        }
    }
}<|MERGE_RESOLUTION|>--- conflicted
+++ resolved
@@ -11,13 +11,8 @@
     "devDependencies": {
         "@lwc/rollup-plugin": "8.13.0",
         "@rollup/plugin-replace": "^6.0.2",
-<<<<<<< HEAD
         "lwc": "8.13.0",
-        "rollup": "^4.32.0",
-=======
-        "lwc": "8.12.7",
         "rollup": "^4.34.1",
->>>>>>> 4cab9e62
         "rollup-plugin-livereload": "^2.0.5",
         "rollup-plugin-serve": "^3.0.0"
     },
