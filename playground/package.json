{
    "private": true,
    "name": "@lwc/playground",
    "version": "5.0.0",
    "type": "module",
    "description": "Playground project to experiment with LWC.",
    "scripts": {
        "dev": "rollup -c --watch",
        "build": "NODE_ENV=production rollup -c"
    },
    "devDependencies": {
        "@lwc/rollup-plugin": "5.0.0",
        "@rollup/plugin-replace": "^5.0.2",
<<<<<<< HEAD
        "lwc": "4.0.1",
        "rollup": "^4.2.0",
=======
        "lwc": "5.0.0",
        "rollup": "^3.29.4",
>>>>>>> 7923d1d7
        "rollup-plugin-livereload": "^2.0.5",
        "rollup-plugin-serve": "^2.0.2"
    },
    "nx": {
        "targets": {
            "build": {
                "outputs": [
                    "{projectRoot}/dist"
                ]
            }
        }
    }
}<|MERGE_RESOLUTION|>--- conflicted
+++ resolved
@@ -11,13 +11,8 @@
     "devDependencies": {
         "@lwc/rollup-plugin": "5.0.0",
         "@rollup/plugin-replace": "^5.0.2",
-<<<<<<< HEAD
-        "lwc": "4.0.1",
+        "lwc": "5.0.0",
         "rollup": "^4.2.0",
-=======
-        "lwc": "5.0.0",
-        "rollup": "^3.29.4",
->>>>>>> 7923d1d7
         "rollup-plugin-livereload": "^2.0.5",
         "rollup-plugin-serve": "^2.0.2"
     },
