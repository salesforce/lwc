--- conflicted
+++ resolved
@@ -1,17 +1,16 @@
 {
-<<<<<<< HEAD
     "private": true,
     "name": "lwc-playground",
-    "version": "2.23.1",
+    "version": "2.23.2",
     "description": "Playground project to experiment with LWC.",
     "scripts": {
         "dev": "rollup -c --watch",
         "build": "NODE_ENV=production rollup -c"
     },
     "devDependencies": {
-        "@lwc/rollup-plugin": "2.23.1",
+        "@lwc/rollup-plugin": "2.23.2",
         "@rollup/plugin-replace": "^4.0.0",
-        "lwc": "2.23.1",
+        "lwc": "2.23.2",
         "rollup": "^2.78.1",
         "rollup-plugin-livereload": "^2.0.5",
         "rollup-plugin-serve": "^2.0.0"
@@ -25,22 +24,4 @@
             }
         }
     }
-=======
-  "private": true,
-  "name": "lwc-playground",
-  "version": "2.23.2",
-  "description": "Playground project to experiment with LWC.",
-  "scripts": {
-    "dev": "rollup -c --watch",
-    "build": "NODE_ENV=production rollup -c"
-  },
-  "devDependencies": {
-    "@lwc/rollup-plugin": "2.23.2",
-    "@rollup/plugin-replace": "^4.0.0",
-    "lwc": "2.23.2",
-    "rollup": "^2.78.1",
-    "rollup-plugin-livereload": "^2.0.5",
-    "rollup-plugin-serve": "^2.0.1"
-  }
->>>>>>> c8d2076e
 }