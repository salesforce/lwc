--- conflicted
+++ resolved
@@ -11,12 +11,8 @@
     "devDependencies": {
         "@lwc/rollup-plugin": "8.23.0",
         "@rollup/plugin-replace": "^6.0.2",
-<<<<<<< HEAD
-        "@rollup/plugin-typescript": "^12.1.4",
+        "@rollup/plugin-typescript": "^12.3.0",
         "cross-env": "^10.1.0",
-=======
-        "@rollup/plugin-typescript": "^12.3.0",
->>>>>>> 5eef0504
         "lwc": "8.23.0",
         "rollup": "^4.52.5",
         "rollup-plugin-livereload": "^2.0.5",
