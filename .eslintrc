{
    "root": true,

    "parser": "@typescript-eslint/parser",
    "parserOptions": {
        "sourceType": "module",
        "project": true
    },

    "plugins": ["jest", "@lwc/lwc-internal", "@typescript-eslint", "import", "header", "jsdoc"],
    "extends": [
        "eslint:recommended",
        "plugin:@typescript-eslint/recommended-type-checked",
        "plugin:jsdoc/recommended-typescript"
    ],

    "env": {
        "es6": true
    },

    "reportUnusedDisableDirectives": true,
    "rules": {
        "@typescript-eslint/no-unused-vars": ["error", { "argsIgnorePattern": "^_" }],
        "block-scoped-var": "error",
        "no-alert": "error",
        "no-buffer-constructor": "error",
        "no-console": "error",
        "no-eval": "error",
        "no-extend-native": "error",
        "no-extra-bind": "error",
        "no-extra-label": "error",
        "no-iterator": "error",
        "no-lone-blocks": "error",
        "no-proto": "error",
        "no-new-require": "error",
        "no-restricted-properties": [
            "error",
            {
                "object": "arguments",
                "property": "callee",
                "message": "arguments.callee is deprecated"
            },
            {
                "object": "global",
                "property": "isFinite",
                "message": "Please use Number.isFinite instead"
            },
            {
                "object": "self",
                "property": "isFinite",
                "message": "Please use Number.isFinite instead"
            },
            {
                "object": "window",
                "property": "isFinite",
                "message": "Please use Number.isFinite instead"
            },
            {
                "object": "global",
                "property": "isNaN",
                "message": "Please use Number.isNaN instead"
            },
            {
                "object": "self",
                "property": "isNaN",
                "message": "Please use Number.isNaN instead"
            },
            {
                "object": "window",
                "property": "isNaN",
                "message": "Please use Number.isNaN instead"
            },
            {
                "property": "__defineGetter__",
                "message": "Please use Object.defineProperty instead."
            },
            {
                "property": "__defineSetter__",
                "message": "Please use Object.defineProperty instead."
            },
            {
                "object": "Math",
                "property": "pow",
                "message": "Use the exponentiation operator (**) instead."
            },
            {
                "object": "globalThis",
                "property": "lwcRuntimeFlags",
                "message": "Use the bare global lwcRuntimeFlags instead."
            }
        ],
        "no-self-compare": "error",
        "no-undef-init": "error",
        "no-useless-computed-key": "error",
        "no-useless-return": "error",
        "prefer-const": [
            "error",
            {
                "destructuring": "any",
                "ignoreReadBeforeAssign": true
            }
        ],
        "template-curly-spacing": "error",
        "yoda": "error",

        "@lwc/lwc-internal/no-invalid-todo": "error",
        "import/order": [
            "error",
            {
                "groups": [
                    "builtin",
                    "external",
                    "internal",
                    "parent",
                    "index",
                    "sibling",
                    "object",
                    "type"
                ]
            }
        ],
        "no-restricted-imports": [
            "error",
            {
                "name": "@lwc/features",
                "importNames": ["lwcRuntimeFlags", "runtimeFlags", "default"],
                "message": "Do not directly import runtime flags from @lwc/features. Use the global lwcRuntimeFlags variable instead."
            }
        ],
        "header/header": [
            2,
            "block",
            [
                "",
                {
                    "pattern": "^ \\* Copyright \\(c\\) \\d{4}, ([sS]alesforce.com, inc|Salesforce, Inc)\\.$",
                    // This copyright text should match the text used in the rollup config
                    "template": " * Copyright (c) 2024, Salesforce, Inc."
                },
                " * All rights reserved.",
                " * SPDX-License-Identifier: MIT",
                " * For full license text, see the LICENSE file in the repo root or https://opensource.org/licenses/MIT",
                " "
            ]
        ],
        /*
         * TODO: Address violations and re-enable these rules
         */
        // All @ts-ignore should either be refactored or changed to @ts-expect-error <reason>
        "@typescript-eslint/ban-ts-comment": "off",
        // Enums are a pain to deal with...
        "@typescript-eslint/no-unsafe-enum-comparison": "off",
        // We might just want to leave this one disabled
        "@typescript-eslint/unbound-method": "off",
        // We use objects in template strings (e.g. `${vm}`) a lot - that's not that helpful for
        // the user because it all just becomes "[object Object]"
        "@typescript-eslint/no-base-to-string": "off",
        "@typescript-eslint/restrict-template-expressions": "off",
        // The following all derive from our liberal use of `any`
        "@typescript-eslint/no-explicit-any": "off",
        "@typescript-eslint/no-redundant-type-constituents": "off",
        "@typescript-eslint/no-unsafe-member-access": "off",
        "@typescript-eslint/no-unsafe-call": "off",
        "@typescript-eslint/no-unsafe-assignment": "off",
        "@typescript-eslint/no-unsafe-return": "off",
        "@typescript-eslint/no-unsafe-argument": "off",

<<<<<<< HEAD
        "jsdoc/require-jsdoc": ["warn", { "publicOnly": true }]
=======
        "jsdoc/require-jsdoc": ["warn", { "publicOnly": true }],
        "jsdoc/check-indentation": "error",
        "jsdoc/check-syntax": "error",
        "jsdoc/informative-docs": "error",
        "jsdoc/no-bad-blocks": [
            "error",
            { "ignore": ["__PURE__@", "ts-expect-error", "ts-ignore"] }
        ],
        "jsdoc/no-blank-blocks": "error",
        "jsdoc/no-defaults": "error",
        "jsdoc/no-types": "error",
        "jsdoc/require-description": "error",
        "jsdoc/require-example": "error",
        "jsdoc/require-hyphen-before-param-description": ["error", "never"],
        "jsdoc/require-throws": "error",
        "jsdoc/sort-tags": "error"
>>>>>>> 0f0de700
    },

    "overrides": [
        {
            "files": [
                "**/__tests__/**",
                "packages/@lwc/*/scripts/**",
                // Just a weird edge case of a file...
                "packages/@lwc/synthetic-shadow/index.js"
            ],
            "parserOptions": {
                "project": "./tsconfig.eslint.json"
            }
        },
        {
            // Not covered by any tsconfig, so typed rules won't work, but we don't need them anyway
            "files": ["jest.config.js"],
            "extends": ["plugin:@typescript-eslint/disable-type-checked"]
        },
        {
            // Some tooling still uses require...
            "files": [
                "**/scripts/**",
                "jest.config.js",
                "packages/@lwc/integration-tests/src/components/**/*.spec.js"
            ],
            "rules": {
                "@typescript-eslint/no-var-requires": "off"
            }
        },
        {
            "files": ["packages/lwc/**"],
            "rules": {
                "no-restricted-imports": "off"
            }
        },
        {
            "files": [
                "packages/@lwc/engine-core/**",
                "packages/@lwc/engine-dom/**",
                "packages/@lwc/synthetic-shadow/**"
            ],
            "rules": {
                "@lwc/lwc-internal/no-global-node": "error",
                "prefer-rest-params": "off",
                "prefer-spread": "off"
            }
        },
        {
            "files": ["**/__tests__/**", "**/__mocks__/**", "packages/@lwc/integration-karma/**"],

            "env": {
                "jest": true,
                "es2021": true
            },

            "rules": {
                "jest/no-focused-tests": "error",
                "jest/valid-expect": "error",
                "jest/valid-expect-in-promise": "error"
            }
        },
        {
            "files": ["packages/@lwc/integration-tests/**"],

            "globals": {
                "$": true,
                "browser": true
            }
        },
        {
            "files": ["./*.js", "**/scripts/**", "jest.config.js"],

            "env": {
                "node": true,
                "jest": true
            },

            "rules": {
                "no-console": "off"
            }
        },
        {
            "files": ["packages/@lwc/perf-benchmarks/**"],

            "globals": {
                "after": true,
                "before": true,
                "benchmark": true,
                "run": true
            }
        },
        {
            "files": [
                "packages/@lwc/integration-tests/src/**/!(*.spec.js)",
                "packages/@lwc/integration-karma/test/**",
                "packages/@lwc/integration-karma/test-hydration/**"
            ],
            "rules": {
                "header/header": "off"
            }
        },
        {
<<<<<<< HEAD
            // We don't control the 3rd party license, so don't complain about it
            "files": ["packages/@lwc/synthetic-shadow/src/3rdparty/**"],
            "rules": {
                "jsdoc/check-values": "off"
=======
            // Don't complain about 3rd party JSDoc
            "files": ["packages/@lwc/synthetic-shadow/src/3rdparty/**"],
            "rules": {
                "jsdoc/check-alignment": "off",
                "jsdoc/check-indentation": "off",
                "jsdoc/check-syntax": "off",
                "jsdoc/check-values": "off",
                "jsdoc/informative-docs": "off",
                "jsdoc/no-bad-blocks": "off",
                "jsdoc/no-blank-blocks": "off",
                "jsdoc/no-defaults": "off",
                "jsdoc/no-types": "off",
                "jsdoc/require-description": "off",
                "jsdoc/require-hyphen-before-param-description": "off",
                "jsdoc/require-jsdoc": "off",
                "jsdoc/require-param": "off",
                "jsdoc/require-throws": "off",
                "jsdoc/sort-tags": "off"
>>>>>>> 0f0de700
            }
        },
        {
            "files": [
                "packages/lwc/**",
                // Private packages - documentation isn't required (but should still be good, if present)
                "packages/@lwc/integration-karma/**",
                "packages/@lwc/integration-tests/**",
                "packages/@lwc/perf-benchmarks-components/**",
                "packages/@lwc/perf-benchmarks/**",
                // TODO [W-13278716]: All top-level exports should have JSDOC enforced
<<<<<<< HEAD
=======
                "packages/@lwc/babel-plugin-component/**",
>>>>>>> 0f0de700
                "packages/@lwc/compiler/**",
                "packages/@lwc/engine-core/**",
                "packages/@lwc/engine-dom/**",
                "packages/@lwc/engine-server/**",
<<<<<<< HEAD
                "packages/@lwc/module-resolver/**",
                "packages/@lwc/style-compiler/**",
                // Package-level exports are documented, but not all file-level exports are, so we
                // should keep these disabled for now
                "packages/@lwc/babel-plugin-component/**",
                "packages/@lwc/shared/**",
                "packages/@lwc/synthetic-shadow/**",
                "packages/@lwc/template-compiler/**"
            ],
            "rules": {
                "jsdoc/require-jsdoc": "off",
                // TODO [W-13278716]: All JSDOC should describe all params and returns
                "jsdoc/require-param-description": "off",
                "jsdoc/require-returns": "off"
=======
                "packages/@lwc/errors/**",
                "packages/@lwc/features/**",
                "packages/@lwc/module-resolver/**",
                "packages/@lwc/rollup-plugin/**",
                "packages/@lwc/shared/**",
                "packages/@lwc/style-compiler/**",
                "packages/@lwc/synthetic-shadow/**",
                "packages/@lwc/template-compiler/**",
                "packages/@lwc/wire-service/**"
            ],
            "rules": {
                "jsdoc/require-jsdoc": "off",
                // TODO [W-13278716]: All JSDoc should fully describe functions
                "jsdoc/require-description": "off",
                "jsdoc/require-example": "off",
                "jsdoc/require-param-description": "off",
                "jsdoc/require-returns": "off",
                "jsdoc/require-throws": "off"
>>>>>>> 0f0de700
            }
        }
    ]
}<|MERGE_RESOLUTION|>--- conflicted
+++ resolved
@@ -165,9 +165,6 @@
         "@typescript-eslint/no-unsafe-return": "off",
         "@typescript-eslint/no-unsafe-argument": "off",
 
-<<<<<<< HEAD
-        "jsdoc/require-jsdoc": ["warn", { "publicOnly": true }]
-=======
         "jsdoc/require-jsdoc": ["warn", { "publicOnly": true }],
         "jsdoc/check-indentation": "error",
         "jsdoc/check-syntax": "error",
@@ -184,7 +181,6 @@
         "jsdoc/require-hyphen-before-param-description": ["error", "never"],
         "jsdoc/require-throws": "error",
         "jsdoc/sort-tags": "error"
->>>>>>> 0f0de700
     },
 
     "overrides": [
@@ -288,12 +284,6 @@
             }
         },
         {
-<<<<<<< HEAD
-            // We don't control the 3rd party license, so don't complain about it
-            "files": ["packages/@lwc/synthetic-shadow/src/3rdparty/**"],
-            "rules": {
-                "jsdoc/check-values": "off"
-=======
             // Don't complain about 3rd party JSDoc
             "files": ["packages/@lwc/synthetic-shadow/src/3rdparty/**"],
             "rules": {
@@ -312,7 +302,6 @@
                 "jsdoc/require-param": "off",
                 "jsdoc/require-throws": "off",
                 "jsdoc/sort-tags": "off"
->>>>>>> 0f0de700
             }
         },
         {
@@ -324,30 +313,11 @@
                 "packages/@lwc/perf-benchmarks-components/**",
                 "packages/@lwc/perf-benchmarks/**",
                 // TODO [W-13278716]: All top-level exports should have JSDOC enforced
-<<<<<<< HEAD
-=======
                 "packages/@lwc/babel-plugin-component/**",
->>>>>>> 0f0de700
                 "packages/@lwc/compiler/**",
                 "packages/@lwc/engine-core/**",
                 "packages/@lwc/engine-dom/**",
                 "packages/@lwc/engine-server/**",
-<<<<<<< HEAD
-                "packages/@lwc/module-resolver/**",
-                "packages/@lwc/style-compiler/**",
-                // Package-level exports are documented, but not all file-level exports are, so we
-                // should keep these disabled for now
-                "packages/@lwc/babel-plugin-component/**",
-                "packages/@lwc/shared/**",
-                "packages/@lwc/synthetic-shadow/**",
-                "packages/@lwc/template-compiler/**"
-            ],
-            "rules": {
-                "jsdoc/require-jsdoc": "off",
-                // TODO [W-13278716]: All JSDOC should describe all params and returns
-                "jsdoc/require-param-description": "off",
-                "jsdoc/require-returns": "off"
-=======
                 "packages/@lwc/errors/**",
                 "packages/@lwc/features/**",
                 "packages/@lwc/module-resolver/**",
@@ -357,6 +327,18 @@
                 "packages/@lwc/synthetic-shadow/**",
                 "packages/@lwc/template-compiler/**",
                 "packages/@lwc/wire-service/**"
+                // "packages/@lwc/compiler/**",
+                // "packages/@lwc/engine-core/**",
+                // "packages/@lwc/engine-dom/**",
+                // "packages/@lwc/engine-server/**",
+                // "packages/@lwc/module-resolver/**",
+                // "packages/@lwc/style-compiler/**",
+                // // Package-level exports are documented, but not all file-level exports are, so we
+                // // should keep these disabled for now
+                // "packages/@lwc/babel-plugin-component/**",
+                // "packages/@lwc/shared/**",
+                // "packages/@lwc/synthetic-shadow/**",
+                // "packages/@lwc/template-compiler/**"
             ],
             "rules": {
                 "jsdoc/require-jsdoc": "off",
@@ -366,7 +348,6 @@
                 "jsdoc/require-param-description": "off",
                 "jsdoc/require-returns": "off",
                 "jsdoc/require-throws": "off"
->>>>>>> 0f0de700
             }
         }
     ]
