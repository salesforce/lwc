--- conflicted
+++ resolved
@@ -17,193 +17,12 @@
             - 'winter*'
 
 env:
-<<<<<<< HEAD
-  SAUCE_USERNAME: ${{secrets.SAUCE_USERNAME}}
-  SAUCE_ACCESS_KEY: ${{secrets.SAUCE_ACCESS_KEY}}
-  PUPPETEER_SKIP_DOWNLOAD: 'true' # only needed for @best/runner-local, unused here
-  GITHUB_RUN_ID: ${{github.run_id}}
-  COVERAGE: '1'
-  NODE_VERSION: '18.18.0'
-
-jobs:
-  run-karma-tests-group-1:
-    runs-on: ubuntu-22.04
-    env:
-      SAUCE_TUNNEL_ID: github-action-tunnel-integration-${{github.run_id}}-group-1
-    defaults:
-      run:
-        working-directory: ./packages/@lwc/integration-karma
-    steps:
-      - name: Checkout repository
-        uses: actions/checkout@v3
-
-      - name: Setup Node
-        uses: actions/setup-node@v3
-        with:
-          node-version: ${{ env.NODE_VERSION }}
-          cache: 'yarn'
-
-      - name: Install dependencies
-        run: yarn install --frozen-lockfile
-        working-directory: ./
-
-      - uses: saucelabs/sauce-connect-action@v2
-        with:
-          username: ${{ secrets.SAUCE_USERNAME }}
-          accessKey: ${{ secrets.SAUCE_ACCESS_KEY }}
-          tunnelName: ${{ env.SAUCE_TUNNEL_ID }}
-
-      - run: yarn sauce:ci
-      - run: DISABLE_SYNTHETIC=1 yarn sauce:ci
-      - run: LEGACY_BROWSERS=1 yarn sauce:ci
-      - run: FORCE_NATIVE_SHADOW_MODE_FOR_TEST=1 yarn sauce:ci
-      - run: API_VERSION=58 yarn sauce:ci
-      - run: API_VERSION=58 DISABLE_SYNTHETIC=1 yarn sauce:ci
-
-      - name: Upload coverage results
-        uses: actions/upload-artifact@v4
-        with:
-          name: coverage-report-group-1
-          path: ./packages/@lwc/integration-karma/coverage/**/coverage-final.json
-
-  run-karma-tests-group-2:
-    runs-on: ubuntu-22.04
-    env:
-      SAUCE_TUNNEL_ID: github-action-tunnel-integration-${{github.run_id}}-group-2
-    defaults:
-      run:
-        working-directory: ./packages/@lwc/integration-karma
-    steps:
-      - name: Checkout repository
-        uses: actions/checkout@v3
-
-      - name: Setup Node
-        uses: actions/setup-node@v3
-        with:
-          node-version: ${{ env.NODE_VERSION }}
-          cache: 'yarn'
-
-      - name: Install dependencies
-        run: yarn install --frozen-lockfile
-        working-directory: ./
-
-      - uses: saucelabs/sauce-connect-action@v2
-        with:
-          username: ${{ secrets.SAUCE_USERNAME }}
-          accessKey: ${{ secrets.SAUCE_ACCESS_KEY }}
-          tunnelName: ${{ env.SAUCE_TUNNEL_ID }}
-
-      - run: API_VERSION=59 yarn sauce:ci
-      - run: API_VERSION=59 DISABLE_SYNTHETIC=1 yarn sauce:ci
-      - run: API_VERSION=60 yarn sauce:ci
-      - run: API_VERSION=60 DISABLE_SYNTHETIC=1 yarn sauce:ci
-      - run: API_VERSION=61 yarn sauce:ci
-      - run: API_VERSION=61 DISABLE_SYNTHETIC=1 yarn sauce:ci
-      - run: DISABLE_SYNTHETIC_SHADOW_SUPPORT_IN_COMPILER=1 DISABLE_SYNTHETIC=1 yarn sauce:ci
-
-      - name: Upload coverage results
-        uses: actions/upload-artifact@v4
-        with:
-          name: coverage-report-group-2
-          path: ./packages/@lwc/integration-karma/coverage/**/coverage-final.json
-
-  run-karma-tests-group-3:
-    runs-on: ubuntu-22.04
-    env:
-      SAUCE_TUNNEL_ID: github-action-tunnel-integration-${{github.run_id}}-group-3
-    defaults:
-      run:
-        working-directory: ./packages/@lwc/integration-karma
-    steps:
-      - name: Checkout repository
-        uses: actions/checkout@v3
-
-      - name: Setup Node
-        uses: actions/setup-node@v3
-        with:
-          node-version: ${{ env.NODE_VERSION }}
-          cache: 'yarn'
-
-      - name: Install dependencies
-        run: yarn install --frozen-lockfile
-        working-directory: ./
-
-      - uses: saucelabs/sauce-connect-action@v2
-        with:
-          username: ${{ secrets.SAUCE_USERNAME }}
-          accessKey: ${{ secrets.SAUCE_ACCESS_KEY }}
-          tunnelName: ${{ env.SAUCE_TUNNEL_ID }}
-
-      - run: ENABLE_ARIA_REFLECTION_GLOBAL_POLYFILL=1 yarn sauce:ci
-      - run: ENABLE_ARIA_REFLECTION_GLOBAL_POLYFILL=1 DISABLE_SYNTHETIC=1 yarn sauce:ci
-      - run: DISABLE_STATIC_CONTENT_OPTIMIZATION=1 yarn sauce:ci
-      - run: DISABLE_STATIC_CONTENT_OPTIMIZATION=1 DISABLE_SYNTHETIC=1 yarn sauce:ci
-      - run: NODE_ENV_FOR_TEST=production yarn sauce:ci
-      - run: NODE_ENV_FOR_TEST=production DISABLE_SYNTHETIC=1 yarn sauce:ci
-      - run: yarn hydration:sauce:ci
-      - run: ENABLE_SYNTHETIC_SHADOW_IN_HYDRATION=1 yarn hydration:sauce:ci
-
-      - name: Upload coverage results
-        uses: actions/upload-artifact@v4
-        with:
-          name: coverage-report-group-3
-          path: ./packages/@lwc/integration-karma/coverage/**/coverage-final.json
-
-  run-karma-tests:
-    runs-on: ubuntu-22.04
-    defaults:
-      run:
-        working-directory: ./packages/@lwc/integration-karma
-    needs:
-      - run-karma-tests-group-1
-      - run-karma-tests-group-2
-      - run-karma-tests-group-3
-    steps:
-      - name: Checkout repository
-        uses: actions/checkout@v3
-
-      - name: Setup Node
-        uses: actions/setup-node@v3
-        with:
-          node-version: ${{ env.NODE_VERSION }}
-          cache: 'yarn'
-
-      - name: Install dependencies
-        run: yarn install --frozen-lockfile
-        working-directory: ./
-
-      - name: Download coverage results - group 1
-        uses: actions/download-artifact@v4
-        with:
-          name: coverage-report-group-1
-          path: ./packages/@lwc/integration-karma/coverage
-      - name: Download coverage results - group 2
-        uses: actions/download-artifact@v4
-        with:
-          name: coverage-report-group-2
-          path: ./packages/@lwc/integration-karma/coverage
-      - name: Download coverage results - group 3
-        uses: actions/download-artifact@v4
-        with:
-          name: coverage-report-group-3
-          path: ./packages/@lwc/integration-karma/coverage
-
-      - run: yarn coverage
-
-      - name: Upload combined coverage
-        uses: actions/upload-artifact@v4
-        with:
-          name: coverage-report-combined
-          path: ./packages/@lwc/integration-karma/coverage/combined
-
-      - name: Add markdown summary
-        run: awk '/<table/,/<\/table>/' ./coverage/combined/index.html >> $GITHUB_STEP_SUMMARY
-=======
     SAUCE_USERNAME: ${{secrets.SAUCE_USERNAME}}
     SAUCE_ACCESS_KEY: ${{secrets.SAUCE_ACCESS_KEY}}
     PUPPETEER_SKIP_DOWNLOAD: 'true' # only needed for @best/runner-local, unused here
     GITHUB_RUN_ID: ${{github.run_id}}
     COVERAGE: '1'
+    NODE_VERSION: '20.12.2'
 
 jobs:
     run-karma-tests-group-1:
@@ -220,7 +39,7 @@
             - name: Setup Node
               uses: actions/setup-node@v3
               with:
-                  node-version: '20.12.2'
+                  node-version: ${{ env.NODE_VERSION }}
                   cache: 'yarn'
 
             - name: Install dependencies
@@ -239,14 +58,12 @@
             - run: FORCE_NATIVE_SHADOW_MODE_FOR_TEST=1 yarn sauce:ci
             - run: API_VERSION=58 yarn sauce:ci
             - run: API_VERSION=58 DISABLE_SYNTHETIC=1 yarn sauce:ci
-            - run: API_VERSION=59 yarn sauce:ci
-            - run: API_VERSION=59 DISABLE_SYNTHETIC=1 yarn sauce:ci
 
             - name: Upload coverage results
-              uses: actions/upload-artifact@v3
+              uses: actions/upload-artifact@v4
               with:
                   name: coverage-report-group-1
-                  path: ./packages/@lwc/integration-karma/coverage
+                  path: ./packages/@lwc/integration-karma/coverage/**/coverage-final.json
 
     run-karma-tests-group-2:
         runs-on: ubuntu-22.04
@@ -262,7 +79,7 @@
             - name: Setup Node
               uses: actions/setup-node@v3
               with:
-                  node-version: '20.12.2'
+                  node-version: ${{ env.NODE_VERSION }}
                   cache: 'yarn'
 
             - name: Install dependencies
@@ -275,11 +92,49 @@
                   accessKey: ${{ secrets.SAUCE_ACCESS_KEY }}
                   tunnelName: ${{ env.SAUCE_TUNNEL_ID }}
 
+            - run: API_VERSION=59 yarn sauce:ci
+            - run: API_VERSION=59 DISABLE_SYNTHETIC=1 yarn sauce:ci
             - run: API_VERSION=60 yarn sauce:ci
             - run: API_VERSION=60 DISABLE_SYNTHETIC=1 yarn sauce:ci
+            - run: API_VERSION=61 yarn sauce:ci
+            - run: API_VERSION=61 DISABLE_SYNTHETIC=1 yarn sauce:ci
+            - run: DISABLE_SYNTHETIC_SHADOW_SUPPORT_IN_COMPILER=1 DISABLE_SYNTHETIC=1 yarn sauce:ci
+
+            - name: Upload coverage results
+              uses: actions/upload-artifact@v4
+              with:
+                  name: coverage-report-group-2
+                  path: ./packages/@lwc/integration-karma/coverage/**/coverage-final.json
+
+    run-karma-tests-group-3:
+        runs-on: ubuntu-22.04
+        env:
+            SAUCE_TUNNEL_ID: github-action-tunnel-integration-${{github.run_id}}-group-3
+        defaults:
+            run:
+                working-directory: ./packages/@lwc/integration-karma
+        steps:
+            - name: Checkout repository
+              uses: actions/checkout@v3
+
+            - name: Setup Node
+              uses: actions/setup-node@v3
+              with:
+                  node-version: ${{ env.NODE_VERSION }}
+                  cache: 'yarn'
+
+            - name: Install dependencies
+              run: yarn install --frozen-lockfile
+              working-directory: ./
+
+            - uses: saucelabs/sauce-connect-action@v2
+              with:
+                  username: ${{ secrets.SAUCE_USERNAME }}
+                  accessKey: ${{ secrets.SAUCE_ACCESS_KEY }}
+                  tunnelName: ${{ env.SAUCE_TUNNEL_ID }}
+
             - run: ENABLE_ARIA_REFLECTION_GLOBAL_POLYFILL=1 yarn sauce:ci
             - run: ENABLE_ARIA_REFLECTION_GLOBAL_POLYFILL=1 DISABLE_SYNTHETIC=1 yarn sauce:ci
-            - run: DISABLE_SYNTHETIC_SHADOW_SUPPORT_IN_COMPILER=1 DISABLE_SYNTHETIC=1 yarn sauce:ci
             - run: DISABLE_STATIC_CONTENT_OPTIMIZATION=1 yarn sauce:ci
             - run: DISABLE_STATIC_CONTENT_OPTIMIZATION=1 DISABLE_SYNTHETIC=1 yarn sauce:ci
             - run: NODE_ENV_FOR_TEST=production yarn sauce:ci
@@ -288,10 +143,10 @@
             - run: ENABLE_SYNTHETIC_SHADOW_IN_HYDRATION=1 yarn hydration:sauce:ci
 
             - name: Upload coverage results
-              uses: actions/upload-artifact@v3
+              uses: actions/upload-artifact@v4
               with:
-                  name: coverage-report-group-2
-                  path: ./packages/@lwc/integration-karma/coverage
+                  name: coverage-report-group-3
+                  path: ./packages/@lwc/integration-karma/coverage/**/coverage-final.json
 
     run-karma-tests:
         runs-on: ubuntu-22.04
@@ -301,6 +156,7 @@
         needs:
             - run-karma-tests-group-1
             - run-karma-tests-group-2
+            - run-karma-tests-group-3
         steps:
             - name: Checkout repository
               uses: actions/checkout@v3
@@ -308,7 +164,7 @@
             - name: Setup Node
               uses: actions/setup-node@v3
               with:
-                  node-version: '20.12.2'
+                  node-version: ${{ env.NODE_VERSION }}
                   cache: 'yarn'
 
             - name: Install dependencies
@@ -316,24 +172,28 @@
               working-directory: ./
 
             - name: Download coverage results - group 1
-              uses: actions/download-artifact@v3
+              uses: actions/download-artifact@v4
               with:
                   name: coverage-report-group-1
                   path: ./packages/@lwc/integration-karma/coverage
             - name: Download coverage results - group 2
-              uses: actions/download-artifact@v3
+              uses: actions/download-artifact@v4
               with:
                   name: coverage-report-group-2
+                  path: ./packages/@lwc/integration-karma/coverage
+            - name: Download coverage results - group 3
+              uses: actions/download-artifact@v4
+              with:
+                  name: coverage-report-group-3
                   path: ./packages/@lwc/integration-karma/coverage
 
             - run: yarn coverage
 
             - name: Upload combined coverage
-              uses: actions/upload-artifact@v3
+              uses: actions/upload-artifact@v4
               with:
                   name: coverage-report-combined
                   path: ./packages/@lwc/integration-karma/coverage/combined
 
             - name: Add markdown summary
-              run: awk '/<table/,/<\/table>/' ./coverage/combined/index.html >> $GITHUB_STEP_SUMMARY
->>>>>>> 1dba7074
+              run: awk '/<table/,/<\/table>/' ./coverage/combined/index.html >> $GITHUB_STEP_SUMMARY