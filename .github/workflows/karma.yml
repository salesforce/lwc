name: Run Karma integration tests

on:
    push:
        branches:
            - master
            - release
            - 'spring*'
            - 'summer*'
            - 'winter*'
    pull_request:
        branches:
            - master
            - release
            - 'spring*'
            - 'summer*'
            - 'winter*'

env:
    SAUCE_USERNAME: ${{secrets.SAUCE_USERNAME}}
    SAUCE_ACCESS_KEY: ${{secrets.SAUCE_ACCESS_KEY}}
    PUPPETEER_SKIP_DOWNLOAD: 'true' # only needed for @best/runner-local, unused here
    GITHUB_RUN_ID: ${{github.run_id}}
    COVERAGE: '1'
<<<<<<< HEAD
    NODE_VERSION: '20.9.0' # earliest node version we support (via "engines" in package.json)
=======
    NODE_VERSION: '20.18.1'
>>>>>>> d10cdb0f

jobs:
    run-karma-tests-group-1:
        runs-on: ubuntu-22.04
        env:
            SAUCE_TUNNEL_ID: github-action-tunnel-integration-${{github.run_id}}-group-1
        defaults:
            run:
                working-directory: ./packages/@lwc/integration-karma
        steps:
            - name: Checkout repository
              uses: actions/checkout@v4

            - name: Setup Node
              uses: actions/setup-node@v4
              with:
                  node-version: ${{ env.NODE_VERSION }}
                  cache: 'yarn'

            - name: Install dependencies
              run: yarn install --frozen-lockfile
              working-directory: ./

            - uses: saucelabs/sauce-connect-action@v2
              with:
                  username: ${{ secrets.SAUCE_USERNAME }}
                  accessKey: ${{ secrets.SAUCE_ACCESS_KEY }}
                  tunnelName: ${{ env.SAUCE_TUNNEL_ID }}

            - run: yarn sauce:ci
            - run: DISABLE_SYNTHETIC=1 yarn sauce:ci
            - run: LEGACY_BROWSERS=1 yarn sauce:ci
            - run: FORCE_NATIVE_SHADOW_MODE_FOR_TEST=1 yarn sauce:ci
            - run: DISABLE_NATIVE_CUSTOM_ELEMENT_LIFECYCLE=1 yarn sauce:ci
            - run: DISABLE_NATIVE_CUSTOM_ELEMENT_LIFECYCLE=1 DISABLE_SYNTHETIC=1 yarn sauce:ci

            - name: Upload coverage results
              uses: actions/upload-artifact@v4
              with:
                  name: coverage-report-group-1
                  path: ./packages/@lwc/integration-karma/coverage/**/coverage-final.json

    run-karma-tests-group-2:
        runs-on: ubuntu-22.04
        env:
            SAUCE_TUNNEL_ID: github-action-tunnel-integration-${{github.run_id}}-group-2
        defaults:
            run:
                working-directory: ./packages/@lwc/integration-karma
        steps:
            - name: Checkout repository
              uses: actions/checkout@v4

            - name: Setup Node
              uses: actions/setup-node@v4
              with:
                  node-version: ${{ env.NODE_VERSION }}
                  cache: 'yarn'

            - name: Install dependencies
              run: yarn install --frozen-lockfile
              working-directory: ./

            - uses: saucelabs/sauce-connect-action@v2
              with:
                  username: ${{ secrets.SAUCE_USERNAME }}
                  accessKey: ${{ secrets.SAUCE_ACCESS_KEY }}
                  tunnelName: ${{ env.SAUCE_TUNNEL_ID }}

            - run: API_VERSION=58 yarn sauce:ci
            - run: API_VERSION=58 DISABLE_SYNTHETIC=1 yarn sauce:ci
            - run: API_VERSION=59 yarn sauce:ci
            - run: API_VERSION=59 DISABLE_SYNTHETIC=1 yarn sauce:ci
            - run: API_VERSION=60 yarn sauce:ci
            - run: API_VERSION=60 DISABLE_SYNTHETIC=1 yarn sauce:ci

            - name: Upload coverage results
              uses: actions/upload-artifact@v4
              with:
                  name: coverage-report-group-2
                  path: ./packages/@lwc/integration-karma/coverage/**/coverage-final.json

    run-karma-tests-group-3:
        runs-on: ubuntu-22.04
        env:
            SAUCE_TUNNEL_ID: github-action-tunnel-integration-${{github.run_id}}-group-3
        defaults:
            run:
                working-directory: ./packages/@lwc/integration-karma
        steps:
            - name: Checkout repository
              uses: actions/checkout@v4

            - name: Setup Node
              uses: actions/setup-node@v4
              with:
                  node-version: ${{ env.NODE_VERSION }}
                  cache: 'yarn'

            - name: Install dependencies
              run: yarn install --frozen-lockfile
              working-directory: ./

            - uses: saucelabs/sauce-connect-action@v2
              with:
                  username: ${{ secrets.SAUCE_USERNAME }}
                  accessKey: ${{ secrets.SAUCE_ACCESS_KEY }}
                  tunnelName: ${{ env.SAUCE_TUNNEL_ID }}

            - run: API_VERSION=61 yarn sauce:ci
            - run: API_VERSION=61 DISABLE_SYNTHETIC=1 yarn sauce:ci
            - run: API_VERSION=62 yarn sauce:ci
            - run: API_VERSION=62 DISABLE_SYNTHETIC=1 yarn sauce:ci
            - run: DISABLE_SYNTHETIC_SHADOW_SUPPORT_IN_COMPILER=1 DISABLE_SYNTHETIC=1 yarn sauce:ci
            - run: DISABLE_SYNTHETIC_SHADOW_SUPPORT_IN_COMPILER=1 DISABLE_SYNTHETIC=1 DISABLE_STATIC_CONTENT_OPTIMIZATION=1 yarn sauce:ci
            - run: ENABLE_ARIA_REFLECTION_GLOBAL_POLYFILL=1 yarn sauce:ci
            - run: ENABLE_ARIA_REFLECTION_GLOBAL_POLYFILL=1 DISABLE_SYNTHETIC=1 yarn sauce:ci

            - name: Upload coverage results
              uses: actions/upload-artifact@v4
              with:
                  name: coverage-report-group-3
                  path: ./packages/@lwc/integration-karma/coverage/**/coverage-final.json

    run-karma-tests-group-4:
        runs-on: ubuntu-22.04
        env:
            SAUCE_TUNNEL_ID: github-action-tunnel-integration-${{github.run_id}}-group-4
        defaults:
            run:
                working-directory: ./packages/@lwc/integration-karma
        steps:
            - name: Checkout repository
              uses: actions/checkout@v4

            - name: Setup Node
              uses: actions/setup-node@v4
              with:
                  node-version: ${{ env.NODE_VERSION }}
                  cache: 'yarn'

            - name: Install dependencies
              run: yarn install --frozen-lockfile
              working-directory: ./

            - uses: saucelabs/sauce-connect-action@v2
              with:
                  username: ${{ secrets.SAUCE_USERNAME }}
                  accessKey: ${{ secrets.SAUCE_ACCESS_KEY }}
                  tunnelName: ${{ env.SAUCE_TUNNEL_ID }}

            - run: DISABLE_STATIC_CONTENT_OPTIMIZATION=1 yarn sauce:ci
            - run: DISABLE_STATIC_CONTENT_OPTIMIZATION=1 DISABLE_SYNTHETIC=1 yarn sauce:ci
            - run: NODE_ENV_FOR_TEST=production yarn sauce:ci
            - run: NODE_ENV_FOR_TEST=production DISABLE_SYNTHETIC=1 yarn sauce:ci
            - run: yarn hydration:sauce:ci
            - run: ENABLE_SYNTHETIC_SHADOW_IN_HYDRATION=1 yarn hydration:sauce:ci
            - run: NODE_ENV_FOR_TEST=production yarn hydration:sauce:ci
            - run: DISABLE_NATIVE_CUSTOM_ELEMENT_LIFECYCLE=1 yarn hydration:sauce:ci
            - run: DISABLE_STATIC_CONTENT_OPTIMIZATION=1 yarn hydration:sauce:ci

            - name: Upload coverage results
              uses: actions/upload-artifact@v4
              with:
                  name: coverage-report-group-4
                  path: ./packages/@lwc/integration-karma/coverage/**/coverage-final.json

    run-karma-tests:
        runs-on: ubuntu-22.04
        defaults:
            run:
                working-directory: ./packages/@lwc/integration-karma
        needs:
            - run-karma-tests-group-1
            - run-karma-tests-group-2
            - run-karma-tests-group-3
            - run-karma-tests-group-4
        steps:
            - name: Checkout repository
              uses: actions/checkout@v4

            - name: Setup Node
              uses: actions/setup-node@v4
              with:
                  node-version: ${{ env.NODE_VERSION }}
                  cache: 'yarn'

            - name: Install dependencies
              run: yarn install --frozen-lockfile
              working-directory: ./

            - name: Download coverage results - group 1
              uses: actions/download-artifact@v4
              with:
                  name: coverage-report-group-1
                  path: ./packages/@lwc/integration-karma/coverage
            - name: Download coverage results - group 2
              uses: actions/download-artifact@v4
              with:
                  name: coverage-report-group-2
                  path: ./packages/@lwc/integration-karma/coverage
            - name: Download coverage results - group 3
              uses: actions/download-artifact@v4
              with:
                  name: coverage-report-group-3
                  path: ./packages/@lwc/integration-karma/coverage
            - name: Download coverage results - group 4
              uses: actions/download-artifact@v4
              with:
                  name: coverage-report-group-4
                  path: ./packages/@lwc/integration-karma/coverage

            - run: yarn coverage

            - name: Upload combined coverage
              uses: actions/upload-artifact@v4
              with:
                  name: coverage-report-combined
                  path: ./packages/@lwc/integration-karma/coverage/combined

            - name: Add markdown summary
              run: awk '/<table/,/<\/table>/' ./coverage/combined/index.html >> $GITHUB_STEP_SUMMARY<|MERGE_RESOLUTION|>--- conflicted
+++ resolved
@@ -22,11 +22,7 @@
     PUPPETEER_SKIP_DOWNLOAD: 'true' # only needed for @best/runner-local, unused here
     GITHUB_RUN_ID: ${{github.run_id}}
     COVERAGE: '1'
-<<<<<<< HEAD
     NODE_VERSION: '20.9.0' # earliest node version we support (via "engines" in package.json)
-=======
-    NODE_VERSION: '20.18.1'
->>>>>>> d10cdb0f
 
 jobs:
     run-karma-tests-group-1:
