name: Run Performance Benchmarks

on:
    push:
        branches:
            - winter*
            - spring*
            - summer*

    workflow_dispatch:
        inputs:
            old_version:
                description: Old version to compare
                type: string
                required: true
            grep:
                description: Tests to focus (regex supported)
                type: string
                required: false

jobs:
    run-performance-tests:
        # It is important to use this image so that we have a consistent IP address
        runs-on: salesforce-Ubuntu
        steps:
            - name: Checkout repository
              uses: actions/checkout@v4

            - name: Set old version (manual)
              if: github.event_name == 'workflow_dispatch'
              run: |
                  INPUT='${{ inputs.old_version }}'
                  # Convert branch/tag into commit
                  COMMIT="$(git ls-remote origin "$INPUT" | cut -f 1)"
                  if [ -z "$COMMIT" ]; then
                    # Input is not a branch/tag; check if it's actually a commit
                    if git cat-file -e "$INPUT^{commit}" >/dev/null; then
                      COMMIT="$INPUT"
                    else
                      echo 'Could not resolve "${{ inputs.old_version }}" to a commit ID'
                      exit 1
                    fi
                  fi
                  echo "Parsed '$INPUT' to commit $COMMIT."
                  echo "BENCHMARK_REF=$COMMIT" >> "$GITHUB_ENV"

            - name: Set old version (release)
              if: github.event_name == 'push'
              run: |
                  # Parse current season and year from branch name
                  [[ "$GITHUB_REF_NAME" =~ ^(winter|spring|summer)([0-9]+)$ ]]
                  season="${BASH_REMATCH[1]}"
                  year="${BASH_REMATCH[2]}"

                  # Get previous season and year
                  case $season in
                      winter) previous="summer$((year - 1))";;
                      spring) previous="winter$year";;
                      summer) previous="spring$year";;
                  esac
                  # Expose to GitHub Actions
                  echo "BENCHMARK_REF=$previous" >> "$GITHUB_ENV"

            - name: Setup Node
              uses: actions/setup-node@v4
              with:
                  node-version: '20.19.4'
                  cache: 'yarn'

            - name: Install dependencies
              run: yarn install --frozen-lockfile

            - name: Build benchmarks
              run: yarn build:performance

            - name: Run benchmarks
              id: benchmarks
              working-directory: ./packages/@lwc/perf-benchmarks
              run: |
                  echo "Running benchmarks for $GITHUB_REF_NAME against $BENCHMARK_REF"
                  yarn test:run
              env:
                  GREP: ${{ inputs.grep }}

            - name: Format results
<<<<<<< HEAD
              if: ${{ always() }}
=======
              # Upload successful results, even if some steps failed
              if: ${{ steps.benchmarks.outcome == 'success' || steps.benchmarks.outcome == 'failure' }}
>>>>>>> 09a1523c
              working-directory: ./packages/@lwc/perf-benchmarks
              run: yarn --silent test:format >> "$GITHUB_STEP_SUMMARY"

            - name: Upload unit test coverage report
              uses: actions/upload-artifact@v4
              with:
                  name: benchmark-results
                  path: |
                      packages/@lwc/perf-benchmarks/dist/__benchmarks__/results.md
                      packages/@lwc/perf-benchmarks/dist/__benchmarks__/results.html
                      packages/@lwc/perf-benchmarks/dist/__benchmarks__/**/*.results.json<|MERGE_RESOLUTION|>--- conflicted
+++ resolved
@@ -83,12 +83,8 @@
                   GREP: ${{ inputs.grep }}
 
             - name: Format results
-<<<<<<< HEAD
-              if: ${{ always() }}
-=======
               # Upload successful results, even if some steps failed
               if: ${{ steps.benchmarks.outcome == 'success' || steps.benchmarks.outcome == 'failure' }}
->>>>>>> 09a1523c
               working-directory: ./packages/@lwc/perf-benchmarks
               run: yarn --silent test:format >> "$GITHUB_STEP_SUMMARY"
 
