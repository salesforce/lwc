
## Details


## Does this PR introduce a breaking change?

* [ ] Yes
* [ ] No

If yes, please describe the impact and migration path for existing applications:
Please check if your PR fulfills the following requirements:

<<<<<<< HEAD

## Reminders ( please delete this section before submitting )
-------------------------------------------------------------

### The PR fulfills these requirements:
* Tests for the changes have been added (for bug fixes / features)
* Docs have been added / updated (for bug fixes / features)  

### PR Title
LWC PR title follows [conventional commit](https://github.com/salesforce/lwc/blob/master/CONTRIBUTING.md#create-a-pull-request) format and is automatically validated by our CI. 
```shell
ex:
commit-type(optional scope): commit description. ( NOTE: space between column and the message )

Types: build, chore, ci, docs, feat, fix, perf, refactor, revert, style, test, proposal.
Scope: The scope should be the name of the npm package affected (engine, compiler, wire-service, etc.)
```
=======
**The PR fulfills these requirements:**
- [ ] Tests for the changes have been added (for bug fixes / features)
- [ ] Both unit and integration tests pass
- [ ] Docs have been added / updated (for bug fixes / features)
- [ ] The PR title follows conventional commit format:
      ```
            commit-type(optional scope): commit description.
      ```
      
      Supported commit types: build, chore, ci, docs, feat, fix, perf, refactor, revert, style, test.
      Supported scope: The scope should be the name of the npm package affected (engine, compiler, wire-service, etc.)


 - More details on LWC semantic commit can be found [here](CONTRIBUTING.md#commit).



#### Other information:
>>>>>>> 6d4f4d2a
<|MERGE_RESOLUTION|>--- conflicted
+++ resolved
@@ -10,41 +10,20 @@
 If yes, please describe the impact and migration path for existing applications:
 Please check if your PR fulfills the following requirements:
 
-<<<<<<< HEAD
 
 ## Reminders ( please delete this section before submitting )
 -------------------------------------------------------------
 
 ### The PR fulfills these requirements:
 * Tests for the changes have been added (for bug fixes / features)
-* Docs have been added / updated (for bug fixes / features)  
+* Docs have been added / updated (for bug fixes / features)
 
 ### PR Title
-LWC PR title follows [conventional commit](https://github.com/salesforce/lwc/blob/master/CONTRIBUTING.md#create-a-pull-request) format and is automatically validated by our CI. 
+LWC PR title follows [conventional commit](https://github.com/salesforce/lwc/blob/master/CONTRIBUTING.md#create-a-pull-request) format and is automatically validated by our CI.
 ```shell
 ex:
 commit-type(optional scope): commit description. ( NOTE: space between column and the message )
 
 Types: build, chore, ci, docs, feat, fix, perf, refactor, revert, style, test, proposal.
 Scope: The scope should be the name of the npm package affected (engine, compiler, wire-service, etc.)
-```
-=======
-**The PR fulfills these requirements:**
-- [ ] Tests for the changes have been added (for bug fixes / features)
-- [ ] Both unit and integration tests pass
-- [ ] Docs have been added / updated (for bug fixes / features)
-- [ ] The PR title follows conventional commit format:
-      ```
-            commit-type(optional scope): commit description.
-      ```
-      
-      Supported commit types: build, chore, ci, docs, feat, fix, perf, refactor, revert, style, test.
-      Supported scope: The scope should be the name of the npm package affected (engine, compiler, wire-service, etc.)
-
-
- - More details on LWC semantic commit can be found [here](CONTRIBUTING.md#commit).
-
-
-
-#### Other information:
->>>>>>> 6d4f4d2a
+```