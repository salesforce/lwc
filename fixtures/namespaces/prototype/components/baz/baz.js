--- conflicted
+++ resolved
@@ -1,19 +1,7 @@
-<<<<<<< HEAD
-import { HTMLElement } from "raptor";
-import ADS from "raptor:ads";
-
-class adsBaz extends HTMLElement {
-    // foo = 1;
-    // bar = 2;
-}
-
-export default ADS(adsBaz, ADS.QL`
-=======
 import UI from "./ui.js";
 import ADS from "raptor:ads";
 
 export default ADS(UI, ADS.QL`
->>>>>>> 0dc0be12
   fragment on User {
     getSomeData(size: $bar, f: $foo) {
       produce: {x, y} that are the props for baz class
