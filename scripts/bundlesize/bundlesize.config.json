--- conflicted
+++ resolved
@@ -2,11 +2,7 @@
     "files": [
         {
             "path": "packages/@lwc/engine-dom/dist/index.js",
-<<<<<<< HEAD
-            "maxSize": "22.10KB"
-=======
             "maxSize": "24KB"
->>>>>>> 24eff618
         },
         {
             "path": "packages/@lwc/synthetic-shadow/dist/index.js",
