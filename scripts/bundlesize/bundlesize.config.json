{
    "files": [
        {
            "path": "packages/lwc/dist/engine-dom/umd/es2017/engine-dom.min.js",
<<<<<<< HEAD
            "maxSize": "19KB",
=======
            "maxSize": "18.5KB",
>>>>>>> 2b21e669
            "compression": "gzip"
        },
        {
            "path": "packages/lwc/dist/synthetic-shadow/umd/es2017/synthetic-shadow.min.js",
            "maxSize": "12.53KB",
            "compression": "gzip"
        },
        {
            "path": "packages/lwc/dist/wire-service/umd/es2017/wire-service.min.js",
            "maxSize": "1.07KB",
            "compression": "gzip"
        }
    ]
}<|MERGE_RESOLUTION|>--- conflicted
+++ resolved
@@ -2,11 +2,7 @@
     "files": [
         {
             "path": "packages/lwc/dist/engine-dom/umd/es2017/engine-dom.min.js",
-<<<<<<< HEAD
-            "maxSize": "19KB",
-=======
-            "maxSize": "18.5KB",
->>>>>>> 2b21e669
+            "maxSize": "19.5KB",
             "compression": "gzip"
         },
         {
