/*
 * Copyright (c) 2024, Salesforce, Inc.
 * All rights reserved.
 * SPDX-License-Identifier: MIT
 * For full license text, see the LICENSE file in the repo root or https://opensource.org/licenses/MIT
 */

/* eslint-env node */

const { readFileSync } = require('node:fs');
const path = require('node:path');
const MagicString = require('magic-string');
const { rollup } = require('rollup');
const replace = require('@rollup/plugin-replace');
const typescript = require('@rollup/plugin-typescript');
const { nodeResolve } = require('@rollup/plugin-node-resolve');
const { BUNDLED_DEPENDENCIES } = require('../shared/bundled-dependencies.js');

// The assumption is that the build script for each sub-package runs in that sub-package's directory
const packageRoot = process.cwd();
const packageJson = JSON.parse(readFileSync(path.resolve(packageRoot, './package.json'), 'utf-8'));
const { name: packageName, version, dependencies, peerDependencies } = packageJson;
// This copyright text should match the text in the header/header eslint rule
let banner = `/**\n * Copyright (c) ${new Date().getFullYear()} Salesforce, Inc.\n */`;
let footer = `/** version: ${version} */`;
const { ROLLUP_WATCH: watchMode } = process.env;
const formats = ['es', 'cjs'];

if (packageName === '@lwc/synthetic-shadow') {
    // Here we wrap all of synthetic shadow in a check for lwcRuntimeFlags.ENABLE_FORCE_SHADOW_MIGRATE_MODE, so
    // that synthetic shadow is not loaded at all if the flag is in effect.
    // Note that lwcRuntimeFlags must be referenced as a pure global, or else string replacement in ESBuild
    // will not work. But we also have to check to make sure that lwcRuntimeFlags is defined, so this
    // `Object.defineProperty` code is copied from @lwc/features itself.
    banner += `
    if (!globalThis.lwcRuntimeFlags) {
      Object.defineProperty(globalThis, 'lwcRuntimeFlags', { value: Object.create(null) });
    }
    if (!lwcRuntimeFlags.ENABLE_FORCE_SHADOW_MIGRATE_MODE) {
    `
        .replaceAll(/\n {4}/g, '\n')
        .trimEnd();
    footer += '\n}';
}

const onwarn = ({ code, message }) => {
    if (!process.env.ROLLUP_WATCH && code !== 'CIRCULAR_DEPENDENCY') {
        throw new Error(message);
    }
};

// These plugins are used both by the main Rollup build as well as our sub-Rollup build (injectInlineRenderer).
function sharedPlugins() {
    const engineBrowserConfig = ['@lwc/engine-server', '@lwc/engine-dom'].includes(packageName) && {
        // This is only used inside @lwc/engine-dom and @lwc/engine-server
        // Elsewhere, it _not_ be replaced, so that it can be replaced later (e.g. in @lwc/engine-core)
        'process.env.IS_BROWSER': packageName === '@lwc/engine-dom' ? 'true' : 'false',
    };

    return [
        typescript({
            tsconfig: path.join(packageRoot, 'tsconfig.json'),
            noEmitOnError: !watchMode, // in watch mode, do not exit with an error if typechecking fails
            ...(watchMode && {
                incremental: true,
                outputToFilesystem: true,
            }),
        }),
        replace({
            values: {
                ...engineBrowserConfig,
                'process.env.LWC_VERSION': JSON.stringify(version),
            },
            preventAssignment: true,
        }),
    ];
}

// Only used for @lwc/engine-dom
// The renderer in the renderer factory needs to be inlined in the function, with all of its dependencies.
// The reasons for this are due to how Locker does sandboxing.
// So we run Rollup inside of a Rollup plugin to accomplish this. This resolves all dependencies and
// builds them as an IIFE, which can then be injected into the source as process.env.RENDERER.
function injectInlineRenderer() {
    const rendererReplacementString = 'process.env.RENDERER';

    return {
        name: 'inject-inline-renderer',

        async transform(source) {
            if (source.includes(rendererReplacementString)) {
                const bundle = await rollup({
                    input: path.resolve(
                        __dirname,
                        '../../packages/@lwc/engine-dom/src/renderer/index.ts'
                    ),

                    plugins: [
                        // In the inline renderer, we only allow certain dependencies. Any others should fail
                        nodeResolve({
                            resolveOnly: ['@lwc/shared'],
                        }),
                        ...sharedPlugins(),
                    ],

                    onwarn,
                });
                const { output } = await bundle.generate({
                    sourcemap: true,
                    name: 'renderer',
                    format: 'iife',
                    esModule: false, // no need for `Object.defineProperty(exports, '__esModule', { value: true })`
                });
                const { code, modules } = output[0];

                // In watch mode, Rollup doesn't know by default that we care about `./renderer/index.ts` or
                // its dependencies. If we call `addWatchFile` within the transform hook, Rollup will watch these files.
                for (const filename of Object.keys(modules)) {
                    this.addWatchFile(filename);
                }

                const magic = new MagicString(source);

                // The IIFE will contain the string `var renderer = `, which we don't actually need. We just need the
                // part after, which is the actual IIFE (e.g. `(function () { /* code */ })()`)
                magic.replace(rendererReplacementString, code.replace('var renderer = ', ''));

                return {
                    code: magic.toString(),
                    map: magic.generateMap(),
                };
            }
        },
    };
}

module.exports = {
    input: path.resolve(packageRoot, './src/index.ts'),

    output: formats.map((format) => ({
        file: `dist/index${format === 'cjs' ? '.cjs' : ''}.js`,
        sourcemap: true,
        format,
        banner,
        footer,
        exports: 'named',
        esModule: true,
    })),

    plugins: [
        nodeResolve({
<<<<<<< HEAD
            // These are the devDeps that may be inlined into the `dist/` bundles.
            // These include packages owned by us (LWC, `observable-membrane`), as well as certain ESM-only
            // dependencies that would cause issues with our downstreams due to CJS vs ESM incompatibilities.
            // These deps include `parse5` and its single dependency (`entities`) as well as `estree-walker`.
            resolveOnly: [
                /^@lwc\//,
                'observable-membrane',
                /^parse5($|\/)/,
                'entities',
                /^@parse5\/tools/,
                'estree-walker',
=======
            // These are the dependencies that, when used as devDeps, should be inlined into the dist/ bundles
            resolveOnly: [
                /^@lwc\//,
                // capture the package itself (e.g. `foo`) plus its files (e.g. `foo/bar.js`)
                ...BUNDLED_DEPENDENCIES.map((dep) => new RegExp(`^${dep}($|/)`)),
>>>>>>> 6683286f
            ],
        }),
        ...sharedPlugins(),
        injectInlineRenderer(),
    ],

    onwarn,

    external: [...Object.keys(dependencies || {}), ...Object.keys(peerDependencies || {})],
};<|MERGE_RESOLUTION|>--- conflicted
+++ resolved
@@ -149,25 +149,11 @@
 
     plugins: [
         nodeResolve({
-<<<<<<< HEAD
-            // These are the devDeps that may be inlined into the `dist/` bundles.
-            // These include packages owned by us (LWC, `observable-membrane`), as well as certain ESM-only
-            // dependencies that would cause issues with our downstreams due to CJS vs ESM incompatibilities.
-            // These deps include `parse5` and its single dependency (`entities`) as well as `estree-walker`.
-            resolveOnly: [
-                /^@lwc\//,
-                'observable-membrane',
-                /^parse5($|\/)/,
-                'entities',
-                /^@parse5\/tools/,
-                'estree-walker',
-=======
             // These are the dependencies that, when used as devDeps, should be inlined into the dist/ bundles
             resolveOnly: [
                 /^@lwc\//,
                 // capture the package itself (e.g. `foo`) plus its files (e.g. `foo/bar.js`)
                 ...BUNDLED_DEPENDENCIES.map((dep) => new RegExp(`^${dep}($|/)`)),
->>>>>>> 6683286f
             ],
         }),
         ...sharedPlugins(),
