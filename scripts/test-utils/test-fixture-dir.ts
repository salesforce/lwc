/*
 * Copyright (c) 2024, Salesforce, Inc.
 * All rights reserved.
 * SPDX-License-Identifier: MIT
 * For full license text, see the LICENSE file in the repo root or https://opensource.org/licenses/MIT
 */

import fs, { readFileSync } from 'node:fs';
import path from 'node:path';
import { AssertionError } from 'node:assert';
import { test } from 'vitest';
import * as glob from 'glob';
const { globSync } = glob;

type TestFixtureOutput = { [filename: string]: unknown };

function existsUp(dir: string, file: string): boolean {
    while (true) {
        if (fs.existsSync(path.join(dir, file))) return true;
        dir = path.join(dir, '..');
        const basename = path.basename(dir);
        // We should always hit __tests__, but check for system root as an escape hatch
        if (basename === '__tests__' || basename === '') return false;
    }
}

/**
 * Facilitates the use of vitest's `test.only`/`test.skip` in fixture files.
 * @param dirname fixture directory to check for "directive" files
 * @returns `{ only: true }` if `.only` exists, `{ skip: true }` if `.skip` exists, otherwise `{}`
 * @throws if you have both `.only` and `.skip` in the directory
 * @example getTestOptions('/fixtures/some-test')
 */
function getTestOptions(dirname: string) {
    const isOnly = existsUp(dirname, '.only');
    const isSkip = existsUp(dirname, '.skip');
    if (isOnly && isSkip) {
        const relpath = path.relative(process.cwd(), dirname);
        throw new Error(`Cannot have both .only and .skip in ${relpath}`);
    }
    return isOnly ? { only: true } : isSkip ? { skip: true } : {};
}

<<<<<<< HEAD
export interface TestFixtureConfig extends StyleCompilerConfig {
    /** Component name. */
    name?: string;
    /** Component namespace. */
    namespace?: string;
    /** Props to provide to the top-level component. */
    props?: Record<string, string | string[]>;
    /** Output files used by ssr-compiler, when the output needs to differ fron engine-server */
    ssrFiles?: {
        error?: string;
        expected?: string;
    };
    /** An island-specific prefix to add to style dedupe identifiers. */
    styleDedupePrefix?: string;
}

=======
>>>>>>> 7a761c48
/** Loads the the contents of the `config.json` in the provided directory, if present. */
function getFixtureConfig<T>(dirname: string): T | undefined {
    const filepath = path.join(dirname, 'config.json');
    let contents: string;
    try {
        contents = fs.readFileSync(filepath, 'utf8');
    } catch (err) {
        if (err instanceof Error && 'code' in err && err.code === 'ENOENT') {
            return undefined;
        }
        throw err;
    }
    return JSON.parse(contents);
}

/**
 * Test a fixture directory against a set of snapshot files. This method generates a test for each
 * file matching the `config.pattern` glob. The `testFn` fixture is invoked for each test and is
 * expected to return an object representing the fixture outputs. The key represents the output
 * file name and the value, its associated content. An `undefined` or `null` value represents a
 * non existing file.
 * @param config The config object
 * @param config.pattern The glob pattern to locate each individual fixture.
 * @param config.root The directory from where the pattern is executed.
 * @param config.expectedFailures Any tests that you expect to fail
 * @param testFn The test function executed for each fixture.
 * @throws On invalid input or output
 * @example
 * testFixtureDir(
 *   { root: 'fixtures', pattern: '**\/actual.js' },
 *   ({src}) => {
 *     let result, error
 *     try { result = transform(src) } catch (e) { error = e }
 *     return { 'expected.js': result, 'error.txt': error }
 *   }
 * )
 */
export function testFixtureDir<T>(
    config: {
        pattern: string;
        root: string;
        expectedFailures?: Set<string>;
    },
    testFn: (options: {
        src: string;
        filename: string;
        dirname: string;
        config?: T;
    }) => TestFixtureOutput | Promise<TestFixtureOutput>
) {
    if (typeof config !== 'object' || config === null) {
        throw new TypeError(`Expected first argument to be an object`);
    }

    if (typeof testFn !== 'function') {
        throw new TypeError(`Expected second argument to be a function`);
    }

    const { pattern, root } = config;
    if (!pattern || !root) {
        throw new TypeError(`Expected a "root" and a "pattern" config to be specified`);
    }

    const matches = globSync(pattern, {
        cwd: root,
        absolute: true,
    });

    for (const filename of matches) {
        const src = fs.readFileSync(filename, 'utf-8');
        const dirname = path.dirname(filename);
        const fixtureConfig =
            path.basename(filename) === 'config.json'
                ? JSON.parse(src)
                : getFixtureConfig<T>(dirname);
        const relpath = path.relative(root, filename);
        const options = getTestOptions(dirname);
        const fails = config.expectedFailures?.has(relpath);

        test(relpath, { fails, ...options }, async ({ expect }) => {
            const outputs = await testFn({
                src,
                filename,
                dirname,
                config: fixtureConfig,
            });

            if (typeof outputs !== 'object' || outputs === null) {
                throw new TypeError(
                    'Expected test function to returns a object with fixtures outputs'
                );
            }

            const outputsList = Object.entries(outputs);

            for (const [outputName, content] of outputsList) {
                const outputPath = path.resolve(dirname, outputName);
                try {
                    await expect(content ?? '').toMatchFileSnapshot(outputPath);
                } catch (err) {
                    if (typeof err === 'object' && err !== null) {
                        // Hide unhelpful noise in the stack trace
                        // https://v8.dev/docs/stack-trace-api#stack-trace-collection-for-custom-exceptions
                        Error.captureStackTrace(err, testFixtureDir);
                    }

                    const isErrorSnapshot = outputName.startsWith('error');
                    const isSuccessSnapshot = outputName.startsWith('expected');

                    // If we change from a successful result to an error (or vice versa),
                    // then either the snapshot or content for the failing file is empty,
                    // and the diff printed in the error message isn't helpful. Here, we check for
                    // that case, and then check if the other file has flipped the other way.
                    // If it has, we throw a more helpful error message.
                    if (isErrorSnapshot || isSuccessSnapshot) {
                        const brokenResult = outputs[outputName];
                        const brokenResultHasContent = Boolean(brokenResult);
                        const brokenSnapshot = readFileSync(outputPath, 'utf8');
                        const brokenSnapshotHasContent = Boolean(brokenSnapshot);
                        if (brokenResultHasContent !== brokenSnapshotHasContent) {
                            // This file flipped from content to empty, or vice versa
                            const otherType = isErrorSnapshot ? 'expected' : 'error';
                            const otherName = outputsList.find(([name]) =>
                                name.startsWith(otherType)
                            )![0];
                            const otherResult = outputs[otherName];
                            const otherResultHasContent = Boolean(otherResult);
                            const otherSnapshot = readFileSync(
                                path.resolve(dirname, otherName),
                                'utf8'
                            );
                            const otherSnapshotHasContent = Boolean(otherSnapshot);
                            if (otherResultHasContent !== otherSnapshotHasContent) {
                                // The other file has flipped from content to empty, or vice versa
                                const expectedContentName = brokenSnapshotHasContent
                                    ? outputName
                                    : otherName;
                                const actualContentName = brokenResultHasContent
                                    ? outputName
                                    : otherName;
                                const contentErr = new AssertionError({
                                    message: `Expected ${relpath} to have content in ${expectedContentName}, but found content in ${actualContentName}.`,
                                    expected: brokenSnapshotHasContent
                                        ? brokenSnapshot
                                        : otherSnapshot,
                                    actual: brokenResultHasContent ? brokenResult : otherResult,
                                });
                                Error.captureStackTrace(contentErr, testFixtureDir);
                                throw contentErr;
                            }
                        }
                    }

                    throw err;
                }
            }
        });
    }
}<|MERGE_RESOLUTION|>--- conflicted
+++ resolved
@@ -41,25 +41,6 @@
     return isOnly ? { only: true } : isSkip ? { skip: true } : {};
 }
 
-<<<<<<< HEAD
-export interface TestFixtureConfig extends StyleCompilerConfig {
-    /** Component name. */
-    name?: string;
-    /** Component namespace. */
-    namespace?: string;
-    /** Props to provide to the top-level component. */
-    props?: Record<string, string | string[]>;
-    /** Output files used by ssr-compiler, when the output needs to differ fron engine-server */
-    ssrFiles?: {
-        error?: string;
-        expected?: string;
-    };
-    /** An island-specific prefix to add to style dedupe identifiers. */
-    styleDedupePrefix?: string;
-}
-
-=======
->>>>>>> 7a761c48
 /** Loads the the contents of the `config.json` in the provided directory, if present. */
 function getFixtureConfig<T>(dirname: string): T | undefined {
     const filepath = path.join(dirname, 'config.json');
