--- conflicted
+++ resolved
@@ -10,11 +10,7 @@
 import { AssertionError } from 'node:assert';
 import { test } from 'vitest';
 import * as glob from 'glob';
-<<<<<<< HEAD
-import type { FeatureFlagName } from '@lwc/features/src/types';
-import type { Config as StyleCompilerConfig } from '@lwc/style-compiler';
-=======
->>>>>>> 72c169c1
+
 const { globSync } = glob;
 
 type TestFixtureOutput = { [filename: string]: unknown };
@@ -46,25 +42,6 @@
     return isOnly ? { only: true } : isSkip ? { skip: true } : {};
 }
 
-<<<<<<< HEAD
-export interface TestFixtureConfig extends StyleCompilerConfig {
-    /** Component name. */
-    name?: string;
-    /** Component namespace. */
-    namespace?: string;
-    /** Props to provide to the top-level component. */
-    props?: Record<string, string | string[]>;
-    /** Output files used by ssr-compiler, when the output needs to differ fron engine-server */
-    ssrFiles?: {
-        error?: string;
-        expected?: string;
-    };
-    /** Feature flags to enable just for the fixture. */
-    features?: FeatureFlagName[];
-}
-
-=======
->>>>>>> 72c169c1
 /** Loads the the contents of the `config.json` in the provided directory, if present. */
 function getFixtureConfig<T>(dirname: string): T | undefined {
     const filepath = path.join(dirname, 'config.json');
