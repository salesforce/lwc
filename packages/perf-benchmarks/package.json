{
    "name": "perf-benchmarks",
    "version": "0.40.0",
    "private": true,
    "scripts": {
        "start": "best",
        "remote": "best --projects best.headless.config.js --runner remote"
    },
    "devDependencies": {
        "@best/runner-headless": "http://npm.lwcjs.org/@best/runner-headless/-/@best/runner-headless-0.6.4/62bcbb1e4cd405aa76576da7c368cdf8375065b5.tgz",
        "@best/runner-remote": "http://npm.lwcjs.org/@best/runner-remote/-/@best/runner-remote-0.6.4/9ea65393034c498691b7f363e39385214c0cb8b1.tgz",
        "@best/store-aws": "http://npm.lwcjs.org/@best/store-aws/-/@best/store-aws-0.6.4/b829bd12cc708a707895ca7cd25def338b13c008.tgz",
        "@lwc/rollup-plugin": "0.40.0",
        "best-cli": "http://npm.lwcjs.org/best-cli/-/best-cli-0.6.4/2ae2c5824183096397076cb8109e2bb53365fbbc.tgz"
    },
    "dependencies": {
<<<<<<< HEAD
        "@lwc/engine": "0.39.1",
        "@lwc/synthetic-shadow": "0.39.1"
=======
        "@lwc/engine": "0.40.0"
>>>>>>> 2801b92c
    }
}<|MERGE_RESOLUTION|>--- conflicted
+++ resolved
@@ -14,11 +14,7 @@
         "best-cli": "http://npm.lwcjs.org/best-cli/-/best-cli-0.6.4/2ae2c5824183096397076cb8109e2bb53365fbbc.tgz"
     },
     "dependencies": {
-<<<<<<< HEAD
-        "@lwc/engine": "0.39.1",
-        "@lwc/synthetic-shadow": "0.39.1"
-=======
-        "@lwc/engine": "0.40.0"
->>>>>>> 2801b92c
+        "@lwc/engine": "0.40.0",
+        "@lwc/synthetic-shadow": "0.40.0"
     }
 }