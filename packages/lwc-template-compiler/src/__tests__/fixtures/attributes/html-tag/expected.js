--- conflicted
+++ resolved
@@ -12,13 +12,10 @@
                     attrs: {
                         'aria-hidden': 'x'
                     },
-<<<<<<< HEAD
                     props: {
                         title: 'x',
-                    }
-=======
-                    key: 1
->>>>>>> 99e4b24f
+                    },
+                    key: 1,
                 },
                 [api_text('x')]
             )
