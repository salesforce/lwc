--- conflicted
+++ resolved
@@ -26,14 +26,9 @@
                 props: {
                     href: '/foo',
                     title: 'test',
-<<<<<<< HEAD
                     tabIndex: 'test'
-                }
-=======
-                    tabindex: 'test'
                 },
                 key: 2
->>>>>>> 99e4b24f
             },
             []
         ),
@@ -49,15 +44,10 @@
             props: {
                 fooBar: 'x',
                 foo: 'bar',
-<<<<<<< HEAD
                 bgcolor: 'blue',
                 tabIndex: 'bar'
-            }
-=======
-                bgcolor: 'blue'
             },
             key: 3
->>>>>>> 99e4b24f
         }),
         api_element(
             'svg',
@@ -110,15 +100,10 @@
             },
             props: {
                 bar: 'test',
-<<<<<<< HEAD
                 min: '3',
-                tabIndex: '2'
-            }
-=======
-                min: '3'
+                tabIndex: '2',
             },
             key: 8
->>>>>>> 99e4b24f
         }),
         api_element(
             'div',
