{
    "warnings": [
        {
            "code": 1001,
            "message": "LWC1001: Forbidden svg namespace tag found in template: '<animate>' tag is not allowed within <svg>",
            "level": 1,
            "location": {
                "line": 6,
                "column": 9,
                "start": 160,
                "length": 19
            }
        },
        {
            "code": 1001,
            "message": "LWC1001: Forbidden svg namespace tag found in template: '<cursor>' tag is not allowed within <svg>",
            "level": 1,
            "location": {
                "line": 10,
                "column": 9,
                "start": 339,
                "length": 17
            }
        },
        {
            "code": 1001,
            "message": "LWC1001: Forbidden svg namespace tag found in template: '<discard>' tag is not allowed within <svg>",
            "level": 1,
            "location": {
                "line": 11,
                "column": 9,
                "start": 365,
                "length": 19
            }
        },
        {
            "code": 1001,
            "message": "LWC1001: Forbidden svg namespace tag found in template: '<font-face>' tag is not allowed within <svg>",
            "level": 1,
            "location": {
                "line": 13,
                "column": 9,
                "start": 415,
                "length": 23
            }
        },
        {
            "code": 1001,
            "message": "LWC1001: Forbidden svg namespace tag found in template: '<font-face-format>' tag is not allowed within <svg>",
            "level": 1,
            "location": {
                "line": 14,
                "column": 9,
                "start": 447,
                "length": 37
            }
        },
        {
            "code": 1001,
            "message": "LWC1001: Forbidden svg namespace tag found in template: '<font-face-name>' tag is not allowed within <svg>",
            "level": 1,
            "location": {
                "line": 15,
                "column": 9,
                "start": 493,
                "length": 33
            }
        },
        {
            "code": 1001,
            "message": "LWC1001: Forbidden svg namespace tag found in template: '<font-face-src>' tag is not allowed within <svg>",
            "level": 1,
            "location": {
                "line": 16,
                "column": 9,
                "start": 535,
                "length": 31
            }
        },
        {
            "code": 1001,
            "message": "LWC1001: Forbidden svg namespace tag found in template: '<font-face-uri>' tag is not allowed within <svg>",
            "level": 1,
            "location": {
                "line": 17,
                "column": 9,
                "start": 575,
                "length": 31
            }
        },
        {
            "code": 1001,
            "message": "LWC1001: Forbidden svg namespace tag found in template: '<hatch>' tag is not allowed within <svg>",
            "level": 1,
            "location": {
                "line": 21,
                "column": 9,
                "start": 727,
                "length": 15
            }
        },
        {
            "code": 1001,
            "message": "LWC1001: Forbidden svg namespace tag found in template: '<hatchpath>' tag is not allowed within <svg>",
            "level": 1,
            "location": {
                "line": 22,
                "column": 9,
                "start": 751,
                "length": 23
            }
        },
        {
            "code": 1001,
            "message": "LWC1001: Forbidden svg namespace tag found in template: '<metadata>' tag is not allowed within <svg>",
            "level": 1,
            "location": {
                "line": 24,
                "column": 9,
                "start": 807,
                "length": 21
            }
        },
        {
            "code": 1001,
            "message": "LWC1001: Forbidden svg namespace tag found in template: '<missing-glyph>' tag is not allowed within <svg>",
            "level": 1,
            "location": {
                "line": 25,
                "column": 9,
                "start": 837,
                "length": 31
            }
        },
        {
            "code": 1001,
            "message": "LWC1001: Forbidden svg namespace tag found in template: '<script>' tag is not allowed within <svg>",
            "level": 1,
            "location": {
                "line": 27,
                "column": 9,
                "start": 901,
                "length": 17
            }
        },
        {
            "code": 1001,
            "message": "LWC1001: Forbidden svg namespace tag found in template: '<set>' tag is not allowed within <svg>",
            "level": 1,
            "location": {
                "line": 28,
                "column": 9,
                "start": 927,
                "length": 11
            }
        },
        {
            "code": 1001,
            "message": "LWC1001: Forbidden svg namespace tag found in template: '<solidcolor>' tag is not allowed within <svg>",
            "level": 1,
            "location": {
                "line": 29,
                "column": 9,
                "start": 947,
                "length": 25
            }
        },
        {
            "code": 1001,
<<<<<<< HEAD
            "message": "LWC1001: Style tag can only be placed as a firs child of your root",
            "level": 1,
            "location": {
                "line": 30,
                "column": 9,
                "start": 981,
                "length": 15
            }
        },
        {
            "code": 1001,
=======
>>>>>>> 97bb075e
            "message": "LWC1001: Forbidden svg namespace tag found in template: '<style>' tag is not allowed within <svg>",
            "level": 1,
            "location": {
                "line": 30,
                "column": 9,
                "start": 981,
                "length": 15
            }
        }
    ],
    "metadata": {
        "definedSlots": [],
        "templateUsedIds": [],
        "templateDependencies": []
    }
}<|MERGE_RESOLUTION|>--- conflicted
+++ resolved
@@ -167,20 +167,6 @@
         },
         {
             "code": 1001,
-<<<<<<< HEAD
-            "message": "LWC1001: Style tag can only be placed as a firs child of your root",
-            "level": 1,
-            "location": {
-                "line": 30,
-                "column": 9,
-                "start": 981,
-                "length": 15
-            }
-        },
-        {
-            "code": 1001,
-=======
->>>>>>> 97bb075e
             "message": "LWC1001: Forbidden svg namespace tag found in template: '<style>' tag is not allowed within <svg>",
             "level": 1,
             "location": {
