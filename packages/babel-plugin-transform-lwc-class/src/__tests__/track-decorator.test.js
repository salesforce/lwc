const pluginTest = require('./utils/test-transform').pluginTest(
    require('../index')
);

describe('Wired field', () => {
    pluginTest('transform track decorator field', `
        import { track } from 'engine';
        export default class Test {
            @track record;
        }
    `, {
        output: {
            code: `
export default class Test {}
Test.track = {
  record: 1
};`
        }
    });

    pluginTest('transform track decorator preserve intial value', `
        import { track } from 'engine';
        export default class Test {
            @track record = {
                value: 'test'
            };
        }
    `, {
        output: {
            code: `
export default class Test {
  constructor() {
    this.record = {
      value: 'test'
    };
  }

}
Test.track = {
  record: 1
};`
        }
    });


    pluginTest('throws if track decorator is applied to a getter', `
        import { track } from 'engine';
        export default class Test {
            @track get record() {
                return 'test';
            }
        }
    `, {
        error: {
            message: 'test.js: @track decorator can only be applied to class properties.',
            loc: {
                line: 2,
                column: 11
            }
        }
    });

<<<<<<< HEAD
    test('throws if track decorator is applied to a global HTML property lang', `
        export default class Test {
            @track tabIndex;
        }
    `, undefined, {
        message: 'test.js: Only @api decorator can be applied to HTML properties. Use @api "tabIndex" instead.',
        loc: {
            line: 4,
            column: 11
        }
    });

    test('throws if track decorator is applied to a global HTML property lang', `
        export default class Test {
            @track spellcheck;
        }
    `, undefined, {
        message: 'test.js: Only @api decorator can be applied to HTML properties. Use @api "spellcheck" instead.',
        loc: {
            line: 4,
            column: 11
        }
    });

    test('throws if track decorator is applied to a global HTML property lang', `
        export default class Test {
            @track lang;
        }
    `, undefined, {
        message: 'test.js: Only @api decorator can be applied to HTML properties. Use @api "lang" instead.',
        loc: {
            line: 4,
            column: 11
        }
    });

    test('throws if track decorator is applied to a global HTML property hidden', `
        export default class Test {
            @track hidden;
        }
    `, undefined, {
        message: 'test.js: Only @api decorator can be applied to HTML properties. Use @api "hidden" instead.',
        loc: {
            line: 4,
            column: 11
        }
    });

    test('throws if track decorator is applied to a global HTML property draggable', `
        export default class Test {
            @track draggable;
        }
    `, undefined, {
        message: 'test.js: Only @api decorator can be applied to HTML properties. Use @api "draggable" instead.',
        loc: {
            line: 4,
            column: 11
        }
    });

    test('throws if track decorator is applied to a global HTML property dir', `
        export default class Test {
            @track dir;
        }
    `, undefined, {
        message: 'test.js: Only @api decorator can be applied to HTML properties. Use @api "dir" instead.',
        loc: {
            line: 4,
            column: 11
        }
    });

    test('throws if track decorator is applied to a global HTML property contextmenu', `
        export default class Test {
            @track contextmenu;
        }
    `, undefined, {
        message: 'test.js: Only @api decorator can be applied to HTML properties. Use @api "contextmenu" instead.',
        loc: {
            line: 4,
            column: 11
        }
    });

    test('throws if track decorator is applied to a global HTML property contentEditable', `
        export default class Test {
            @track contentEditable;
        }
    `, undefined, {
        message: 'test.js: Only @api decorator can be applied to HTML properties. Use @api "contentEditable" instead.',
        loc: {
            line: 4,
            column: 11
        }
    });

    test('throws if track decorator is applied to a global HTML property accessKey', `
        export default class Test {
            @track accessKey;
        }
    `, undefined, {
        message: 'test.js: Only @api decorator can be applied to HTML properties. Use @api "accessKey" instead.',
        loc: {
            line: 4,
            column: 11
        }
    });

    test('throws if track decorator is applied to a global HTML property tabIndex', `
        export default class Test {
            @track tabIndex;
        }
    `, undefined, {
        message: 'test.js: Only @api decorator can be applied to HTML properties. Use @api "tabIndex" instead.',
        loc: {
            line: 4,
            column: 11
        }
    });

    test('throws if track decorator is applied to a global HTML property title', `
        export default class Test {
            @track title;
        }
    `, undefined, {
        message: 'test.js: Only @api decorator can be applied to HTML properties. Use @api "title" instead.',
        loc: {
            line: 4,
            column: 11
        }
    });

    test('throws if track decorator is applied to a setter', `
=======
    pluginTest('throws if track decorator is applied to a setter', `
        import { track } from 'engine';
>>>>>>> 99e4b24f
        export default class Test {
            _record;

            @track set record(value) {
                this._record = value;
            }
        }
    `, {
        error: {
            message: 'test.js: @track decorator can only be applied to class properties.',
            loc: {
                line: 4,
                column: 11
            }
        }
    });

    pluginTest('throws if track decorator is applied to a class method', `
        import { track } from 'engine';
        export default class Test {
            _record;

            @track changeRecord(value) {
                this._record = value;
            }
        }
    `, {
        error: {
            message: 'test.js: @track decorator can only be applied to class properties.',
            loc: {
                line: 4,
                column: 11
            }
        }
    });
});<|MERGE_RESOLUTION|>--- conflicted
+++ resolved
@@ -60,144 +60,162 @@
         }
     });
 
-<<<<<<< HEAD
-    test('throws if track decorator is applied to a global HTML property lang', `
+    pluginTest('throws if track decorator is applied to a global HTML property lang', `
         export default class Test {
             @track tabIndex;
         }
-    `, undefined, {
-        message: 'test.js: Only @api decorator can be applied to HTML properties. Use @api "tabIndex" instead.',
-        loc: {
-            line: 4,
-            column: 11
-        }
-    });
-
-    test('throws if track decorator is applied to a global HTML property lang', `
+    `, {
+        error: {
+            message: 'test.js: Only @api decorator can be applied to HTML properties. Use @api "tabIndex" instead.',
+            loc: {
+                line: 4,
+                column: 11
+            }
+        }
+    });
+
+    pluginTest('throws if track decorator is applied to a global HTML property lang', `
         export default class Test {
             @track spellcheck;
         }
-    `, undefined, {
-        message: 'test.js: Only @api decorator can be applied to HTML properties. Use @api "spellcheck" instead.',
-        loc: {
-            line: 4,
-            column: 11
-        }
-    });
-
-    test('throws if track decorator is applied to a global HTML property lang', `
+    `, {
+        error: {
+            message: 'test.js: Only @api decorator can be applied to HTML properties. Use @api "spellcheck" instead.',
+            loc: {
+                line: 4,
+                column: 11
+            }
+        }
+    });
+
+    pluginTest('throws if track decorator is applied to a global HTML property lang', `
         export default class Test {
             @track lang;
         }
-    `, undefined, {
-        message: 'test.js: Only @api decorator can be applied to HTML properties. Use @api "lang" instead.',
-        loc: {
-            line: 4,
-            column: 11
-        }
-    });
-
-    test('throws if track decorator is applied to a global HTML property hidden', `
+    `, {
+        error: {
+            message: 'test.js: Only @api decorator can be applied to HTML properties. Use @api "lang" instead.',
+            loc: {
+                line: 4,
+                column: 11
+            }
+        }
+    });
+
+    pluginTest('throws if track decorator is applied to a global HTML property hidden', `
         export default class Test {
             @track hidden;
         }
-    `, undefined, {
-        message: 'test.js: Only @api decorator can be applied to HTML properties. Use @api "hidden" instead.',
-        loc: {
-            line: 4,
-            column: 11
-        }
-    });
-
-    test('throws if track decorator is applied to a global HTML property draggable', `
+    `, {
+        error: {
+            message: 'test.js: Only @api decorator can be applied to HTML properties. Use @api "hidden" instead.',
+            loc: {
+                line: 4,
+                column: 11
+            }
+        }
+    });
+
+    pluginTest('throws if track decorator is applied to a global HTML property draggable', `
         export default class Test {
             @track draggable;
         }
-    `, undefined, {
-        message: 'test.js: Only @api decorator can be applied to HTML properties. Use @api "draggable" instead.',
-        loc: {
-            line: 4,
-            column: 11
-        }
-    });
-
-    test('throws if track decorator is applied to a global HTML property dir', `
+    `, {
+        error: {
+            message: 'test.js: Only @api decorator can be applied to HTML properties. Use @api "draggable" instead.',
+            loc: {
+                line: 4,
+                column: 11
+            }
+        }
+    });
+
+    pluginTest('throws if track decorator is applied to a global HTML property dir', `
         export default class Test {
             @track dir;
         }
-    `, undefined, {
-        message: 'test.js: Only @api decorator can be applied to HTML properties. Use @api "dir" instead.',
-        loc: {
-            line: 4,
-            column: 11
-        }
-    });
-
-    test('throws if track decorator is applied to a global HTML property contextmenu', `
+    `, {
+        error: {
+            message: 'test.js: Only @api decorator can be applied to HTML properties. Use @api "dir" instead.',
+            loc: {
+                line: 4,
+                column: 11
+            }
+        }
+    });
+
+    pluginTest('throws if track decorator is applied to a global HTML property contextmenu', `
         export default class Test {
             @track contextmenu;
         }
-    `, undefined, {
-        message: 'test.js: Only @api decorator can be applied to HTML properties. Use @api "contextmenu" instead.',
-        loc: {
-            line: 4,
-            column: 11
-        }
-    });
-
-    test('throws if track decorator is applied to a global HTML property contentEditable', `
+    `, {
+        error: {
+            message: 'test.js: Only @api decorator can be applied to HTML properties. Use @api "contextmenu" instead.',
+            loc: {
+                line: 4,
+                column: 11
+            }
+        }
+    });
+
+    pluginTest('throws if track decorator is applied to a global HTML property contentEditable', `
         export default class Test {
             @track contentEditable;
         }
-    `, undefined, {
-        message: 'test.js: Only @api decorator can be applied to HTML properties. Use @api "contentEditable" instead.',
-        loc: {
-            line: 4,
-            column: 11
-        }
-    });
-
-    test('throws if track decorator is applied to a global HTML property accessKey', `
+    `, {
+        error: {
+            message: 'test.js: Only @api decorator can be applied to HTML properties. Use @api "contentEditable" instead.',
+            loc: {
+                line: 4,
+                column: 11
+            }
+        }
+    });
+
+    pluginTest('throws if track decorator is applied to a global HTML property accessKey', `
         export default class Test {
             @track accessKey;
         }
-    `, undefined, {
-        message: 'test.js: Only @api decorator can be applied to HTML properties. Use @api "accessKey" instead.',
-        loc: {
-            line: 4,
-            column: 11
-        }
-    });
-
-    test('throws if track decorator is applied to a global HTML property tabIndex', `
+    `, {
+        error: {
+            message: 'test.js: Only @api decorator can be applied to HTML properties. Use @api "accessKey" instead.',
+            loc: {
+                line: 4,
+                column: 11
+            }
+        }
+    });
+
+    pluginTest('throws if track decorator is applied to a global HTML property tabIndex', `
         export default class Test {
             @track tabIndex;
         }
-    `, undefined, {
-        message: 'test.js: Only @api decorator can be applied to HTML properties. Use @api "tabIndex" instead.',
-        loc: {
-            line: 4,
-            column: 11
-        }
-    });
-
-    test('throws if track decorator is applied to a global HTML property title', `
+    `, {
+        error: {
+            message: 'test.js: Only @api decorator can be applied to HTML properties. Use @api "tabIndex" instead.',
+            loc: {
+                line: 4,
+                column: 11
+            }
+        }
+    });
+
+    pluginTest('throws if track decorator is applied to a global HTML property title', `
         export default class Test {
             @track title;
         }
-    `, undefined, {
-        message: 'test.js: Only @api decorator can be applied to HTML properties. Use @api "title" instead.',
-        loc: {
-            line: 4,
-            column: 11
-        }
-    });
-
-    test('throws if track decorator is applied to a setter', `
-=======
+    `, {
+        error: {
+            message: 'test.js: Only @api decorator can be applied to HTML properties. Use @api "title" instead.',
+            loc: {
+                line: 4,
+                column: 11
+            }
+        }
+    });
+
     pluginTest('throws if track decorator is applied to a setter', `
         import { track } from 'engine';
->>>>>>> 99e4b24f
         export default class Test {
             _record;
 
