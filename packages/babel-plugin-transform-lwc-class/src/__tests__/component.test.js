const test = require('./utils/test-transform').test(
    require('../index')
);

describe('Element import', () => {
    test('throw an error if the component class is anonymous', `
        import { Element } from 'engine';

        export default class extends Element {}
    `, undefined, {
        message: `test.js: Raptor component class can't be an anonymous.`,
        loc: {
            line: 3,
            column: 15
        }
    });

    test('allow to remap the import to Element', `
        import { Element as Component } from 'engine';

        export default class Test extends Component {}
    `, `
        import _tmpl from './test.html';
        import { Element as Component } from 'engine';

        export default class Test extends Component {
          render() {
            return _tmpl;
          }

        }
        Test.style = _tmpl.style;
    `);
});

describe('render method', () => {
    test('inject render method', `
        import { Element } from "engine";
        export default class Test extends Element {}
    `, `
        import _tmpl from "./test.html";
        import { Element } from "engine";
        export default class Test extends Element {
          render() {
            return _tmpl;
          }

        }
        Test.style = _tmpl.style;
    `);

    test(`keep the render method if present`, `
        import { Element } from "engine";
        export default class Test extends Element {
            render() {}
        }
    `, `
        import { Element } from "engine";
        export default class Test extends Element {
            render() {}
        }
    `);

    test('only inject render in the exported class', `
        import { Element } from 'engine';

        class Test1 extends Element {}

        export default class Test2 extends Element {}
    `, `
        import _tmpl from './test.html';
        import { Element } from 'engine';

        class Test1 extends Element {}

        export default class Test2 extends Element {
          render() {
            return _tmpl;
          }

        }
        Test2.style = _tmpl.style;
    `)
<<<<<<< HEAD
=======
});

describe('Misspelled Component APIs', () => {
    test('connectCallback -> connectedCallback', `
        import { Element } from "engine";
        export default class Test extends Element {
            connectCallback() {}
        }
    `, undefined, {
        message: 'test.js: Wrong lifecycle method name connectCallback. You probably meant connectedCallback',
        loc: {
            line: 3,
            column: 4
        }
    });

    test('disconnectCallback -> disconnectedCallback', `
        import { Element } from "engine";
        export default class Test extends Element {
            disconnectCallback() {}
        }
    `, undefined, {
        message: 'test.js: Wrong lifecycle method name disconnectCallback. You probably meant disconnectedCallback',
        loc: {
            line: 3,
            column: 4
        }
    });

    test('renderCallback -> renderedCallback', `
        import { Element } from "engine";
        export default class Test extends Element {
            renderCallback() {}
        }
    `, undefined, {
        message: 'test.js: Wrong lifecycle method name renderCallback. You probably meant renderedCallback',
        loc: {
            line: 3,
            column: 4
        }
    });
});

describe('metadata', () => {
    test('class jsdoc single line (and declarationLoc)', `
        import { Element } from 'engine';
        /** Foo doc */
        export default class Foo extends Element {
        }
    `, undefined, undefined, {
            doc: 'Foo doc', declarationLoc: { start: { line: 3, column: 0 }, end: { line: 4, column: 1 }}
    });

    test('class jsdoc', `
        import { Element } from 'engine';
        /**
         * Foo doc
         */
        export default class Foo extends Element {
        }
    `, undefined, undefined, {
            doc: 'Foo doc'
    });
    test('class jsdoc multiline', `
        import { Element } from 'engine';
        /**
         * multi
         * line
         */
        export default class Foo extends Element {
        }
    `, undefined, undefined, {
            doc: 'multi\nline'
    });
    test('class jsdoc multi comments', `
        import { Element } from 'engine';
        /** first */
        /** last */
        export default class Foo extends Element {
        }
    `, undefined, undefined, {
            doc: 'last'
    });
>>>>>>> 6a5c9ecd
});<|MERGE_RESOLUTION|>--- conflicted
+++ resolved
@@ -81,49 +81,6 @@
         }
         Test2.style = _tmpl.style;
     `)
-<<<<<<< HEAD
-=======
-});
-
-describe('Misspelled Component APIs', () => {
-    test('connectCallback -> connectedCallback', `
-        import { Element } from "engine";
-        export default class Test extends Element {
-            connectCallback() {}
-        }
-    `, undefined, {
-        message: 'test.js: Wrong lifecycle method name connectCallback. You probably meant connectedCallback',
-        loc: {
-            line: 3,
-            column: 4
-        }
-    });
-
-    test('disconnectCallback -> disconnectedCallback', `
-        import { Element } from "engine";
-        export default class Test extends Element {
-            disconnectCallback() {}
-        }
-    `, undefined, {
-        message: 'test.js: Wrong lifecycle method name disconnectCallback. You probably meant disconnectedCallback',
-        loc: {
-            line: 3,
-            column: 4
-        }
-    });
-
-    test('renderCallback -> renderedCallback', `
-        import { Element } from "engine";
-        export default class Test extends Element {
-            renderCallback() {}
-        }
-    `, undefined, {
-        message: 'test.js: Wrong lifecycle method name renderCallback. You probably meant renderedCallback',
-        loc: {
-            line: 3,
-            column: 4
-        }
-    });
 });
 
 describe('metadata', () => {
@@ -166,5 +123,4 @@
     `, undefined, undefined, {
             doc: 'last'
     });
->>>>>>> 6a5c9ecd
 });