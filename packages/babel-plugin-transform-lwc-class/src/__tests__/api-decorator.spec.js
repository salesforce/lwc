const pluginTest = require('./utils/test-transform').pluginTest(require('../index'));

describe('Transform property', () => {
    pluginTest('transforms public props', `
        import { api } from 'lwc';
        export default class Test {
            @api test = 1;
        }
    `, {
        output: {
            code: `export default class Test {
                    constructor() {
                        this.test = 1;
                    }

                    }
                    Test.publicProps = {
                    test: {
                        config: 0
                    }
                };`,
        }
    });

    pluginTest('transform nested classes', `
        import { api } from 'lwc';
        export default class Outer {
            @api outer;
            a = class {
                @api innerA;
            }
        }
    `, {
        output: {
            code: `export default class Outer {
                    constructor() {
                        var _class, _temp;

                        this.outer = void 0;
                        this.a = (_temp = _class = class {
                        constructor() {
                            this.innerA = void 0;
                        }

                        }, _class.publicProps = {
                        innerA: {
                            config: 0
                        }
                        }, _temp);
                    }

                    }
                    Outer.publicProps = {
                    outer: {
                        config: 0
                    }
                };`
        }
    });

    pluginTest('transforms public getters', `
        import { api } from 'lwc';
        export default class Test {
            @api get publicGetter() {
                return 1;
            }
        }
    `, {
        output: {
            code: `export default class Test {
                    get publicGetter() {
                        return 1;
                    }

                    }
                    Test.publicProps = {
                    publicGetter: {
                        config: 1
                    }
                };`
        }
    });

    pluginTest('transforms public getter/setter', `
        import { api } from 'lwc';
        export default class Test {
            @api
            get something() {
                return this.s;
            }
            set something (value) {
                this.s = value;
            }
        }
    `, {
        error: {
            message: '@api get something and @api set something',
            loc: {
                line: 2,
                column: 9
            }
        }
    });

    pluginTest('transform pairs of setter and getter', `
        import { api } from 'lwc';
        export default class Test {
            _a = true;
            _b = false;
<<<<<<< HEAD

            @api
            get a () { return this._a; }
            set a (value) { this._a = value; }

            @api
            get b () { return this._b; }
=======
            @api get a () { return this._a; }
            set a (value) { this._a = value; }
            @api get b () { return this._b; }
>>>>>>> bf16963a
            set b (value) { this._b = value; }
        }
    `, {
        output: {
            code: `export default class Test {
                    constructor() {
                        this._a = true;
                        this._b = false;
                    }

                    get a() {
                        return this._a;
                    }

                    set a(value) {
                        this._a = value;
                    }

                    get b() {
                        return this._b;
                    }

                    set b(value) {
                        this._b = value;
                    }

                    }
                    Test.publicProps = {
                    a: {
                        config: 3
                    },
                    b: {
                        config: 3
                    }
                };`
        }
    })

    pluginTest(`transform complex attributes`, `
        import { api } from 'lwc';
        export default class Text {
            @api publicProp;
            privateProp;
<<<<<<< HEAD
            @api
            get aloneGet(){}

            @api
            get myget(){}
            set myget(x){ return 1; }

=======
            @api get aloneGet(){}
            @api get myget(){}
            set myget(x){ return 1; }
>>>>>>> bf16963a
            @api m1(){}
            m2(){}
            static ctor = "ctor";
            static get ctorGet () { return 1}
        }
    `, {
        output: {
            code: `export default class Text {
                    constructor() {
                        this.publicProp = void 0;
                        this.privateProp = void 0;
                    }

                    get aloneGet() {}

                    get myget() {}

                    set myget(x) {
                        return 1;
                    }

                    m1() {}

                    m2() {}

                    static get ctorGet() {
                        return 1;
                    }

                    }
                    Text.ctor = "ctor";
                    Text.publicProps = {
                    publicProp: {
                        config: 0
                    },
                    aloneGet: {
                        config: 1
                    },
                    myget: {
                        config: 3
                    }
                };
                Text.publicMethods = ["m1"];`
        }
    });

    pluginTest('throws error if default value is true', `
        import { api } from 'lwc';
        export default class Test {
            @api publicProp = true;
        }
    `, {
        error: {
            message: 'test.js: Boolean public property must default to false.',
            loc: {
                line: 2,
                column: 9
            }
        }
    });

    pluginTest('throws error if property name is "is"', `
        import { api } from 'lwc';
        export default class Test {
            @api is;
        }
    `, {
        error: {
            message: 'test.js: Invalid property name "is". "is" is a reserved attribute.',
            loc: {
                line: 2,
                column: 9
            }
        }
    });

    pluginTest('throws error if property name prefixed with "on"', `
        import { api } from 'lwc';
        export default class Test {
            @api onChangeHandler;
        }
    `, {
        error: {
            message: 'test.js: Invalid property name onChangeHandler. Properties starting with "on" are reserved for event handlers.',
            loc: {
                line: 2,
                column: 9
            }
        }
    });

    pluginTest('does not throw error if property name is "data"', `
        import { api } from 'lwc';
        export default class Test {
            @api data;
        }
    `, {
        output: {
            code: `export default class Test {
                    constructor() {
                        this.data = void 0;
                    }

                    }
                    Test.publicProps = {
                    data: {
                        config: 0
                    }
                };`
        }
    });

    pluginTest('throws error if property name prefixed with "data"', `
        import { api } from 'lwc';
        export default class Test {
            @api dataFooBar;
        }
    `, {
        error: {
            message: 'test.js: Invalid property name dataFooBar. Properties starting with "data" are reserved attributes.',
            loc: {
                line: 2,
                column: 9
            }
        }
    });

    pluginTest('throws error if property name is ambiguous', `
        import { api } from 'lwc';
        export default class Test {
            @api tabindex;
        }
    `, {
        error: {
            message: 'test.js: Ambiguous attribute name tabindex. tabindex will never be called from template because its corresponding property is camel cased. Consider renaming to "tabIndex".',
            loc: {
                line: 2,
                column: 9
            }
        }
    });

    pluginTest('throws correct error if property name is maxlength', `
        import { api } from 'lwc';
        export default class Test {
            @api maxlength;
        }
    `, {
        error: {
            message: 'test.js: Ambiguous attribute name maxlength. maxlength will never be called from template because its corresponding property is camel cased. Consider renaming to "maxLength".',
            loc: {
                line: 2,
                column: 9
            }
        }
    });

    pluginTest('does not throw if property name prefixed with "aria"', `
        import { api } from 'lwc';
        export default class Test {
            @api ariaDescribedBy;
        }
    `, {
        output: {
            code: `export default class Test {
                    constructor() {
                        this.ariaDescribedBy = void 0;
                    }

                    }
                    Test.publicProps = {
                    ariaDescribedBy: {
                        config: 0
                    }
                };`
        }
    });

    pluginTest('throws error if property name conflicts with disallowed global html attribute name', `
        import { api } from 'lwc';
        export default class Test {
            @api slot;
        }
    `, {
        error: {
            message: 'test.js: Invalid property name "slot". "slot" is a reserved attribute.',
            loc: {
                line: 2,
                column: 9
            }
        }
    });

    pluginTest('throws error if property name is "part"', `
        import { api } from 'lwc';
        export default class Test {
            @api part;
        }
    `, {
        error: {
            message: 'test.js: Invalid property name part. "part" is a future reserved attribute for web components.',
            loc: {
                line: 2,
                column: 9
            }
        }
    });

    pluginTest('throws when combined with @track', `
        import { api, track } from 'lwc';
        export default class Test {
            @track
            @api
            apiWithTrack = 'foo';
        }
    `, {
        error: {
            message: 'test.js: @api method or property cannot be used with @track',
            loc: {
                line: 2,
                column: 20,
            },
        }
    });

    pluginTest('Duplicate api properties', `
        import { api } from 'lwc';
        export default class Text {
            @api foo = 1;
            @api foo = 2;
        }
    `, {
        error: {
            message: 'test.js: Duplicate @api property "foo".',
            loc: {
                line: 2,
                column: 9
            }
        }
    });

    pluginTest('Conflicting api properties with getter/setter', `
        import { api } from 'lwc';
        export default class Text {
            @api foo = 1;

            _internal = 1;
<<<<<<< HEAD

=======
>>>>>>> bf16963a
            @api
            get foo() { return 'foo' };
            set foo(val) { this._internal = val };
        }
    `, {
        error: {
            message: 'test.js: Duplicate @api property "foo".',
            loc: {
                line: 2,
                column: 9
            }
        }
    });

    pluginTest('Conflicting api properties with method', `
        import { api } from 'lwc';
        export default class Text {
            @api foo = 1;
            @api foo() { return 'foo'; }
        }
    `, {
        error: {
            message: 'test.js: Duplicate @api property "foo".',
            loc: {
                line: 2,
                column: 9
            }
        }
    });
});

describe('Transform method', () => {
    pluginTest('transforms public methods', `
        import { api } from 'lwc';
        export default class Test {
            @api foo() {}
        }
    `, {
        output: {
            code: `export default class Test {
  foo() {}

}
Test.publicMethods = ["foo"];`
        }
    });

    pluginTest('Does not allow computed api getters and setters', `
        import { LightningElement, api } from 'lwc';
        export default class ComputedAPIProp extends LightningElement {
            @api
            set [x](value) {}
            get [x]() {}
        }
    `, {
        error: {
            message: 'test.js: @api cannot be applied to a computed property, getter, setter or method.',
            loc: {
                line: 2,
                column: 9
            }
        }
    });
});

describe('Metadata', () => {
    pluginTest(
        'gather metadata',
        `
        import { LightningElement, api } from 'lwc';
        export default class Foo extends LightningElement {
            _privateTodo;
<<<<<<< HEAD

            @api
            get todo () {
=======

            get todo () {
                return this._privateTodo;
            }
            @api
            set todo (val) {
                return this._privateTodo = val;
            }

            @api
            index;

            @api publicMethod() {}
        }
    `,
        {
            output: {
                metadata: {
                    decorators: [
                        {
                            type: "api",
                            targets: [
                                { name: "todo", type: "property" },
                                { name: "index", type: "property" },
                                { name: "publicMethod", type: "method" }
                            ]
                        }
                    ],
                    classMembers: [
                        {
                            type: "property",
                            name: "todo",
                            loc: {
                                start: { line: 7, column: 0 },
                                end: { line: 10, column: 1 }
                            },
                            decorator: "api"
                        },
                        {
                            type: "property",
                            name: "index",
                            loc: {
                                start: { line: 11, column: 0 },
                                end: { line: 12, column: 6 }
                            },
                            decorator: "api"
                        },
                        {
                            type: "method",
                            name: "publicMethod",
                            loc: {
                                start: { line: 13, column: 0 },
                                end: { line: 13, column: 22 }
                            },
                            decorator: "api"
                        }
                    ],
                    declarationLoc: {
                        start: { column: 0, line: 2 },
                        end: { column: 1, line: 14 }
                    }
                }
            }
        }
    );

    pluginTest(
        'gather metadata deprecated',
        `
        import { LightningElement, api } from 'lwc';
        export default class Foo extends LightningElement {
            _privateTodo;
            @api get todo () {
>>>>>>> bf16963a
                return this._privateTodo;
            }
            set todo (val) {
                return this._privateTodo = val;
            }

            @api
            index;

            @api publicMethod() {}
        }
    `,
        {
            output: {
                metadata: {
                    decorators: [
                        {
                            type: "api",
                            targets: [
                                { name: "todo", type: "property" },
                                { name: "index", type: "property" },
                                { name: "publicMethod", type: "method" }
                            ]
                        }
                    ],
                    classMembers: [
                        {
                            type: "property",
                            name: "todo",
                            loc: {
                                start: { line: 4, column: 0 },
                                end: { line: 7, column: 1 }
                            },
                            decorator: "api"
                        },
                        {
                            type: "property",
                            name: "index",
                            loc: {
                                start: { line: 11, column: 0 },
                                end: { line: 12, column: 6 }
                            },
                            decorator: "api"
                        },
                        {
                            type: "method",
                            name: "publicMethod",
                            loc: {
                                start: { line: 13, column: 0 },
                                end: { line: 13, column: 22 }
                            },
                            decorator: "api"
                        }
                    ],
                    declarationLoc: {
                        start: { column: 0, line: 2 },
                        end: { column: 1, line: 14 }
                    }
                }
            }
        }
    );
});<|MERGE_RESOLUTION|>--- conflicted
+++ resolved
@@ -107,19 +107,10 @@
         export default class Test {
             _a = true;
             _b = false;
-<<<<<<< HEAD
-
-            @api
-            get a () { return this._a; }
-            set a (value) { this._a = value; }
-
-            @api
-            get b () { return this._b; }
-=======
+
             @api get a () { return this._a; }
             set a (value) { this._a = value; }
             @api get b () { return this._b; }
->>>>>>> bf16963a
             set b (value) { this._b = value; }
         }
     `, {
@@ -163,19 +154,10 @@
         export default class Text {
             @api publicProp;
             privateProp;
-<<<<<<< HEAD
-            @api
-            get aloneGet(){}
-
-            @api
-            get myget(){}
-            set myget(x){ return 1; }
-
-=======
+
             @api get aloneGet(){}
             @api get myget(){}
             set myget(x){ return 1; }
->>>>>>> bf16963a
             @api m1(){}
             m2(){}
             static ctor = "ctor";
@@ -423,10 +405,7 @@
             @api foo = 1;
 
             _internal = 1;
-<<<<<<< HEAD
-
-=======
->>>>>>> bf16963a
+
             @api
             get foo() { return 'foo' };
             set foo(val) { this._internal = val };
@@ -499,11 +478,6 @@
         import { LightningElement, api } from 'lwc';
         export default class Foo extends LightningElement {
             _privateTodo;
-<<<<<<< HEAD
-
-            @api
-            get todo () {
-=======
 
             get todo () {
                 return this._privateTodo;
@@ -569,75 +543,4 @@
             }
         }
     );
-
-    pluginTest(
-        'gather metadata deprecated',
-        `
-        import { LightningElement, api } from 'lwc';
-        export default class Foo extends LightningElement {
-            _privateTodo;
-            @api get todo () {
->>>>>>> bf16963a
-                return this._privateTodo;
-            }
-            set todo (val) {
-                return this._privateTodo = val;
-            }
-
-            @api
-            index;
-
-            @api publicMethod() {}
-        }
-    `,
-        {
-            output: {
-                metadata: {
-                    decorators: [
-                        {
-                            type: "api",
-                            targets: [
-                                { name: "todo", type: "property" },
-                                { name: "index", type: "property" },
-                                { name: "publicMethod", type: "method" }
-                            ]
-                        }
-                    ],
-                    classMembers: [
-                        {
-                            type: "property",
-                            name: "todo",
-                            loc: {
-                                start: { line: 4, column: 0 },
-                                end: { line: 7, column: 1 }
-                            },
-                            decorator: "api"
-                        },
-                        {
-                            type: "property",
-                            name: "index",
-                            loc: {
-                                start: { line: 11, column: 0 },
-                                end: { line: 12, column: 6 }
-                            },
-                            decorator: "api"
-                        },
-                        {
-                            type: "method",
-                            name: "publicMethod",
-                            loc: {
-                                start: { line: 13, column: 0 },
-                                end: { line: 13, column: 22 }
-                            },
-                            decorator: "api"
-                        }
-                    ],
-                    declarationLoc: {
-                        start: { column: 0, line: 2 },
-                        end: { column: 1, line: 14 }
-                    }
-                }
-            }
-        }
-    );
 });