const pluginTest = require('./utils/test-transform').pluginTest(
    require('../index')
);

describe('Public Props', () => {
    pluginTest('transforms public props', `
        import { api } from 'engine';
        export default class Test {
            @api test = 1;
        }
    `, {
        output: {
            code: `
export default class Test {
  constructor() {
    this.test = 1;
  }

}
Test.publicProps = {
  test: {
    config: 0
  }
};`,
        }
    });

    pluginTest('transform nested classes', `
        import { api } from 'engine';
        export default class Outer {
            @api outer;

            a = class {
                @api innerA;
            }
        }
    `, {
        output: {
            code: `
export default class Outer {
  constructor() {
    var _class, _temp;

    this.a = (_temp = _class = class {}, _class.publicProps = {
      innerA: {
        config: 0
      }
    }, _temp);
  }

}
Outer.publicProps = {
  outer: {
    config: 0
  }
};`
        }
    });

    pluginTest('transforms public getters', `
        import { api } from 'engine';
        export default class Test {
            @api get publicGetter() {
                return 1;
            }
        }
    `, {
        output: {
            code: `
export default class Test {
  get publicGetter() {
    return 1;
  }
}
Test.publicProps = {
  publicGetter: {
    config: 1
  }
};`
        }
    });

    pluginTest('transforms public getter/setter', `
        import { api } from 'engine';
        export default class Test {
            @api get something() {
                return this.s;
            }

            @api set something (value) {
                this.s = value;
            }
        }
    `, {
        output: {
            code: `
export default class Test {
  get something() {
    return this.s;
  }
  set something(value) {
    this.s = value;
  }
}
Test.publicProps = {
  something: {
    config: 3
  }
};`
        }
    });

    pluginTest('throws error if setter is not associated with a getter', `
        import { api } from 'engine';
        export default class Test {
            @api set publicSetter(value) {
                this.thing = value;
            }
        }
    `, {
        error: {
            message: 'test.js: @api set publicSetter setter does not have associated getter.',
            loc: {
                line: 2,
                column: 9
            }
        }
    });

    pluginTest('transform pairs of setter and getter', `
        import { api } from 'engine';
        export default class Test {
            _a = true;
            _b = false;

            @api get a () { return this._a; }
            @api set a (value) { this._a = value; }

            @api get b () { return this._b; }
            @api set b (value) { this._b = value; }
        }
    `, {
        output: {
            code: `
export default class Test {
  constructor() {
    this._a = true;
    this._b = false;
  }

  get a() {
    return this._a;
  }
  set a(value) {
    this._a = value;
  }
  get b() {
    return this._b;
  }
  set b(value) {
    this._b = value;
  }
}
Test.publicProps = {
  a: {
    config: 3
  },
  b: {
    config: 3
  }
};`
        }
    })

    pluginTest(`transform complex attributes`, `
        import { api } from 'engine';
        export default class Text {
            @api publicProp;
            privateProp;

            @api get aloneGet(){}

            @api get myget(){}
            @api set myget(x){ return 1; }

            @api m1(){}
            m2(){}

            static ctor = "ctor";
            static get ctorGet () { return 1}
        }
    `, {
        output: {
            code: `
export default class Text {
  get aloneGet() {}
  get myget() {}
  set myget(x) {
    return 1;
  }
  m1() {}
  m2() {}

  static get ctorGet() {
    return 1;
  }
}
Text.ctor = "ctor";
Text.publicProps = {
  publicProp: {
    config: 0
  },
  aloneGet: {
    config: 1
  },
  myget: {
    config: 3
  }
};
Text.publicMethods = ["m1"];`
        }
    });

    pluginTest('throws error if default value is true', `
        import { api } from 'engine';
        export default class Test {
            @api publicProp = true;
        }
    `, {
        error: {
            message: 'test.js: Boolean public property must default to false.',
            loc: {
                line: 2,
                column: 9
            }
        }
    });

    pluginTest('throws error if property name is "is"', `
        import { api } from 'engine';
        export default class Test {
            @api is;
        }
    `, {
        error: {
            message: 'test.js: Invalid property name is. "is" is a reserved attribute.',
            loc: {
                line: 2,
                column: 9
            }
        }
    });

    pluginTest('throws error if property name prefixed with "on"', `
        import { api } from 'engine';
        export default class Test {
            @api onChangeHandler;
        }
    `, {
        error: {
            message: 'test.js: Invalid property name onChangeHandler. Properties starting with "on" are reserved for event handlers.',
            loc: {
                line: 2,
                column: 9
            }
        }
    });

    pluginTest('does not throw error if property name is "data"', `
        import { api } from 'engine';
        export default class Test {
            @api data;
        }
    `, {
        output: {
            code: `
export default class Test {}
Test.publicProps = {
  data: {
    config: 0
  }
};`
        }
    });

    pluginTest('throws error if property name prefixed with "data"', `
        import { api } from 'engine';
        export default class Test {
            @api dataFooBar;
        }
    `, {
        error: {
            message: 'test.js: Invalid property name dataFooBar. Properties starting with "data" are reserved attributes.',
            loc: {
                line: 2,
                column: 9
            }
        }
    });

    pluginTest('throws error if property name prefixed with "aria"', `
        import { api } from 'engine';
        export default class Test {
            @api ariaDescribedby;
        }
    `, {
        error: {
            message: 'test.js: Invalid property name ariaDescribedby. Properties starting with "aria" are reserved attributes.',
            loc: {
                line: 2,
                column: 9
            }
        }
    });

    pluginTest('throws error if property name conflicts with global html attribute name', `
        import { api } from 'engine';
        export default class Test {
            @api slot;
        }
    `, {
        error: {
            message: 'test.js: Invalid property name slot. slot cannot be defined as a public property.',
            loc: {
                line: 2,
                column: 9
            }
        }
    });

    pluginTest('throws error if property name is "part"', `
        import { api } from 'engine';
        export default class Test {
            @api part;
        }
    `, {
        error: {
            message: 'test.js: Invalid property name part. "part" is a future reserved attribute for web components.',
            loc: {
                line: 2,
                column: 9
            }
        }
    });

    pluginTest('throws when combined with @track', `
        import { api, track } from 'engine';
        export default class Test {
            @track
            @api
            apiWithTrack = 'foo';
        }
    `, {
        error: {
            message: 'test.js: @api method or property cannot be used with @track',
            loc: {
                line: 2,
                column: 20,
            },
        }
    });
});

describe('Public Methods', () => {
    pluginTest('transforms public methods', `
        import { api } from 'engine';
        export default class Test {
            @api foo() {}
        }
    `, {
        output: {
            code: `
export default class Test {
  foo() {}
}
Test.publicMethods = ['foo'];`
        }
    });

    pluginTest('Does not allow computed api getters and setters', `
        import { api } from 'engine';
        export default class ComputedAPIProp extends Element {
            @api set [x](value) {}
            @api get [x]() {}
        }
    `, {
        error: {
            message: 'test.js: @api cannot be applied to a computed property, getter, setter or method.',
            loc: {
                line: 2,
                column: 9
            }
        }
    });
});

describe('metadata', () => {
    pluginTest('has @api properties', `
        import { api } from 'engine';
        import { Element } from 'engine';
        export default class Foo extends Element {
            _privateTodo;
            @api get todo () {
                return this._privateTodo;
            }
            @api set todo (val) {
                return this._privateTodo = val;
            }
            @api
            index;
        }
    `, {
        output: {
            metadata: {
<<<<<<< HEAD
                apiMethods: [],
                apiProperties: [
                    { name: "todo" },
                    { name: "index" }
=======
                decorators: [
                    {
                        type: 'api',
                        targets: [
                            { "name": "todo", "type": "property" },
                            { "name": "index", "type": "property" }
                        ]
                    }
>>>>>>> d50e2172
                ],
                declarationLoc: {
                    end: { column: 1, line: 13 },
                    start: { column: 0, line: 3 }
                },
                marked: [],
                modules: {
                    exports: { exported: ['Foo'], specifiers: [{ exported: "default", kind: "local", local: "Foo" }] },
                    imports: [
                        { imported: ['api'], source: 'engine', specifiers: [{ imported: 'api', kind: 'named', local: 'api' }] },
                        { imported: ['Element'], source: 'engine', specifiers: [{ imported: 'Element', kind: 'named', local: 'Element' }] }
                    ]
                },
                usedHelpers: []
            }
        }
    });

    pluginTest('no @api properties', `
        import { api } from 'engine';
        import { Element } from 'engine';
        export default class Foo extends Element {
            _privateTodo;
            get todo () {
                return this._privateTodo;
            }
            set todo (val) {
                return this._privateTodo = val;
            }
            index;
        }
    `, {
        output: {
            metadata: {
                decorators: [],
                declarationLoc: {
                    end: { column: 1, line: 12 },
                    start: { column: 0, line: 3 }
                },
                marked: [],
                modules: {
                    exports: { exported: ['Foo'], specifiers: [{ exported: "default", kind: "local", local: "Foo" }] },
                    imports: [
                        { imported: ['api'], source: 'engine', specifiers: [{ imported: 'api', kind: 'named', local: 'api' }] },
                        { imported: ['Element'], source: 'engine', specifiers: [{ imported: 'Element', kind: 'named', local: 'Element' }] }
                    ]
                },
                usedHelpers: []
            }
        }
    });
});<|MERGE_RESOLUTION|>--- conflicted
+++ resolved
@@ -412,12 +412,6 @@
     `, {
         output: {
             metadata: {
-<<<<<<< HEAD
-                apiMethods: [],
-                apiProperties: [
-                    { name: "todo" },
-                    { name: "index" }
-=======
                 decorators: [
                     {
                         type: 'api',
@@ -426,7 +420,6 @@
                             { "name": "index", "type": "property" }
                         ]
                     }
->>>>>>> d50e2172
                 ],
                 declarationLoc: {
                     end: { column: 1, line: 13 },
