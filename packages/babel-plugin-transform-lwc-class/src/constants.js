const GLOBAL_ATTRIBUTE_SET = new Set([
    'role', 'accesskey', 'class', 'contenteditable', 'contextmenu', 'dir', 'draggable', 'dropzone', 'hidden',
    'id', 'itemprop', 'lang', 'slot', 'spellcheck', 'style', 'tabindex', 'title',
]);

<<<<<<< HEAD
const GLOBAL_ATTRIBUTE_PROP_SET = new Set([
     'accessKey', 'contentEditable', 'contextmenu', 'dir', 'draggable', 'hidden',
    'id',  'lang', 'spellcheck', 'tabIndex', 'title',
])

const HTML_ATTRIBUTE_SET = new Set([
    'role', 'class', 'itemprop', 'slot', 'spellcheck', 'style'
]);

const INVALID_LOWERCASE_ATTRIBUTE_PROP_SET = new Set([
    'accesskey', 'contenteditable', 'tabindex'
]);

module.exports = { GLOBAL_ATTRIBUTE_PROP_SET, HTML_ATTRIBUTE_SET, GLOBAL_ATTRIBUTE_SET, INVALID_LOWERCASE_ATTRIBUTE_PROP_SET };
=======
const LWC_PACKAGE_ALIAS = 'engine';

const LWC_PACKAGE_EXPORTS = {
    BASE_COMPONENT: 'Element',
    API_DECORATOR: 'api',
    TRACK_DECORATOR: 'track',
    WIRE_DECORATOR: 'wire',
}

const LWC_COMPONENT_PROPERTIES = {
    STYLE: 'style',
    RENDER: 'render',
    PUBLIC_PROPS: 'publicProps',
    PUBLIC_METHODS: 'publicMethods',
    WIRE: 'wire',
    TRACK: 'track',
}

const DECORATOR_TYPES = {
    PROPERTY: 'property',
    GETTER: 'getter',
    SETTER: 'setter',
    METHOD: 'method'
}

module.exports = {
    GLOBAL_ATTRIBUTE_SET,

    LWC_PACKAGE_ALIAS,
    LWC_PACKAGE_EXPORTS,

    LWC_COMPONENT_PROPERTIES,

    DECORATOR_TYPES,
};
>>>>>>> 99e4b24f
<|MERGE_RESOLUTION|>--- conflicted
+++ resolved
@@ -3,7 +3,6 @@
     'id', 'itemprop', 'lang', 'slot', 'spellcheck', 'style', 'tabindex', 'title',
 ]);
 
-<<<<<<< HEAD
 const GLOBAL_ATTRIBUTE_PROP_SET = new Set([
      'accessKey', 'contentEditable', 'contextmenu', 'dir', 'draggable', 'hidden',
     'id',  'lang', 'spellcheck', 'tabIndex', 'title',
@@ -18,7 +17,6 @@
 ]);
 
 module.exports = { GLOBAL_ATTRIBUTE_PROP_SET, HTML_ATTRIBUTE_SET, GLOBAL_ATTRIBUTE_SET, INVALID_LOWERCASE_ATTRIBUTE_PROP_SET };
-=======
 const LWC_PACKAGE_ALIAS = 'engine';
 
 const LWC_PACKAGE_EXPORTS = {
@@ -53,5 +51,4 @@
     LWC_COMPONENT_PROPERTIES,
 
     DECORATOR_TYPES,
-};
->>>>>>> 99e4b24f
+};