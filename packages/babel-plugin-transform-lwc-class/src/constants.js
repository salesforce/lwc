--- conflicted
+++ resolved
@@ -13,10 +13,6 @@
 }
 
 const LWC_COMPONENT_PROPERTIES = {
-<<<<<<< HEAD
-    LABELS: 'labels',
-=======
->>>>>>> 29cb560b
     STYLE: 'style',
     RENDER: 'render',
     PUBLIC_PROPS: 'publicProps',
