--- conflicted
+++ resolved
@@ -1,14 +1,8 @@
 const { basename } = require('path');
 const moduleImports = require("@babel/helper-module-imports");
-<<<<<<< HEAD
-const { findClassMethod, findClassProperty, staticClassProperty, getEngineImportSpecifiers } = require('./utils');
-const { GLOBAL_ATTRIBUTE_MAP, LWC_PACKAGE_EXPORTS, LWC_COMPONENT_PROPERTIES } = require('./constants');
-
-const CLASS_PROPERTY_OBSERVED_ATTRIBUTES = 'observedAttributes';
-=======
 const { findClassMethod, staticClassProperty, getEngineImportSpecifiers, isComponentClass, isDefaultExport } = require('./utils');
 const { LWC_PACKAGE_EXPORTS, LWC_COMPONENT_PROPERTIES } = require('./constants');
->>>>>>> 0514227a
+const CLASS_PROPERTY_OBSERVED_ATTRIBUTES = 'observedAttributes';
 
 module.exports = function ({ types: t }) {
     return {
@@ -56,30 +50,11 @@
         }
     };
 
-<<<<<<< HEAD
     function isObservedAttributesStaticProperty(classPropertyPath) {
         const { static: isStaticProperty, key: { name: propertyName } } = classPropertyPath.node;
         return (isStaticProperty && propertyName === CLASS_PROPERTY_OBSERVED_ATTRIBUTES);
     }
 
-    function isComponentClass(classPath, componentBaseClassImports) {
-        const superClass = classPath.get('superClass');
-
-        return superClass.isIdentifier()
-            && componentBaseClassImports.some(componentBaseClassImport => (
-                classPath.scope.bindingIdentifierEquals(
-                    superClass.node.name,
-                    componentBaseClassImport.node
-                )
-            ));
-    }
-
-    function isDefaultExport(path) {
-        return path.parentPath.isExportDefaultDeclaration();
-    }
-
-=======
->>>>>>> 0514227a
     function getBaseName({ file }) {
         const classPath = file.opts.filename;
         return basename(classPath, '.js');
