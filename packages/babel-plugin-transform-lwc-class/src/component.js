--- conflicted
+++ resolved
@@ -1,24 +1,7 @@
 const { basename } = require('path');
-<<<<<<< HEAD
+const commentParser = require('comment-parser');
 const { findClassMethod, findClassProperty, staticClassProperty, getImportSpecifiers } = require('./utils');
 const { RAPTOR_PACKAGE_ALIAS, RAPTOR_PACKAGE_EXPORTS, RAPTOR_COMPONENT_PROPERTIES } = require('./constants');
-=======
-const { findClassMethod, findClassProperty, staticClassProperty } = require('./utils');
-const commentParser = require('comment-parser');
-
-const RAPTOR_PACKAGE_ALIAS = 'engine';
-const BASE_RAPTOR_COMPONENT_CLASS = 'Element';
-
-const LABELS_CLASS_PROPERTY_NAME = 'labels';
-const STYLE_CLASS_PROPERTY_NAME = 'style';
-const COMPONENT_RENDER_METHOD_NAME = 'render';
-
-const MISSPELLED_LIFECYCLE_METHODS = {
-    'renderCallback'     : 'renderedCallback',
-    'connectCallback'    : 'connectedCallback',
-    'disconnectCallback' : 'disconnectedCallback'
-};
->>>>>>> 6a5c9ecd
 
 module.exports = function ({ types: t, }) {
     return {
@@ -50,14 +33,6 @@
                 const existingLabels = state.file.metadata.labels || [];
                 state.file.metadata.labels = [...existingLabels, ...labels];
 
-<<<<<<< HEAD
-                // Import and wire template to the component if the class has no render method
-                if(
-                    isDefaultExport(path)
-                    && !findClassMethod(classBody, RAPTOR_COMPONENT_PROPERTIES.RENDER)
-                ) {
-                    wireTemplateToClass(state, classBody);
-=======
                 if (isDefaultExport(path)) {
                     const declaration = path.parentPath.node;
                     if (declaration.leadingComments) {
@@ -71,10 +46,9 @@
                     state.file.metadata.declarationLoc = { start: { line: loc.start.line, column: loc.start.column }, end: { line: loc.end.line, column: loc.end.column } };
 
                     // Import and wire template to the component if the class has no render method
-                    if (!findClassMethod(classBody, COMPONENT_RENDER_METHOD_NAME)) {
+                    if (!findClassMethod(classBody, RAPTOR_COMPONENT_PROPERTIES.RENDER)) {
                         wireTemplateToClass(state, classBody);
                     }
->>>>>>> 6a5c9ecd
                 }
             }
         },
