--- conflicted
+++ resolved
@@ -28,14 +28,6 @@
 
                 const classBody = path.get('body');
 
-<<<<<<< HEAD
-                // Deal with component labels
-                const labels = getComponentLabels(classBody);
-                const existingLabels = state.file.metadata.labels || [];
-                state.file.metadata.labels = [...existingLabels, ...labels];
-
-=======
->>>>>>> 29cb560b
                 if (isDefaultExport(path)) {
                     const declaration = path.parentPath.node;
                     if (declaration.leadingComments) {
@@ -73,11 +65,7 @@
         return path.parentPath.isExportDefaultDeclaration();
     }
 
-<<<<<<< HEAD
     function getBaseName({ file }) {
-=======
-    function getBaseName({ opts, file }) {
->>>>>>> 29cb560b
         const classPath = file.opts.filename;
         return basename(classPath, '.js');
     }
@@ -87,38 +75,6 @@
         return state.file.addImport(`./${componentName}.html`, 'default', 'tmpl');
     }
 
-<<<<<<< HEAD
-    function getComponentLabels(classBody) {
-        const labels = [];
-
-        const labelProperty = findClassProperty(classBody, LWC_COMPONENT_PROPERTIES.LABELS, { static: true });
-        if (labelProperty) {
-            if (!labelProperty.get('value').isArrayExpression()) {
-                throw labelProperty.buildCodeFrameError(
-                    `"labels" static class property should be an array of string`
-                );
-            }
-
-            labels.push(
-                ...labelProperty.get('value.elements').map(labelValue => {
-                    if (!labelValue.isStringLiteral()) {
-                        throw labelValue.buildCodeFrameError(
-                            `Label is expected to a be string, but found ${labelValue.type}`
-                        );
-                    }
-
-                    return labelValue.node.value;
-                })
-            );
-
-            labelProperty.remove();
-        }
-
-        return labels;
-    }
-
-=======
->>>>>>> 29cb560b
     function wireTemplateToClass(state, classBody) {
         const templateIdentifier = importDefaultTemplate(state);
 
