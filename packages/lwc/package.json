--- conflicted
+++ resolved
@@ -41,13 +41,12 @@
         ]
     },
     "dependencies": {
-<<<<<<< HEAD
-        "@lwc/compiler": "2.22.0",
-        "@lwc/engine-dom": "2.22.0",
-        "@lwc/engine-server": "2.22.0",
-        "@lwc/features": "2.22.0",
-        "@lwc/synthetic-shadow": "2.22.0",
-        "@lwc/wire-service": "2.22.0"
+        "@lwc/compiler": "2.23.0",
+        "@lwc/engine-dom": "2.23.0",
+        "@lwc/engine-server": "2.23.0",
+        "@lwc/features": "2.23.0",
+        "@lwc/synthetic-shadow": "2.23.0",
+        "@lwc/wire-service": "2.23.0"
     },
     "nx": {
         "targets": {
@@ -57,13 +56,5 @@
                 ]
             }
         }
-=======
-        "@lwc/compiler": "2.23.0",
-        "@lwc/engine-dom": "2.23.0",
-        "@lwc/engine-server": "2.23.0",
-        "@lwc/features": "2.23.0",
-        "@lwc/synthetic-shadow": "2.23.0",
-        "@lwc/wire-service": "2.23.0"
->>>>>>> 0bb7b6e9
     }
 }