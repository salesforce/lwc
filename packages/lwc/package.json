--- conflicted
+++ resolved
@@ -20,23 +20,6 @@
         "*.d.ts"
     ],
     "dependencies": {
-<<<<<<< HEAD
-        "@lwc/babel-plugin-component": "3.1.3",
-        "@lwc/compiler": "3.1.3",
-        "@lwc/engine-core": "3.1.3",
-        "@lwc/engine-dom": "3.1.3",
-        "@lwc/engine-server": "3.1.3",
-        "@lwc/errors": "3.1.3",
-        "@lwc/features": "3.1.3",
-        "@lwc/module-resolver": "3.1.3",
-        "@lwc/rollup-plugin": "3.1.3",
-        "@lwc/shared": "3.1.3",
-        "@lwc/style-compiler": "3.1.3",
-        "@lwc/synthetic-shadow": "3.1.3",
-        "@lwc/template-compiler": "3.1.3",
-        "@lwc/wire-service": "3.1.3"
-=======
-        "@lwc/aria-reflection": "3.2.0",
         "@lwc/babel-plugin-component": "3.2.0",
         "@lwc/compiler": "3.2.0",
         "@lwc/engine-core": "3.2.0",
@@ -51,7 +34,6 @@
         "@lwc/synthetic-shadow": "3.2.0",
         "@lwc/template-compiler": "3.2.0",
         "@lwc/wire-service": "3.2.0"
->>>>>>> 57f2081c
     },
     "lwc": {
         "modules": [
