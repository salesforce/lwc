{
    "name": "lwc",
    "version": "8.10.1",
    "description": "Lightning Web Components (LWC)",
    "homepage": "https://lwc.dev/",
    "repository": {
        "type": "git",
        "url": "https://github.com/salesforce/lwc.git",
        "directory": "packages/lwc"
    },
    "bugs": {
        "url": "https://github.com/salesforce/lwc/issues"
    },
    "main": "index.js",
    "type": "module",
    "typings": "index.d.ts",
    "license": "MIT",
    "files": [
        "*.js",
        "*.d.ts",
        "!vitest.config.*"
    ],
    "dependencies": {
<<<<<<< HEAD
        "@lwc/aria-reflection": "workspace:*",
        "@lwc/babel-plugin-component": "workspace:*",
        "@lwc/compiler": "workspace:*",
        "@lwc/engine-core": "workspace:*",
        "@lwc/engine-dom": "workspace:*",
        "@lwc/engine-server": "workspace:*",
        "@lwc/errors": "workspace:*",
        "@lwc/features": "workspace:*",
        "@lwc/module-resolver": "workspace:*",
        "@lwc/rollup-plugin": "workspace:*",
        "@lwc/shared": "workspace:*",
        "@lwc/ssr-compiler": "workspace:*",
        "@lwc/ssr-runtime": "workspace:*",
        "@lwc/style-compiler": "workspace:*",
        "@lwc/synthetic-shadow": "workspace:*",
        "@lwc/template-compiler": "workspace:*",
        "@lwc/types": "workspace:*",
        "@lwc/wire-service": "workspace:*"
=======
        "@lwc/aria-reflection": "8.10.1",
        "@lwc/babel-plugin-component": "8.10.1",
        "@lwc/compiler": "8.10.1",
        "@lwc/engine-core": "8.10.1",
        "@lwc/engine-dom": "8.10.1",
        "@lwc/engine-server": "8.10.1",
        "@lwc/errors": "8.10.1",
        "@lwc/features": "8.10.1",
        "@lwc/module-resolver": "8.10.1",
        "@lwc/rollup-plugin": "8.10.1",
        "@lwc/shared": "8.10.1",
        "@lwc/ssr-compiler": "8.10.1",
        "@lwc/ssr-runtime": "8.10.1",
        "@lwc/style-compiler": "8.10.1",
        "@lwc/synthetic-shadow": "8.10.1",
        "@lwc/template-compiler": "8.10.1",
        "@lwc/types": "8.10.1",
        "@lwc/wire-service": "8.10.1"
>>>>>>> 9d0e5b9e
    },
    "lwc": {
        "modules": [
            {
                "name": "lwc",
                "path": "engine-dom.js"
            },
            {
                "name": "@lwc/synthetic-shadow",
                "path": "synthetic-shadow.js"
            },
            {
                "name": "@lwc/wire-service",
                "path": "wire-service.js"
            }
        ]
    },
    "exports": {
        ".": "./index.js",
        "./aria-reflection": "./aria-reflection.js",
        "./babel-plugin-component": "./babel-plugin-component.js",
        "./compiler": "./compiler.js",
        "./engine-core": "./engine-core.js",
        "./engine-dom": "./engine-dom.js",
        "./engine-server": "./engine-server.js",
        "./errors": "./errors.js",
        "./features": "./features.js",
        "./types": "./types.d.ts",
        "./module-resolver": "./module-resolver.js",
        "./rollup-plugin": "./rollup-plugin.js",
        "./shared": "./shared.js",
        "./ssr-compiler": "./ssr-compiler.js",
        "./ssr-runtime": "./ssr-runtime.js",
        "./style-compiler": "./style-compiler.js",
        "./synthetic-shadow": "./synthetic-shadow.js",
        "./template-compiler": "./template-compiler.js",
        "./wire-service": "./wire-service.js"
    }
}<|MERGE_RESOLUTION|>--- conflicted
+++ resolved
@@ -21,7 +21,6 @@
         "!vitest.config.*"
     ],
     "dependencies": {
-<<<<<<< HEAD
         "@lwc/aria-reflection": "workspace:*",
         "@lwc/babel-plugin-component": "workspace:*",
         "@lwc/compiler": "workspace:*",
@@ -40,26 +39,6 @@
         "@lwc/template-compiler": "workspace:*",
         "@lwc/types": "workspace:*",
         "@lwc/wire-service": "workspace:*"
-=======
-        "@lwc/aria-reflection": "8.10.1",
-        "@lwc/babel-plugin-component": "8.10.1",
-        "@lwc/compiler": "8.10.1",
-        "@lwc/engine-core": "8.10.1",
-        "@lwc/engine-dom": "8.10.1",
-        "@lwc/engine-server": "8.10.1",
-        "@lwc/errors": "8.10.1",
-        "@lwc/features": "8.10.1",
-        "@lwc/module-resolver": "8.10.1",
-        "@lwc/rollup-plugin": "8.10.1",
-        "@lwc/shared": "8.10.1",
-        "@lwc/ssr-compiler": "8.10.1",
-        "@lwc/ssr-runtime": "8.10.1",
-        "@lwc/style-compiler": "8.10.1",
-        "@lwc/synthetic-shadow": "8.10.1",
-        "@lwc/template-compiler": "8.10.1",
-        "@lwc/types": "8.10.1",
-        "@lwc/wire-service": "8.10.1"
->>>>>>> 9d0e5b9e
     },
     "lwc": {
         "modules": [
