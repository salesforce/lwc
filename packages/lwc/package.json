--- conflicted
+++ resolved
@@ -20,24 +20,6 @@
         "*.d.ts"
     ],
     "dependencies": {
-<<<<<<< HEAD
-        "@lwc/aria-reflection": "6.7.1",
-        "@lwc/babel-plugin-component": "6.7.1",
-        "@lwc/compiler": "6.7.1",
-        "@lwc/engine-core": "6.7.1",
-        "@lwc/engine-dom": "6.7.1",
-        "@lwc/engine-server": "6.7.1",
-        "@lwc/errors": "6.7.1",
-        "@lwc/features": "6.7.1",
-        "@lwc/module-resolver": "6.7.1",
-        "@lwc/rollup-plugin": "6.7.1",
-        "@lwc/shared": "6.7.1",
-        "@lwc/style-compiler": "6.7.1",
-        "@lwc/synthetic-shadow": "6.7.1",
-        "@lwc/template-compiler": "6.7.1",
-        "@lwc/types": "6.7.1",
-        "@lwc/wire-service": "6.7.1"
-=======
         "@lwc/aria-reflection": "6.7.2",
         "@lwc/babel-plugin-component": "6.7.2",
         "@lwc/compiler": "6.7.2",
@@ -52,8 +34,8 @@
         "@lwc/style-compiler": "6.7.2",
         "@lwc/synthetic-shadow": "6.7.2",
         "@lwc/template-compiler": "6.7.2",
+        "@lwc/types": "6.7.2",
         "@lwc/wire-service": "6.7.2"
->>>>>>> eb916799
     },
     "lwc": {
         "modules": [
