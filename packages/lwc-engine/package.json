{
  "name": "lwc-engine",
  "version": "0.24.14",
  "description": "Raptor Engine",
  "main": "dist/commonjs/es2017/engine.js",
  "module": "dist/modules/es2017/engine.js",
  "typings": "types/engine.d.ts",
  "scripts": {
    "clean": "rm -rf dist",
    "build": "concurrently \"yarn build:es-and-cjs\" \"yarn build:umd:prod\" \"yarn build:umd:dev\"",
    "test": "DIR=`pwd` && cd ../../ && yarn test $DIR",
    "build:umd:dev": "rollup -c scripts/rollup/rollup.config.umd.dev.js",
    "build:umd:prod": "rollup -c scripts/rollup/rollup.config.umd.prod.js",
    "build:es-and-cjs": "rollup -c scripts/rollup/rollup.config.es-and-cjs.js"
  },
  "devDependencies": {
    "concurrently": "^3.5.1",
    "lwc-template-compiler": "0.24.14",
    "rollup": "0.60.1",
    "rollup-plugin-inject": "^1.4.1",
    "rollup-plugin-node-resolve": "^3.0.2",
    "rollup-plugin-replace": "^2.0.0",
    "rollup-plugin-typescript": "^0.8.1"
  },
  "lwc": {
    "modules": {
      "engine": "dist/modules/es2017/engine.js"
    }
  },
  "dependencies": {
<<<<<<< HEAD
    "observable-membrane-internal": "0.24.12"
=======
    "observable-membrane": "0.24.14"
>>>>>>> 0c41eeda
  }
}<|MERGE_RESOLUTION|>--- conflicted
+++ resolved
@@ -28,10 +28,6 @@
     }
   },
   "dependencies": {
-<<<<<<< HEAD
-    "observable-membrane-internal": "0.24.12"
-=======
-    "observable-membrane": "0.24.14"
->>>>>>> 0c41eeda
+    "observable-membrane-internal": "0.24.14"
   }
 }