--- conflicted
+++ resolved
@@ -28,10 +28,6 @@
     }
   },
   "dependencies": {
-<<<<<<< HEAD
     "observable-membrane": "0.25.0"
-=======
-    "observable-membrane": "0.24.14"
->>>>>>> 0c41eeda
   }
 }