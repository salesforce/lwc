/**
 * This module is responsible for producing the ComponentDef object that is always
 * accessible via `vm.def`. This is lazily created during the creation of the first
 * instance of a component class, and shared across all instances.
 *
 * This structure can be used to synthetically create proxies, and understand the
 * shape of a component. It is also used internally to apply extra optimizations.
 */

import assert from "./assert";
import {
    assign,
    freeze,
    create,
    ArrayIndexOf,
    toString,
    ArrayPush,
    defineProperty,
    getOwnPropertyDescriptor,
    getOwnPropertyNames,
    getPrototypeOf,
    isString,
    isFunction,
    isObject,
    isUndefined,
    ArraySlice,
    isNull,
    ArrayReduce,
} from "./language";
import {
    GlobalAOMProperties,
    GlobalHTMLProperties,
    getAttribute,
    getAttributeNS,
    setAttribute,
    setAttributeNS,
    removeAttribute,
    removeAttributeNS,
    defaultDefHTMLPropertyNames,
} from "./dom";
import { createWiredPropertyDescriptor } from "./decorators/wire";
import { createTrackedPropertyDescriptor } from "./decorators/track";
import { createPublicPropertyDescriptor, createPublicAccessorDescriptor } from "./decorators/api";
import { Element as BaseElement, getCustomElementVM } from "./html-element";
import { EmptyObject, getPropNameFromAttrName, assertValidForceTagName } from "./utils";
import { OwnerKey, VM, VMElement } from "./vm";

declare interface HashTable<T> {
    [key: string]: T;
}
export interface PropDef {
    config: number;
    type: string; // TODO: make this an enum
}
export interface WireDef {
    method?: number;
    [key: string]: any;
}
export interface PropsDef {
    [key: string]: PropDef;
}
export interface TrackDef {
    [key: string]: 1;
}
export interface MethodDef {
    [key: string]: 1;
}
export interface WireHash {
    [key: string]: WireDef;
}
export interface ComponentDef {
    name: string;
    wire: WireHash | undefined;
    track: TrackDef;
    props: PropsDef;
    methods: MethodDef;
    descriptors: PropertyDescriptorMap;
    connectedCallback?: () => void;
    disconnectedCallback?: () => void;
    renderedCallback?: () => void;
    errorCallback?: ErrorCallback;
}
import {
    ComponentConstructor, getCustomElementComponent, ErrorCallback
 } from './component';

export const ViewModelReflection = Symbol();

const CtorToDefMap: WeakMap<any, ComponentDef> = new WeakMap();

const COMPUTED_GETTER_MASK = 1;
const COMPUTED_SETTER_MASK = 2;


function propertiesReducer(seed: any, propName: string) {
    seed[propName] = { config: 3 };
    return seed;
}

const reducedDefaultHTMLPropertyNames = ArrayReduce.call(defaultDefHTMLPropertyNames, propertiesReducer, create(null));
const HTML_PROPS = ArrayReduce.call(getOwnPropertyNames(GlobalAOMProperties), propertiesReducer, reducedDefaultHTMLPropertyNames);

function isElementComponent(Ctor: any, protoSet?: any[]): boolean {
    protoSet = protoSet || [];
    if (!Ctor || ArrayIndexOf.call(protoSet, Ctor) >= 0) {
        return false; // null, undefined, or circular prototype definition
    }
    const proto = getPrototypeOf(Ctor);
    if (proto === BaseElement) {
        return true;
    }
    getComponentDef(proto); // ensuring that the prototype chain is already expanded
    ArrayPush.call(protoSet, Ctor);
    return isElementComponent(proto, protoSet);
}

function createComponentDef(Ctor: ComponentConstructor): ComponentDef {
    if (process.env.NODE_ENV !== 'production') {
        assert.isTrue(isElementComponent(Ctor), `${Ctor} is not a valid component, or does not extends Element from "engine". You probably forgot to add the extend clause on the class declaration.`);
        // local to dev block
        const ctorName = Ctor.name;
        assert.isTrue(ctorName && isString(ctorName), `${toString(Ctor)} should have a "name" property with string value, but found ${ctorName}.`);
        assert.isTrue(Ctor.constructor, `Missing ${ctorName}.constructor, ${ctorName} should have a "constructor" property.`);
    }

    const name: string = Ctor.name;
    let props = getPublicPropertiesHash(Ctor);
    let methods = getPublicMethodsHash(Ctor);
    let wire = getWireHash(Ctor);
    const track = getTrackHash(Ctor);

    const proto = Ctor.prototype;
    for (const propName in props) {
        const propDef = props[propName];
        // initializing getters and setters for each public prop on the target prototype
        const descriptor = getOwnPropertyDescriptor(proto, propName);
        const { config } = propDef;
        if (COMPUTED_SETTER_MASK & config || COMPUTED_GETTER_MASK & config) {
            if (process.env.NODE_ENV !== 'production') {
                assert.invariant(!descriptor || (isFunction(descriptor.get) || isFunction(descriptor.set)), `Invalid ${name}.prototype.${propName} definition, it cannot be a prototype definition if it is a public property. Instead use the constructor to define it.`);
                const mustHaveGetter = COMPUTED_GETTER_MASK & config;
                const mustHaveSetter = COMPUTED_SETTER_MASK & config;
                if (mustHaveGetter) {
                    assert.isTrue(isObject(descriptor) && isFunction(descriptor.get), `Missing getter for property ${propName} decorated with @api in ${name}`);
                }
                if (mustHaveSetter) {
                    assert.isTrue(isObject(descriptor) && isFunction(descriptor.set), `Missing setter for property ${propName} decorated with @api in ${name}`);
                    assert.isTrue(mustHaveGetter, `Missing getter for property ${propName} decorated with @api in ${name}. You cannot have a setter without the corresponding getter.`);
                }
            }
            createPublicAccessorDescriptor(proto, propName, descriptor);
        } else {
            createPublicPropertyDescriptor(proto, propName, descriptor);
        }
    }
    if (wire) {
        for (const propName in wire) {
            if (wire[propName].method) {
                // for decorated methods we need to do nothing
                continue;
            }
            const descriptor = getOwnPropertyDescriptor(proto, propName);
            // TODO: maybe these conditions should be always applied.
            if (process.env.NODE_ENV !== 'production') {
                const { get, set, configurable, writable } = descriptor || EmptyObject;
                assert.isTrue(!get && !set, `Compiler Error: A decorator can only be applied to a public field.`);
                assert.isTrue(configurable !== false, `Compiler Error: A decorator can only be applied to a configurable property.`);
                assert.isTrue(writable !== false, `Compiler Error: A decorator can only be applied to a writable property.`);
            }
            // initializing getters and setters for each public prop on the target prototype
            createWiredPropertyDescriptor(proto, propName, descriptor);
        }
    }
    if (track) {
        for (const propName in track) {
            const descriptor = getOwnPropertyDescriptor(proto, propName);
            // TODO: maybe these conditions should be always applied.
            if (process.env.NODE_ENV !== 'production') {
                const { get, set, configurable, writable } = descriptor || EmptyObject;
                assert.isTrue(!get && !set, `Compiler Error: A decorator can only be applied to a public field.`);
                assert.isTrue(configurable !== false, `Compiler Error: A decorator can only be applied to a configurable property.`);
                assert.isTrue(writable !== false, `Compiler Error: A decorator can only be applied to a writable property.`);
            }
            // initializing getters and setters for each public prop on the target prototype
            createTrackedPropertyDescriptor(proto, propName, descriptor);
        }
    }

    let {
        connectedCallback,
        disconnectedCallback,
        renderedCallback,
        errorCallback,
    } = proto;
    const superProto = getPrototypeOf(Ctor);
    const superDef: ComponentDef | null = superProto !== BaseElement ? getComponentDef(superProto) : null;
    if (!isNull(superDef)) {
        props = assign(create(null), superDef.props, props);
        methods = assign(create(null), superDef.methods, methods);
        wire = (superDef.wire || wire) ? assign(create(null), superDef.wire, wire) : undefined;
        connectedCallback = connectedCallback || superDef.connectedCallback;
        disconnectedCallback = disconnectedCallback || superDef.disconnectedCallback;
        renderedCallback = renderedCallback || superDef.renderedCallback;
        errorCallback  = errorCallback || superDef.errorCallback;
    }

    props = assign(create(null), HTML_PROPS, props);
    const descriptors = createDescriptorMap(props, methods);

    const def: ComponentDef = {
        name,
        wire,
        track,
        props,
        methods,
        descriptors,
        connectedCallback,
        disconnectedCallback,
        renderedCallback,
        errorCallback,
    };

    if (process.env.NODE_ENV !== 'production') {
        freeze(Ctor.prototype);
        freeze(wire);
        freeze(props);
        freeze(methods);
        for (const key in def) {
            defineProperty(def, key, {
                configurable: false,
                writable: false,
            });
        }
    }
    return def;
}

function createGetter(key: string) {
    return function(this: VMElement): any {
        return getCustomElementComponent(this)[key];
    };
}

function createSetter(key: string) {
    return function(this: VMElement, newValue: any): any {
        getCustomElementComponent(this)[key] = newValue;
    };
}

function createMethodCaller(key: string) {
    return function(this: VMElement): any {
        const component = getCustomElementComponent(this);
        return component[key].apply(component, ArraySlice.call(arguments));
    };
}

function getAttributePatched(this: VMElement, attrName: string): string | null {
    if (process.env.NODE_ENV !== 'production') {
        const vm = getCustomElementVM(this);
        assertPublicAttributeColission(vm, attrName);
    }

    return getAttribute.apply(this, ArraySlice.call(arguments));
}

function setAttributePatched(this: VMElement, attrName: string, newValue: any) {
    const vm = getCustomElementVM(this);
    // marking the set is needed for the AOM polyfill
    vm.hostAttrs[attrName] = 1; // marking the set is needed for the AOM polyfill
    if (process.env.NODE_ENV !== 'production') {
        assertTemplateMutationViolation(vm, attrName);
        assertPublicAttributeColission(vm, attrName);
    }
    setAttribute.apply(this, ArraySlice.call(arguments));
}

function setAttributeNSPatched(this: VMElement, attrNameSpace: string, attrName: string, newValue: any) {
    const vm = getCustomElementVM(this);

    if (process.env.NODE_ENV !== 'production') {
        assertTemplateMutationViolation(vm, attrName);
        assertPublicAttributeColission(vm, attrName);
    }
    setAttributeNS.apply(this, ArraySlice.call(arguments));
}

function removeAttributePatched(this: VMElement, attrName: string) {
    const vm = getCustomElementVM(this);
    // marking the set is needed for the AOM polyfill
    vm.hostAttrs[attrName] = 1; // marking the set is needed for the AOM polyfill
    if (process.env.NODE_ENV !== 'production') {
        assertTemplateMutationViolation(vm, attrName);
        assertPublicAttributeColission(vm, attrName);
    }
    removeAttribute.apply(this, ArraySlice.call(arguments));
}

function removeAttributeNSPatched(this: VMElement, attrNameSpace: string, attrName: string) {
    const vm = getCustomElementVM(this);

    if (process.env.NODE_ENV !== 'production') {
        assertTemplateMutationViolation(vm, attrName);
        assertPublicAttributeColission(vm, attrName);
    }
    removeAttributeNS.apply(this, ArraySlice.call(arguments));
}

function assertPublicAttributeColission(vm: VM, attrName: string) {
    if (process.env.NODE_ENV === 'production') {
        // this method should never leak to prod
        throw new ReferenceError();
    }
    const propName = isString(attrName) ? getPropNameFromAttrName(attrName.toLocaleLowerCase()) : null;
    const { def: { props: propsConfig } } = vm;

    if (propsConfig && propName && propsConfig[propName]) {
        assert.logError(`Invalid attribute "${attrName.toLocaleLowerCase()}" for ${vm}. Instead access the public property with \`element.${propName};\`.`);
    }
}

function assertTemplateMutationViolation(vm: VM, attrName: string) {
    if (process.env.NODE_ENV === 'production') {
        // this method should never leak to prod
        throw new ReferenceError();
    }
    const { elm } = vm;
    if (!isAttributeChangeControlled(attrName) && !isUndefined(elm[OwnerKey])) {
        assert.logError(`Invalid operation on Element ${vm}. Elements created via a template should not be mutated using DOM APIs. Instead of attempting to update this element directly to change the value of attribute "${attrName}", you can update the state of the component, and let the engine to rehydrate the element accordingly.`);
    }
    // attribute change control must be released every time its value is checked
    resetAttributeChangeControl();
}

let controlledAttributeChange: boolean = false;
let controlledAttributeName: string | void;

function isAttributeChangeControlled(attrName: string): boolean {
    if (process.env.NODE_ENV === 'production') {
        // this method should never leak to prod
        throw new ReferenceError();
    }
    return controlledAttributeChange && attrName === controlledAttributeName;
}

function resetAttributeChangeControl() {
    if (process.env.NODE_ENV === 'production') {
        // this method should never leak to prod
        throw new ReferenceError();
    }
    controlledAttributeChange = false;
    controlledAttributeName = undefined;
}

export function prepareForAttributeMutationFromTemplate(elm: Element, key: string) {
    if (process.env.NODE_ENV === 'production') {
        // this method should never leak to prod
        throw new ReferenceError();
    }
    if (elm[ViewModelReflection]) {
        // TODO: we should guarantee that the methods of the element are all patched
        controlledAttributeChange = true;
        controlledAttributeName = key;
    }
}

function createDescriptorMap(publicProps: PropsDef, publicMethodsConfig: MethodDef): PropertyDescriptorMap {
    // replacing mutators and accessors on the element itself to catch any mutation
    const descriptors: PropertyDescriptorMap = {
        getAttribute: {
            value: getAttributePatched,
            configurable: true, // TODO: issue #653: Remove configurable once locker-membrane is introduced
        },
        setAttribute: {
            value: setAttributePatched,
            configurable: true, // TODO: issue #653: Remove configurable once locker-membrane is introduced
        },
        setAttributeNS: {
            value: setAttributeNSPatched,
            configurable: true, // TODO: issue #653: Remove configurable once locker-membrane is introduced
        },
        removeAttribute: {
            value: removeAttributePatched,
            configurable: true, // TODO: issue #653: Remove configurable once locker-membrane is introduced
        },
        removeAttributeNS: {
            value: removeAttributeNSPatched,
            configurable: true, // TODO: issue #653: Remove configurable once locker-membrane is introduced
        },
    };
    // expose getters and setters for each public props on the Element
    for (const key in publicProps) {
        descriptors[key] = {
            get: createGetter(key),
            set: createSetter(key),
        };
    }
    // expose public methods as props on the Element
    for (const key in publicMethodsConfig) {
        descriptors[key] = {
            value: createMethodCaller(key),
            configurable: true, // TODO: issue #653: Remove configurable once locker-membrane is introduced
        };
    }
    return descriptors;
}

function getTrackHash(target: ComponentConstructor): TrackDef {
    const track = target.track;
    if (!getOwnPropertyDescriptor(target, 'track') || !track || !getOwnPropertyNames(track).length) {
        return EmptyObject;
    }

    // TODO: check that anything in `track` is correctly defined in the prototype
    return assign(create(null), track);
}

function getWireHash(target: ComponentConstructor): WireHash | undefined {
    const wire = target.wire;
    if (!getOwnPropertyDescriptor(target, 'wire') || !wire || !getOwnPropertyNames(wire).length) {
        return;
    }

    // TODO: check that anything in `wire` is correctly defined in the prototype
    return assign(create(null), wire);
}

function getPublicPropertiesHash(target: ComponentConstructor): PropsDef {
    const props = target.publicProps;
    if (!getOwnPropertyDescriptor(target, 'publicProps') || !props || !getOwnPropertyNames(props).length) {
        return EmptyObject;
    }
    return getOwnPropertyNames(props).reduce((propsHash: PropsDef, propName: string): PropsDef => {
        if (process.env.NODE_ENV !== 'production') {
<<<<<<< HEAD
            const globalHTMLProperty = GlobalHTMLProperties[propName];
            if (globalHTMLProperty && globalHTMLProperty.attribute && globalHTMLProperty.reflective === false) {
                const { error, attribute, experimental } = globalHTMLProperty;
                const msg = [];
=======
            if (GlobalHTMLProperties[propName] && GlobalHTMLProperties[propName].attribute) {
                const { error, attribute, experimental } = GlobalHTMLProperties[propName];
                const msg: any[] = [];
>>>>>>> d2e2432c
                if (error) {
                    msg.push(error);
                } else if (experimental) {
                    msg.push(`"${propName}" is an experimental property that is not standardized or supported by all browsers. You should not use "${propName}" and attribute "${attribute}" in your component.`);
                } else {
                    msg.push(`"${propName}" is a global HTML property. Instead access it via the reflective attribute "${attribute}" with one of these techniques:`);
                    msg.push(`  * Use \`this.getAttribute("${attribute}")\` to access the attribute value. This option is best suited for accessing the value in a getter during the rendering process.`);
                    msg.push(`  * Declare \`static observedAttributes = ["${attribute}"]\` and use \`attributeChangedCallback(attrName, oldValue, newValue)\` to get a notification each time the attribute changes. This option is best suited for reactive programming, eg. fetching new data each time the attribute is updated.`);
                }
                console.error(msg.join('\n')); // tslint:disable-line
            }
        }

        propsHash[propName] = assign({ config: 0, type: 'any' }, props[propName]);
        return propsHash;
    }, create(null));
}

function getPublicMethodsHash(target: ComponentConstructor): MethodDef {
    const publicMethods = target.publicMethods;
    if (!getOwnPropertyDescriptor(target, 'publicMethods') || !publicMethods || !publicMethods.length) {
        return EmptyObject;
    }
    return publicMethods.reduce((methodsHash: MethodDef, methodName: string): MethodDef => {
        methodsHash[methodName] = 1;

        if (process.env.NODE_ENV !== 'production') {
            assert.isTrue(isFunction(target.prototype[methodName]), `Component "${target.name}" should have a method \`${methodName}\` instead of ${target.prototype[methodName]}.`);
            freeze(target.prototype[methodName]);
        }

        return methodsHash;
    }, create(null));
}

export function getComponentDef(Ctor: ComponentConstructor): ComponentDef {
    let def = CtorToDefMap.get(Ctor);
    if (def) {
        return def;
    }
    def = createComponentDef(Ctor);
    CtorToDefMap.set(Ctor, def);
    return def;
}

const TagNameToCtor: HashTable<ComponentConstructor> = create(null);

export function getCtorByTagName(tagName: string): ComponentConstructor | undefined {
    return TagNameToCtor[tagName];
    /////// TODO: what is this?
}

export function registerComponent(tagName: string, Ctor: ComponentConstructor) {
    if (process.env.NODE_ENV !== 'production') {
        assertValidForceTagName(Ctor);
    }
    if (!isUndefined(TagNameToCtor[tagName])) {
        if (TagNameToCtor[tagName] === Ctor) {
            return;
        } else if (process.env.NODE_ENV !== 'production') {
            // TODO: eventually we should throw, this is only needed for the tests today
            assert.logWarning(`Different component class cannot be registered to the same tagName="${tagName}".`);
        }
    }
    TagNameToCtor[tagName] = Ctor;
}<|MERGE_RESOLUTION|>--- conflicted
+++ resolved
@@ -91,7 +91,6 @@
 const COMPUTED_GETTER_MASK = 1;
 const COMPUTED_SETTER_MASK = 2;
 
-
 function propertiesReducer(seed: any, propName: string) {
     seed[propName] = { config: 3 };
     return seed;
@@ -431,16 +430,10 @@
     }
     return getOwnPropertyNames(props).reduce((propsHash: PropsDef, propName: string): PropsDef => {
         if (process.env.NODE_ENV !== 'production') {
-<<<<<<< HEAD
             const globalHTMLProperty = GlobalHTMLProperties[propName];
             if (globalHTMLProperty && globalHTMLProperty.attribute && globalHTMLProperty.reflective === false) {
                 const { error, attribute, experimental } = globalHTMLProperty;
-                const msg = [];
-=======
-            if (GlobalHTMLProperties[propName] && GlobalHTMLProperties[propName].attribute) {
-                const { error, attribute, experimental } = GlobalHTMLProperties[propName];
-                const msg: any[] = [];
->>>>>>> d2e2432c
+                const msg: string[] = [];
                 if (error) {
                     msg.push(error);
                 } else if (experimental) {
