import assert from "./assert";
import { getComponentDef } from "./def";
import { createComponent, linkComponent, renderComponent, clearReactiveListeners, ComponentConstructor, ErrorCallback, markComponentAsDirty } from "./component";
import { patchChildren } from "./patch";
<<<<<<< HEAD
import { ArrayPush, isUndefined, isNull, ArrayUnshift, ArraySlice, create, hasOwnProperty } from "./language";
import { addCallbackToNextTick, EmptyObject, EmptyArray, usesNativeSymbols } from "./utils";
import { ViewModelReflection } from "./def";
=======
import { ArrayPush, isUndefined, isNull, ArrayUnshift, ArraySlice, create, hasOwnProperty, isTrue, isFalse, isObject, keys } from "./language";
import { ViewModelReflection, addCallbackToNextTick, EmptyObject, EmptyArray, usesNativeSymbols } from "./utils";
import { getCtorByTagName } from "./def";
>>>>>>> 14f8e8b6
import { invokeServiceHook, Services } from "./services";
import { invokeComponentCallback } from "./invoker";
import { parentNodeGetter, parentElementGetter } from "./dom/node";

import { VNodeData, VNodes } from "../3rdparty/snabbdom/types";
import { Template } from "./template";
import { ComponentDef } from "./def";
import { Component } from "./component";
import { Context } from "./context";
import { startMeasure, endMeasure } from "./performance-timing";
import { attachShadow, linkShadow, usesNativeShadowRoot } from "./dom/shadow-root";

export interface HashTable<T> {
    [key: string]: T;
}

export interface Slotset {
    [key: string]: VNodes;
}

export interface VMElement extends HTMLElement {
    [ViewModelReflection]: VM;
}

export interface VM {
    readonly elm: VMElement;
    readonly def: ComponentDef;
    readonly context: Context;
    uid: number;
    idx: number;
    data: VNodeData;
    children: VNodes;
    cmpProps: HashTable<any>;
    // TODO: make this type more restrictive once we know more about it
    rootProps: Record<string, string | null | boolean>;
    cmpState?: HashTable<any>;
    cmpSlots: Slotset;
    cmpTrack: HashTable<any>;
    cmpEvents?: Record<string, EventListener[] | undefined>;
    cmpListener?: (event: Event) => void;
    cmpTemplate?: Template;
    cmpRoot: ShadowRoot;
    callHook: (cmp: Component | undefined, fn: (...args: any[]) => any, args?: any[]) => any;
    setHook: (cmp: Component, prop: PropertyKey, newValue: any) => void;
    getHook: (cmp: Component, prop: PropertyKey) => any;
    isScheduled: boolean;
    isDirty: boolean;
    isRoot: boolean;
    fallback: boolean;
    mode: string;
    component?: Component;
    deps: VM[][];
    hostAttrs: Record<string, number | undefined>;
    toString(): string;
}

let idx: number = 0;
let uid: number = 0;

function callHook(cmp: Component | undefined, fn: (...args: any[]) => any, args?: any[]): any {
    return fn.apply(cmp, args);
}

function setHook(cmp: Component, prop: PropertyKey, newValue: any) {
    cmp[prop] = newValue;
}

function getHook(cmp: Component, prop: PropertyKey): any {
    return cmp[prop];
}

export const OwnerKey = usesNativeSymbols ? Symbol('key') : '$$OwnerKey$$';

export function addInsertionIndex(vm: VM) {
    if (process.env.NODE_ENV !== 'production') {
        assert.vm(vm);
        assert.invariant(vm.idx === 0, `${vm} is already locked to a previously generated idx.`);
    }
    vm.idx = ++idx;
    const { connected } = Services;
    if (connected) {
        invokeServiceHook(vm, connected);
    }
    const { connectedCallback } = vm.def;
    if (!isUndefined(connectedCallback)) {
        if (process.env.NODE_ENV !== 'production') {
            startMeasure(vm, 'connectedCallback');
        }

        invokeComponentCallback(vm, connectedCallback);

        if (process.env.NODE_ENV !== 'production') {
            endMeasure(vm, 'connectedCallback');
        }
    }
}

export function removeInsertionIndex(vm: VM) {
    if (process.env.NODE_ENV !== 'production') {
        assert.vm(vm);
        assert.invariant(vm.idx > 0, `${vm} is not locked to a previously generated idx.`);
    }
    vm.idx = 0;
    const { disconnected } = Services;
    if (disconnected) {
        invokeServiceHook(vm, disconnected);
    }
    const { disconnectedCallback } = vm.def;
    if (!isUndefined(disconnectedCallback)) {
        if (process.env.NODE_ENV !== 'production') {
            startMeasure(vm, 'disconnectedCallback');
        }

        invokeComponentCallback(vm, disconnectedCallback);

        if (process.env.NODE_ENV !== 'production') {
            endMeasure(vm, 'disconnectedCallback');
        }
    }
}

export function renderVM(vm: VM) {
    if (process.env.NODE_ENV !== 'production') {
        assert.vm(vm);
    }
    if (vm.isDirty) {
        rehydrate(vm);
    }
}

export function appendVM(vm: VM) {
    if (process.env.NODE_ENV !== 'production') {
        assert.vm(vm);
    }
    if (vm.idx !== 0) {
        return; // already appended
    }
    addInsertionIndex(vm);
}

export function removeVM(vm: VM) {
    if (process.env.NODE_ENV !== 'production') {
        assert.vm(vm);
    }
    if (vm.idx === 0) {
        return; // already removed
    }
    removeInsertionIndex(vm);
    // just in case it comes back, with this we guarantee re-rendering it
    vm.isDirty = true;
    clearReactiveListeners(vm);
    // At this point we need to force the removal of all children because
    // we don't have a way to know that children custom element were removed
    // from the DOM. Once we move to use Custom Element APIs, we can remove this
    // because the disconnectedCallback will be triggered automatically when
    // removed from the DOM.
    patchShadowRoot(vm, []);
}

<<<<<<< HEAD
export function createVM(tagName: string, elm: HTMLElement, Ctor: ComponentConstructor, cmpSlots?: Slotset) {
=======
export interface CreateOptions {
    mode: string;
    fallback: boolean;
    isRoot?: boolean;
}

export function createVM(tagName: string, elm: HTMLElement, options: CreateOptions) {
>>>>>>> 14f8e8b6
    if (process.env.NODE_ENV !== 'production') {
        assert.invariant(elm instanceof HTMLElement, `VM creation requires a DOM element instead of ${elm}.`);
    }
    if (hasOwnProperty.call(elm, ViewModelReflection)) {
        return; // already created
    }
    const def = getComponentDef(Ctor);
    const { isRoot, mode } = options;
    const fallback = isTrue(options.fallback) || isFalse(usesNativeShadowRoot);
    uid += 1;
    const vm: VM = {
        uid,
        idx: 0,
        isScheduled: false,
        isDirty: true,
        isRoot: isTrue(isRoot),
        fallback,
        mode,
        def,
        elm: elm as VMElement,
        data: EmptyObject,
        context: create(null),
        cmpProps: create(null),
        rootProps: create(null),
        cmpTrack: create(null),
        cmpState: undefined,
        cmpSlots: fallback ? create(null) : undefined,
        cmpEvents: undefined,
        cmpListener: undefined,
        cmpTemplate: undefined,
        cmpRoot: attachShadow(elm, options, fallback),
        callHook,
        setHook,
        getHook,
        component: undefined,
        children: EmptyArray,
        hostAttrs: create(null),
        // used to track down all object-key pairs that makes this vm reactive
        deps: [],
    };

    if (process.env.NODE_ENV !== 'production') {
        vm.toString = (): string => {
            return `[object:vm ${def.name} (${vm.idx})]`;
        };
    }
    // linking shadow-root with the VM before anything else.
    linkShadow(vm.cmpRoot, vm);
    createComponent(vm, Ctor);
    linkComponent(vm);
}

export function rehydrate(vm: VM) {
    if (process.env.NODE_ENV !== 'production') {
        assert.vm(vm);
        assert.isTrue(vm.elm instanceof HTMLElement, `rehydration can only happen after ${vm} was patched the first time.`);
    }
    if (vm.idx > 0 && vm.isDirty) {
        const children = renderComponent(vm);
        vm.isScheduled = false;
        patchShadowRoot(vm, children);
        processPostPatchCallbacks(vm);
    }
}

export function patchErrorBoundaryVm(errorBoundaryVm: VM) {
    if (process.env.NODE_ENV !== 'production') {
        assert.vm(errorBoundaryVm);
        assert.isTrue(errorBoundaryVm.elm instanceof HTMLElement, `rehydration can only happen after ${errorBoundaryVm} was patched the first time.`);
        assert.isTrue(errorBoundaryVm.isDirty, "rehydration recovery should only happen if vm has updated");
    }
    const children = renderComponent(errorBoundaryVm);
    const { cmpRoot, children: oldCh } = errorBoundaryVm;
    errorBoundaryVm.isScheduled = false;
    errorBoundaryVm.children = children; // caching the new children collection

    // patch function mutates vnodes by adding the element reference,
    // however, if patching fails it contains partial changes.
    // patch failures are caught in flushRehydrationQueue
    patchChildren(cmpRoot, oldCh, children);
    processPostPatchCallbacks(errorBoundaryVm);
}

function patchShadowRoot(vm: VM, children: VNodes) {
    if (process.env.NODE_ENV !== 'production') {
        assert.vm(vm);
    }
    const { cmpRoot, children: oldCh } = vm;
    vm.children = children; // caching the new children collection
    if (children.length === 0 && oldCh.length === 0) {
        return; // nothing to do here
    }
    let error;

    if (process.env.NODE_ENV !== 'production') {
        startMeasure(vm, 'patch');
    }

    try {
        // patch function mutates vnodes by adding the element reference,
        // however, if patching fails it contains partial changes.
        patchChildren(cmpRoot, oldCh, children);
    } catch (e) {
        error = Object(e);
    } finally {
        if (process.env.NODE_ENV !== 'production') {
            endMeasure(vm, 'patch');
        }

        if (!isUndefined(error)) {
            const errorBoundaryVm = getErrorBoundaryVMFromOwnElement(vm);
            if (isUndefined(errorBoundaryVm)) {
                throw error; // tslint:disable-line
            }
            recoverFromLifeCycleError(vm, errorBoundaryVm, error);

            // synchronously render error boundary's alternative view
            // to recover in the same tick
            if (errorBoundaryVm.isDirty) {
                patchErrorBoundaryVm(errorBoundaryVm);
            }
        }
    }
}

function processPostPatchCallbacks(vm: VM) {
    if (process.env.NODE_ENV !== 'production') {
        assert.vm(vm);
    }
    const { rendered } = Services;
    if (rendered) {
        invokeServiceHook(vm, rendered);
    }
    const { renderedCallback } = vm.def;
    if (!isUndefined(renderedCallback)) {
        if (process.env.NODE_ENV !== 'production') {
            startMeasure(vm, 'renderedCallback');
        }

        invokeComponentCallback(vm, renderedCallback);

        if (process.env.NODE_ENV !== 'production') {
            endMeasure(vm, 'renderedCallback');
        }
    }
}

let rehydrateQueue: VM[] = [];

function flushRehydrationQueue() {
    if (process.env.NODE_ENV !== 'production') {
        assert.invariant(rehydrateQueue.length, `If rehydrateQueue was scheduled, it is because there must be at least one VM on this pending queue instead of ${rehydrateQueue}.`);
    }
    const vms: VM[] = rehydrateQueue.sort((a: VM, b: VM): number => a.idx - b.idx);
    rehydrateQueue = []; // reset to a new queue
    for (let i = 0, len = vms.length; i < len; i += 1) {
        const vm = vms[i];
        try {
            rehydrate(vm);
        } catch (error) {
            const errorBoundaryVm = getErrorBoundaryVMFromParentElement(vm);
            if (isUndefined(errorBoundaryVm)) {
                if (i + 1 < len) {
                    // pieces of the queue are still pending to be rehydrated, those should have priority
                    if (rehydrateQueue.length === 0) {
                        addCallbackToNextTick(flushRehydrationQueue);
                    }
                    ArrayUnshift.apply(rehydrateQueue, ArraySlice.call(vms, i + 1));
                }
                // rethrowing the original error will break the current tick, but since the next tick is
                // already scheduled, it should continue patching the rest.
                throw error; // tslint:disable-line
            }
            // we only recover if error boundary is present in the hierarchy
            recoverFromLifeCycleError(vm, errorBoundaryVm, error);
            if (errorBoundaryVm.isDirty) {
                patchErrorBoundaryVm(errorBoundaryVm);
            }
        }
    }
}

function recoverFromLifeCycleError(failedVm: VM, errorBoundaryVm: VM, error: any) {
    if (isUndefined(error.wcStack)) {
        error.wcStack = getComponentStack(failedVm);
    }
    resetShadowRoot(failedVm); // remove offenders
    const { errorCallback } = errorBoundaryVm.def;

    if (process.env.NODE_ENV !== 'production') {
        startMeasure(errorBoundaryVm, 'errorCallback');
    }

    // error boundaries must have an ErrorCallback
    invokeComponentCallback(errorBoundaryVm, errorCallback as ErrorCallback, [error, error.wcStack]);

    if (process.env.NODE_ENV !== 'production') {
        endMeasure(errorBoundaryVm, 'errorCallback');
    }
}

function forceResetShadowContent(vm: VM) {
    if (process.env.NODE_ENV !== 'production') {
        assert.vm(vm);
    }
    const parentElm: ShadowRoot | Element = vm.fallback ? vm.elm : vm.cmpRoot;
    parentElm.innerHTML = "";
}

export function resetShadowRoot(vm: VM) {
    if (process.env.NODE_ENV !== 'production') {
        assert.vm(vm);
    }
    const { cmpRoot, children: oldCh } = vm;
    vm.children = EmptyArray;
    if (oldCh.length === 0) {
        return; // optimization for the common case
    }

    try {
        // patch function mutates vnodes by adding the element reference,
        // however, if patching fails it contains partial changes.
        patchChildren(cmpRoot, oldCh, EmptyArray);
    } catch (e) {
        forceResetShadowContent(vm);
    }
}

export function scheduleRehydration(vm: VM) {
    if (process.env.NODE_ENV !== 'production') {
        assert.vm(vm);
    }
    if (!vm.isScheduled) {
        vm.isScheduled = true;
        if (rehydrateQueue.length === 0) {
            addCallbackToNextTick(flushRehydrationQueue);
        }
        ArrayPush.call(rehydrateQueue, vm);
    }
}

export function isNodeOwnedByVM(vm: VM, node: Node): boolean {
    if (process.env.NODE_ENV !== 'production') {
        assert.vm(vm);
        assert.invariant(node instanceof Node, `isNodeOwnedByVM() should be called with a node as the second argument instead of ${node}`);
        assert.childNode(vm.elm, node, `isNodeOwnedByVM() should never be called with a node that is not a child node of ${vm}`);
    }
    return node[OwnerKey] === vm.uid;
}

export function wasNodePassedIntoVM(vm: VM, node: Node): boolean {
    if (process.env.NODE_ENV !== 'production') {
        assert.vm(vm);
        assert.invariant(node instanceof Node, `isNodePassedToVM() should be called with a node as the second argument instead of ${node}`);
        assert.childNode(vm.elm, node, `isNodePassedToVM() should never be called with a node that is not a child node of ${vm}`);
    }
    const { elm } = vm;
    // TODO: we need to walk the parent path here as well, in case they passed it via slots multiple times
    return node[OwnerKey] === elm[OwnerKey];
}

function getErrorBoundaryVMFromParentElement(vm: VM): VM | undefined {
    if (process.env.NODE_ENV !== 'production') {
        assert.vm(vm);
    }
    const { elm } = vm;
    const parentElm = elm && parentElementGetter.call(elm);
    return getErrorBoundaryVM(parentElm);
}

function getErrorBoundaryVMFromOwnElement(vm: VM): VM | undefined {
    if (process.env.NODE_ENV !== 'production') {
        assert.vm(vm);
    }
    const { elm } = vm;
    return getErrorBoundaryVM(elm);
}

function getErrorBoundaryVM(startingElement: Element | null): VM | undefined {
    let elm: Element | null = startingElement;
    let vm: VM;

    while (!isNull(elm)) {
        vm = elm[ViewModelReflection];
        if (!isUndefined(vm) && !isUndefined(vm.def.errorCallback)) {
            return vm;
        }
        // TODO: if shadowDOM start preventing this walking process, we will
        // need to find a different way to find the right boundary
        elm = parentElementGetter.call(elm);
    }
}

export function getComponentStack(vm: VM): string {
    const wcStack: string[] = [];
    let elm: HTMLElement | null = vm.elm;
    do {
        const currentVm: VM | undefined = elm[ViewModelReflection];
        if (!isUndefined(currentVm)) {
            ArrayPush.call(wcStack, (currentVm.component as Component).toString());
        }
        elm = parentElementGetter.call(elm);
    } while (!isNull(elm));
    return wcStack.reverse().join('\n\t');
}

export function getElementOwnerVM(elm: Element | undefined): VM | undefined {
    if (!(elm instanceof Node)) {
        return;
    }
    let node: Node | null = elm;
    let ownerKey;
    // search for the first element with owner identity (just in case of manually inserted elements)
    while (!isNull(node) && isUndefined((ownerKey = node[OwnerKey]))) {
        node = parentNodeGetter.call(node);
    }
    if (isUndefined(ownerKey) || isNull(node)) {
        return;
    }
    let vm: VM | undefined;
    // search for a custom element with a VM that owns the first element with owner identity attached to it
    while (!isNull(node) && (isUndefined(vm = node[ViewModelReflection]) || (vm as VM).uid !== ownerKey)) {
        node = parentNodeGetter.call(node);
    }
    return isNull(node) ? undefined : vm;
}

export function getCustomElementVM(elmOrCmp: HTMLElement | Component | ShadowRoot): VM {
    if (process.env.NODE_ENV !== 'production') {
        assert.vm(elmOrCmp[ViewModelReflection]);
    }
    return elmOrCmp[ViewModelReflection] as VM;
}

export function getComponentVM(component: Component): VM {
    // TODO: this eventually should not rely on the symbol, and should use a Weak Ref
    if (process.env.NODE_ENV !== 'production') {
        assert.vm(component[ViewModelReflection]);
    }
    return component[ViewModelReflection] as VM;
}

export function getShadowRootVM(root: ShadowRoot): VM {
    // TODO: this eventually should not rely on the symbol, and should use a Weak Ref
    if (process.env.NODE_ENV !== 'production') {
        assert.vm(root[ViewModelReflection]);
    }
    return root[ViewModelReflection] as VM;
}

// slow path routine
export function allocateInSlot(vm: VM, children: VNodes, compilerSlotSetAllocation: Slotset | undefined) {
    if (process.env.NODE_ENV !== 'production') {
        assert.vm(vm);
        assert.invariant(isObject(vm.cmpSlots), `When doing manual allocation, there must be a cmpSlots object available.`);
    }
    const { cmpSlots: oldSlots } = vm;
    // Backward compatible branch:
    if (!isUndefined(compilerSlotSetAllocation)) {
        vm.cmpSlots = compilerSlotSetAllocation;
        // TODO: remove this block and rely on the engine allocation instead of the compiler
        // TODO: Issue #133
        if (oldSlots !== compilerSlotSetAllocation && !vm.isDirty) {
            markComponentAsDirty(vm);
        }
        return;
    }
    const cmpSlots = vm.cmpSlots = create(null) as Slotset;
    for (let i = 0, len = children.length; i < len; i += 1) {
        const vnode = children[i];
        if (isNull(vnode)) {
            continue;
        }
        const data = (vnode.data as VNodeData);
        const slotName = ((data.attrs && data.attrs.slot) || '') as string;
        const vnodes: VNodes = cmpSlots[slotName] = cmpSlots[slotName] || [];
        vnodes.push(vnode);
    }
    if (!vm.isDirty) {
        // We need to determine if the old allocation is really different from the new one
        // and mark the vm as dirty
        const oldKeys = keys(oldSlots);
        if (oldKeys.length !== keys(cmpSlots).length) {
            markComponentAsDirty(vm);
            return;
        }
        for (let i = 0, len = oldKeys.length; i < len; i += 1) {
            const key = oldKeys[i];
            if (isUndefined(cmpSlots[key]) || oldSlots[key].length !== cmpSlots[key].length) {
                markComponentAsDirty(vm);
                return;
            }
            const oldVNodes = oldSlots[key];
            const vnodes = cmpSlots[key];
            for (let j = 0, a = cmpSlots[key].length; j < a; j += 1) {
                if (oldVNodes[j] !== vnodes[j]) {
                    markComponentAsDirty(vm);
                    return;
                }
            }
        }
    }
}<|MERGE_RESOLUTION|>--- conflicted
+++ resolved
@@ -2,15 +2,8 @@
 import { getComponentDef } from "./def";
 import { createComponent, linkComponent, renderComponent, clearReactiveListeners, ComponentConstructor, ErrorCallback, markComponentAsDirty } from "./component";
 import { patchChildren } from "./patch";
-<<<<<<< HEAD
-import { ArrayPush, isUndefined, isNull, ArrayUnshift, ArraySlice, create, hasOwnProperty } from "./language";
-import { addCallbackToNextTick, EmptyObject, EmptyArray, usesNativeSymbols } from "./utils";
-import { ViewModelReflection } from "./def";
-=======
 import { ArrayPush, isUndefined, isNull, ArrayUnshift, ArraySlice, create, hasOwnProperty, isTrue, isFalse, isObject, keys } from "./language";
 import { ViewModelReflection, addCallbackToNextTick, EmptyObject, EmptyArray, usesNativeSymbols } from "./utils";
-import { getCtorByTagName } from "./def";
->>>>>>> 14f8e8b6
 import { invokeServiceHook, Services } from "./services";
 import { invokeComponentCallback } from "./invoker";
 import { parentNodeGetter, parentElementGetter } from "./dom/node";
@@ -170,23 +163,20 @@
     patchShadowRoot(vm, []);
 }
 
-<<<<<<< HEAD
-export function createVM(tagName: string, elm: HTMLElement, Ctor: ComponentConstructor, cmpSlots?: Slotset) {
-=======
 export interface CreateOptions {
     mode: string;
     fallback: boolean;
     isRoot?: boolean;
 }
 
-export function createVM(tagName: string, elm: HTMLElement, options: CreateOptions) {
->>>>>>> 14f8e8b6
+export function createVM(tagName: string, elm: HTMLElement, Ctor: ComponentConstructor, options: CreateOptions) {
     if (process.env.NODE_ENV !== 'production') {
         assert.invariant(elm instanceof HTMLElement, `VM creation requires a DOM element instead of ${elm}.`);
     }
     if (hasOwnProperty.call(elm, ViewModelReflection)) {
         return; // already created
     }
+
     const def = getComponentDef(Ctor);
     const { isRoot, mode } = options;
     const fallback = isTrue(options.fallback) || isFalse(usesNativeShadowRoot);
