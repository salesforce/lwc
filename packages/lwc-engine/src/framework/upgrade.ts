--- conflicted
+++ resolved
@@ -1,11 +1,6 @@
 import assert from "./assert";
 import { isUndefined, assign, hasOwnProperty, defineProperties, isNull, isObject, isTrue } from "./language";
 import { createVM, removeVM, appendVM, renderVM, getCustomElementVM } from "./vm";
-<<<<<<< HEAD
-import { prepareForAttributeMutationFromTemplate, ViewModelReflection } from "./def";
-=======
-import { registerComponent, getCtorByTagName } from "./def";
->>>>>>> 14f8e8b6
 import { ComponentConstructor } from "./component";
 import { EmptyNodeList } from "./dom/node";
 import { ViewModelReflection } from "./utils";
@@ -91,30 +86,20 @@
  * If the value of `is` attribute is not a constructor,
  * then it throws a TypeError.
  */
-<<<<<<< HEAD
-export function createElement(sel: string, options: { is: ComponentConstructor }): HTMLElement {
-    if (isUndefined(options) || !isFunction(options.is)) {
-        throw new TypeError();
-    }
-
-    const Ctor = options.is;
-    const { forceTagName } = Ctor;
-=======
 export function createElement(sel: string, options: any = {}): HTMLElement {
     if (!isObject(options) || isNull(options)) {
         throw new TypeError();
     }
-    const { is } = (options as any);
+
+    const { is: Ctor } = (options as any);
     let { mode, fallback } = (options as any);
     // TODO: for now, we default to open, but eventually it should default to 'closed'
     if (mode !== 'closed') { mode = 'open'; }
     // TODO: for now, we default to true, but eventually it should default to false
     if (fallback !== false) { fallback = true; }
-    registerComponent(sel, is);
+
     // extracting the registered constructor just in case we need to force the tagName
-    const Ctor = getCtorByTagName(sel);
     const { forceTagName } = Ctor as ComponentConstructor;
->>>>>>> 14f8e8b6
     const tagName = isUndefined(forceTagName) ? sel : forceTagName;
 
     // Create element with correct tagName
@@ -124,27 +109,11 @@
     }
 
     // In case the element is not initialized already, we need to carry on the manual creation
-<<<<<<< HEAD
-    createVM(sel, element, Ctor);
-
-    // We don't support slots on root nodes
-    defineProperties(element, {
-        querySelectorAll: {
-            value: querySelectorAllPatchedRoot,
-            configurable: true,
-        },
-        querySelector: {
-            value: querySelectorPatchedRoot,
-            configurable: true,
-        }
-    });
-=======
-    createVM(sel, element, { mode, fallback, isRoot: true });
+    createVM(sel, element, Ctor, { mode, fallback, isRoot: true });
     if (isTrue(fallback)) {
         // We don't support slots on root nodes
         defineProperties(element, rootNodeFallbackDescriptors);
     }
->>>>>>> 14f8e8b6
     // Handle insertion and removal from the DOM manually
     element[ConnectingSlot] = () => {
         const vm = getCustomElementVM(element);
