--- conflicted
+++ resolved
@@ -1,9 +1,5 @@
 import assert from "./assert";
-<<<<<<< HEAD
-import { isUndefined, assign, hasOwnProperty, defineProperties, isNull, isObject } from "./language";
-=======
 import { isUndefined, assign, hasOwnProperty, defineProperties, isNull, isObject, isTrue } from "./language";
->>>>>>> 119aa7c6
 import { createVM, removeVM, appendVM, renderVM, getCustomElementVM } from "./vm";
 import { registerComponent, getCtorByTagName } from "./def";
 import { ComponentConstructor } from "./component";
@@ -101,25 +97,10 @@
 
     // In case the element is not initialized already, we need to carry on the manual creation
     createVM(sel, element, { mode, fallback, isRoot: true });
-<<<<<<< HEAD
-
-    // We don't support slots on root nodes
-    defineProperties(element, {
-        querySelectorAll: {
-            value: querySelectorAllPatchedRoot,
-            configurable: true,
-        },
-        querySelector: {
-            value: querySelectorPatchedRoot,
-            configurable: true,
-        }
-    });
-=======
     if (isTrue(fallback)) {
         // We don't support slots on root nodes
         defineProperties(element, rootNodeFallbackDescriptors);
     }
->>>>>>> 119aa7c6
     // Handle insertion and removal from the DOM manually
     element[ConnectingSlot] = () => {
         const vm = getCustomElementVM(element);
