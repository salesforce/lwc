--- conflicted
+++ resolved
@@ -1,40 +1,12 @@
-<<<<<<< HEAD
 import { ReactiveMembrane, unwrap as observableUnwrap } from "observable-membrane";
 import { unwrap as membraneUnwrap } from './membrane';
 import { observeMutation, notifyMutation } from "./watcher";
-=======
-import assert from "./assert";
-import {
-    observeMutation,
-    notifyMutation,
-} from "./watcher";
-import {
-    isRendering,
-    vmBeingRendered,
-} from "./invoker";
-import {
-    toString,
-    isArray,
-    isObject,
-    getOwnPropertyNames,
-    getOwnPropertyDescriptor,
-    isExtensible,
-    defineProperty,
-    preventExtensions,
-    getPrototypeOf,
-    getOwnPropertySymbols,
-    ArrayConcat,
-    isUndefined
-} from "./language";
-import { TargetSlot, MembraneSlot, unwrap } from "./membrane";
-import { init as initDevFormatter } from './reactive-dev-formatter';
->>>>>>> 304389be
 
 function format(value: any) {
     return value;
 }
 
-const membrane = new ReactiveMembrane(format, {
+export const membrane = new ReactiveMembrane(format, {
     propertyMemberChange: notifyMutation,
     propertyMemberAccess: observeMutation,
 });
@@ -55,7 +27,4 @@
         }
     }
     return value;
-}
-
-
-export { membrane }+}