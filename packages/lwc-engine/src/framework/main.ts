// TODO: Revisit all of this exports figure out a better separation
export { createElement } from "./upgrade";
<<<<<<< HEAD
export { getComponentDef, getComponentConstructor } from "./def";
=======
export { getComponentDef, isComponentConstructor } from "./def";
>>>>>>> cbf27e1e
export { LightningElement } from "./html-element";
export { register } from "./services";
export { unwrap } from "./membrane";
export { registerTemplate } from "./template";

// TODO: REMOVE THIS https://github.com/salesforce/lwc/issues/129
export { dangerousObjectMutation } from "./membrane";

export { default as api } from "./decorators/api";
export { default as track } from "./decorators/track";
export { default as readonly } from "./decorators/readonly";
export { default as wire } from "./decorators/wire";
export { default as decorate } from "./decorators/decorate";
export { buildCustomElementConstructor } from "./wc";

// Deprecated APIs
export { LightningElement as Element } from "./html-element";<|MERGE_RESOLUTION|>--- conflicted
+++ resolved
@@ -1,10 +1,6 @@
 // TODO: Revisit all of this exports figure out a better separation
 export { createElement } from "./upgrade";
-<<<<<<< HEAD
-export { getComponentDef, getComponentConstructor } from "./def";
-=======
-export { getComponentDef, isComponentConstructor } from "./def";
->>>>>>> cbf27e1e
+export { getComponentDef, isComponentConstructor, getComponentConstructor } from "./def";
 export { LightningElement } from "./html-element";
 export { register } from "./services";
 export { unwrap } from "./membrane";
