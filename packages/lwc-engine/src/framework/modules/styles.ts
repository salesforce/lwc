import assert from "../assert";
import {
    isString,
    isUndefined,
} from '../language';
import { EmptyObject } from '../utils';
<<<<<<< HEAD
import { VNode, Module, VNodeStyle } from "../../3rdparty/snabbdom/types";
import { removeAttribute } from '../dom';
=======
import { VNode, Module } from "../../3rdparty/snabbdom/types";
import { removeAttribute } from '../dom/element';
>>>>>>> 119aa7c6

function updateStyle(oldVnode: VNode, vnode: VNode) {
    const { style: newStyle } = vnode.data;
    if (isUndefined(newStyle)) {
        return;
    }
    let { style: oldStyle } = oldVnode.data;
    if (oldStyle === newStyle) {
        return;
    }

    if (process.env.NODE_ENV !== 'production') {
        assert.invariant(isUndefined(oldStyle) || typeof newStyle === typeof oldStyle, `vnode.data.style cannot change types.`);
    }

    let name: string;
    const elm = (vnode.elm as HTMLElement);
    const { style } = elm;
    if (isUndefined(newStyle) || newStyle === '') {
        removeAttribute.call(elm, 'style');
    } else if (isString(newStyle)) {
        style.cssText = newStyle;
    } else {
        if (!isUndefined(oldStyle)) {
            for (name in oldStyle as VNodeStyle) {
                if (!(name in newStyle)) {
                    style.removeProperty(name);
                }
            }
        } else {
            oldStyle = EmptyObject;
        }

        for (name in newStyle) {
            const cur = newStyle[name];
            if (cur !== (oldStyle as VNodeStyle)[name]) {
                style[name] = cur;
            }
        }
    }
}

const styleModule: Module = {
    create: updateStyle,
    update: updateStyle,
};
export default styleModule;<|MERGE_RESOLUTION|>--- conflicted
+++ resolved
@@ -4,13 +4,8 @@
     isUndefined,
 } from '../language';
 import { EmptyObject } from '../utils';
-<<<<<<< HEAD
 import { VNode, Module, VNodeStyle } from "../../3rdparty/snabbdom/types";
-import { removeAttribute } from '../dom';
-=======
-import { VNode, Module } from "../../3rdparty/snabbdom/types";
 import { removeAttribute } from '../dom/element';
->>>>>>> 119aa7c6
 
 function updateStyle(oldVnode: VNode, vnode: VNode) {
     const { style: newStyle } = vnode.data;
