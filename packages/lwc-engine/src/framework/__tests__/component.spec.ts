--- conflicted
+++ resolved
@@ -51,11 +51,7 @@
             const elm = createElement('x-foo', { is: Parent });
             document.body.appendChild(elm);
             expect(elm.lunch).toBe('salad');
-<<<<<<< HEAD
-            expect(elm[ViewModelReflection].component.template.querySelector('x-component').breakfast).toBe('pancakes');
-=======
             expect(elm.shadowRoot.querySelector('x-component').breakfast).toBe('pancakes');
->>>>>>> 14f8e8b6
         });
 
         it('should allow calling public getters when element is accessed by querySelector', function() {
@@ -362,11 +358,7 @@
                 }
             });
             document.body.appendChild(elm);
-<<<<<<< HEAD
-            expect(elm[ViewModelReflection].component.template.querySelector('section').style.cssText).toBe('color: red;');
-=======
             expect(elm.shadowRoot.querySelector('section').style.cssText).toBe('color: red;');
->>>>>>> 14f8e8b6
             expect(calledCSSText).toBe(true);
         });
 
@@ -463,11 +455,7 @@
 
             const elm = createElement('x-foo', { is: MyComponent });
             document.body.appendChild(elm);
-<<<<<<< HEAD
-            const section = elm[ViewModelReflection].component.template.querySelector('section');
-=======
             const section = elm.shadowRoot.querySelector('section');
->>>>>>> 14f8e8b6
             section.style.removeProperty = function() {
                 called = true;
             };
