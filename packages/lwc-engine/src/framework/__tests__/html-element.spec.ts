import { createElement, Element, register, unwrap } from '../main';
import { getHostShadowRoot } from '../html-element';
import assertLogger from '../assert';

describe('html-element', () => {
    describe('#setAttributeNS()', () => {
        it('should set attribute on host element when element is nested in template', () => {
            class Child extends Element {
                setFoo() {
                    this.setAttributeNS('x', 'foo', 'bar');
                }
            }
            Child.publicMethods = ['setFoo'];

            class Parent extends Element {
                render() {
                    return ($api) => {
                        return [$api.c('x-child', Child, {})]
                    }
                }
            }
            const element = createElement('should-set-attribute-on-host-element-when-element-is-nested-in-template', { is: Parent });
            document.body.appendChild(element);
            const child = getHostShadowRoot(element).querySelector('x-child');
            child.setFoo();

            expect(child.hasAttributeNS('x', 'foo')).toBe(true);
            expect(child.getAttributeNS('x', 'foo')).toBe('bar');
        });

        it('should set attribute on host element', () => {
            class MyComponent extends Element {
                setFoo() {
                    this.setAttributeNS('x', 'foo', 'bar');
                }
            }
            MyComponent.publicMethods = ['setFoo'];
            const element = createElement('x-foo', { is: MyComponent });
            element.setFoo();
            expect(element.hasAttributeNS('x', 'foo')).toBe(true);
            expect(element.getAttributeNS('x', 'foo')).toBe('bar');
        });

        it('should throw an error if attempting to call setAttributeNS during construction', () => {
            class MyComponent extends Element {
                constructor() {
                    super();
                    expect(() => {
                        this.setAttributeNS('x', 'foo', 'bar');
                    }).toThrowError("Assert Violation: Failed to construct '<x-foo>': The result must not have attributes.");
                }
            }
            createElement('x-foo', { is: MyComponent });
        });
    });

    describe('#setAttribute()', () => {
        it('should set attribute on host element when element is nested in template', () => {
            class Child extends Element {
                setFoo() {
                    this.setAttribute('foo', 'bar');
                }
            }
            Child.publicMethods = ['setFoo'];

            class Parent extends Element {
                render() {
                    return ($api) => {
                        return [$api.c('x-child', Child, {})]
                    }
                }
            }
            const element = createElement('should-set-attribute-on-host-element-when-element-is-nested-in-template', { is: Parent });
            document.body.appendChild(element);

            const child = getHostShadowRoot(element).querySelector('x-child');
            child.setFoo();

            expect(child.hasAttribute('foo')).toBe(true);
            expect(child.getAttribute('foo')).toBe('bar');
        });

        it('should set attribute on host element', () => {
            class MyComponent extends Element {
                setFoo() {
                    this.setAttribute('foo', 'bar');
                }
            }
            MyComponent.publicMethods = ['setFoo'];
            const element = createElement('should-set-attribute-on-host-element', { is: MyComponent });
            element.setFoo();
            expect(element.hasAttribute('foo')).toBe(true);
            expect(element.getAttribute('foo')).toBe('bar');
        });

        it('should throw an error if attempting to call setAttribute during construction', () => {
            class MyComponent extends Element {
                constructor() {
                    super();
                    expect(() => {
                        this.setAttribute('foo', 'bar');
                    }).toThrowError("Assert Violation: Failed to construct '<throw-during-construction>': The result must not have attributes.");
                }
            }
            createElement('throw-during-construction', { is: MyComponent });
        });
    });

    describe('#removeAttributeNS()', () => {
        it('should remove namespaced attribute on host element when element is nested in template', () => {
            class Child extends Element {
                removeTitle() {
                    this.removeAttributeNS('x', 'title');
                }
            }
            Child.publicMethods = ['removeTitle'];

            class Parent extends Element {
                render() {
                    return ($api) => {
                        return [$api.c('x-child', Child, {
                            attrs: {
                                'x:title': 'foo',
                            }
                        })]
                    }
                }
            }
            const element = createElement('remove-namespaced-attribute-on-host-element', { is: Parent });
            document.body.appendChild(element);
            const child = getHostShadowRoot(element).querySelector('x-child');
            child.removeTitle();
            expect(child.hasAttributeNS('x', 'title')).toBe(false);
        });

        it('should remove attribute on host element', () => {
            class MyComponent extends Element {
                removeTitle() {
                    this.removeAttributeNS('x', 'title');
                }
            }
            MyComponent.publicMethods = ['removeTitle'];
            const element = createElement('x-foo', { is: MyComponent });
            element.setAttributeNS('x', 'title', 'foo');
            element.removeTitle();
            expect(element.hasAttributeNS('x', 'title')).toBe(false);
        });
    });

    describe('#removeAttribute()', () => {
        it('should remove attribute on host element when element is nested in template', () => {
            class Child extends Element {
                removeTitle() {
                    this.removeAttribute('title');
                }
            }
            Child.publicMethods = ['removeTitle'];

            class Parent extends Element {
                render() {
                    return ($api) => {
                        return [$api.c('x-child', Child, {
                            attrs: {
                                title: 'foo',
                            }
                        })]
                    }
                }
            }
            const element = createElement('element-is-nested-in-template', { is: Parent });
            document.body.appendChild(element);
            const child = getHostShadowRoot(element).querySelector('x-child');
            child.removeTitle();
            expect(child.hasAttribute('title')).toBe(false);
        });

        it('should remove attribute on host element', () => {
            class MyComponent extends Element {
                removeTitle() {
                    this.removeAttribute('title');
                }
            }
            MyComponent.publicMethods = ['removeTitle'];
            const element = createElement('should-remove-attribute-on-host-element', { is: MyComponent });
            element.title = 'foo';
            element.removeTitle();
            expect(element.hasAttribute('title')).toBe(false);
        });
    });

    describe('#getBoundingClientRect()', () => {
        it('should throw during construction', () => {
            const def = class MyComponent extends Element {
                constructor() {
                    super();
                    expect(() => {
                        this.getBoundingClientRect();
                    }).toThrow();
                }
            };
            createElement('getBoundingClientRect-should-throw-during-construction', { is: def });
            expect.assertions(1);
        });
    });

    describe('#classList()', () => {
        it('should throw when adding classList during construction', () => {
            const def = class MyComponent extends Element {
                constructor() {
                    super();
                    this.classList.add('foo');
                }
            };
            expect(() => createElement('classList-throw-when-adding-classList-during-construction', { is: def })).toThrow();
        });

        it('should have a valid classList during connectedCallback', () => {
            expect.assertions(2);
            const def = class MyComponent extends Element {
                connectedCallback() {
                    this.classList.add('foo');
                    expect(this.classList.contains('foo')).toBe(true);
                }
            };
            const elm = createElement('classList-valid-classList-during-connectedCallback', { is: def });
            document.body.appendChild(elm);
            expect(elm.classList.contains('foo')).toBe(true);
        });
    });

    describe('#getAttributeNS()', () => {
        it('should return correct attribute value', () => {
            class MyComponent extends Element {
                getXTitle() {
                    return this.getAttributeNS('x', 'title');
                }
            }
            MyComponent.publicMethods = ['getXTitle'];
            const elm = createElement('getAttributeNS-correct-attribute-value', { is: MyComponent });
            elm.setAttributeNS('x', 'title', 'foo');
            expect(elm.getXTitle()).toBe('foo');
        });
    });

    describe('#getAttribute()', () => {
        it('should throw when no attribute name is provided', () => {
            expect.assertions(1);
            const def = class MyComponent extends Element {
                constructor() {
                    super();
                    expect(() => this.getAttribute()).toThrow();
                }
            };
            createElement('getAttribute-throw-when-no-attribute-name-is-provided', { is: def });
        });
        it('should not throw when attribute name matches a declared public property', () => {
            expect.assertions(1);
            const def = class MyComponent extends Element {
                constructor() {
                    super();
                    expect(() => this.getAttribute('foo')).not.toThrow();
                }
            };
            def.publicProps = { foo: "default value" };
            createElement('x-foo', { is: def });
        });
        it('should be null for non-valid attribute names', () => {
            expect.assertions(3);
            const def = class MyComponent extends Element {
                constructor() {
                    super();
                    expect(this.getAttribute(null)).toBeNull();
                    expect(this.getAttribute(undefined)).toBeNull();
                    expect(this.getAttribute("")).toBeNull();
                }
            };
            createElement('x-foo', { is: def });
        });
        it('should be null for non-existing attributes', () => {
            expect.assertions(1);
            const def = class MyComponent extends Element {
                constructor() {
                    super();
                    expect(this.getAttribute("foo-bar-baz")).toBeNull();
                }
            };
            createElement('x-foo', { is: def });
        });

    });

    describe('#dispatchEvent', function() {
        it('should throw when event is dispatched during construction', function() {
            expect.assertions(1);
            class Foo extends Element {
                constructor() {
                    super();
                    expect(() => {
                        this.dispatchEvent(new CustomEvent('constructorevent'));
                    }).toThrow('this.dispatchEvent() should not be called during the construction of the custom element for <x-foo> because no one is listening for the event "constructorevent" just yet.');
                }
            }
            const elm = createElement('x-foo', { is: Foo });
            document.body.appendChild(elm);
        });

        it('should log warning when element is not connected', function() {
<<<<<<< HEAD
            class Foo extends Element {}
            const elm = createElement('x-foo', { is: Foo });

            expect(() => (
                elm[ViewModelReflection].component.dispatchEvent(new CustomEvent('warning'))
            )).toLogWarning(
                'Unreachable event "warning" dispatched from disconnected element <x-foo>.'
            );
=======
            jest.spyOn(assertLogger, 'logWarning');

            class Foo extends Element {
                dispatch(evt) {
                    this.dispatchEvent(evt);
                }
            }
            Foo.publicMethods = ['dispatch'];

            const elm = createElement('x-foo', { is: Foo });
            elm.dispatch(new CustomEvent('warning'));

            expect(assertLogger.logWarning).toBeCalledWith('Unreachable event "warning" dispatched from disconnected element <x-foo>. Events can only reach the parent element after the element is connected (via connectedCallback) and before the element is disconnected(via disconnectedCallback).');
            assertLogger.logWarning.mockRestore();
        });

        it('should not log warning when element is connected', function() {
            jest.spyOn(assertLogger, 'logWarning');

            class Foo extends Element {
                dispatch(evt) {
                    this.dispatchEvent(evt);
                }
            }
            Foo.publicMethods = ['dispatch'];

            const elm = createElement('x-foo', { is: Foo });
            document.body.appendChild(elm);

            elm.dispatch(new CustomEvent('warning'));

            expect(assertLogger.logWarning).not.toBeCalled();
            assertLogger.logWarning.mockRestore();
>>>>>>> 779fd9d0
        });

        it('should log warning when event name contains non-alphanumeric lowercase characters', function() {
            jest.spyOn(assertLogger, 'logWarning');

            class Foo extends Element {
                connectedCallback() {
                    this.dispatchEvent(new CustomEvent('foo1-$'));
                }
            }

            const elm = createElement('x-foo', { is: Foo });
            document.body.appendChild(elm);

<<<<<<< HEAD
            expect(() => (
                elm[ViewModelReflection].component.dispatchEvent(new CustomEvent('foo1-$'))
            )).toLogWarning(
                'Invalid event type "foo1-$" dispatched in element <x-foo>.'
            );
=======
            expect(assertLogger.logWarning).toBeCalled();
            assertLogger.logWarning.mockRestore();
>>>>>>> 779fd9d0
        });

        it('should log warning when event name does not start with alphabetic lowercase characters', function() {
            jest.spyOn(assertLogger, 'logWarning');

            class Foo extends Element {
                connectedCallback() {
                    this.dispatchEvent(new CustomEvent('123'));
                }
            }
            const elm = createElement('x-foo', { is: Foo });
            document.body.appendChild(elm);

<<<<<<< HEAD
            expect(() => (
                elm[ViewModelReflection].component.dispatchEvent(new CustomEvent('123'))
            )).toLogWarning(
                'Invalid event type "123" dispatched in element <x-foo>.'
            );
=======
            expect(assertLogger.logWarning).toBeCalled();
            assertLogger.logWarning.mockRestore();
>>>>>>> 779fd9d0
        });

        it('should not log warning for alphanumeric lowercase event name', function() {
            jest.spyOn(assertLogger, 'logWarning');

            class Foo extends Element {
                connectedCallback() {
                    this.dispatchEvent(new CustomEvent('foo1234abc'));
                }
            }

            const elm = createElement('x-foo', { is: Foo });
            document.body.appendChild(elm);

<<<<<<< HEAD
            expect(() => (
                elm[ViewModelReflection].component.dispatchEvent(new CustomEvent('foo1234abc'))
            )).not.toLogWarning();
=======
            expect(assertLogger.logWarning).not.toBeCalled();
            assertLogger.logWarning.mockRestore();
>>>>>>> 779fd9d0
        });

        it('should get native click event in host', function () {
            expect.assertions(3);
            function html($api) {
                return [$api.h('div', { key: 1 }, [])];
            };
            let elm;
            class Foo extends Element {
                constructor() {
                    super();
                    this.template.addEventListener('click', (e) => {
                        expect(e.composed).toBe(true);
                        expect(e.target).toBe(this.template.querySelector('div')); // notice that target is visible for the root, always
                        expect(unwrap(e.currentTarget)).toBe(elm); // notice that currentTarget is host element instead of root since root is just an illusion for now.
                    });
                }
                render() {
                    return html;
                }
                run() {
                    this.template.querySelector('div').click();
                }
            }
            Foo.publicMethods = ['run'];
            elm = createElement('x-foo', { is: Foo });
            document.body.appendChild(elm);
            elm.run();
        });

        it('should get native events from template', function () {
            expect.assertions(2);
            function html($api, $cmp) {
                return [$api.h('div', { key: 1, on: { click: $api.b($cmp.handleClick)} }, [])];
            }
            class Foo extends Element {
                handleClick(e: Event) {
                    expect(e.target).toBe(this.template.querySelector('div'));
                    expect(e.currentTarget).toBe(this.template.querySelector('div'));
                }
                render() {
                    return html;
                }
                run() {
                    this.template.querySelector('div').click();
                }
            }
            Foo.publicMethods = ['run'];
            const elm = createElement('x-foo', { is: Foo });
            document.body.appendChild(elm);
            elm.run();
        });

        it('should get custom events in root when marked as bubbles=true', function () {
            expect.assertions(6);
            function html($api) {
                return [$api.h('div', { key: 1 }, [])];
            }
            let elm;
            class Foo extends Element {
                constructor() {
                    super();
                    this.template.addEventListener('xyz', (e) => {
                        expect(e.bubbles).toBe(true);
                        expect(e.target).toBe(this.template.querySelector('div')); // notice that target is host element
                        expect(unwrap(e.currentTarget)).toBe(elm); // notice that currentTarget is host element
                    });
                }
                render() {
                    return html;
                }
                run() {
                    this.template.querySelector('div').dispatchEvent(new CustomEvent('xyz'));
                    this.template.querySelector('div').dispatchEvent(new CustomEvent('xyz', {
                        bubbles: true,
                        composed: true,
                    }));
                    this.template.querySelector('div').dispatchEvent(new CustomEvent('xyz', {
                        bubbles: true,
                        composed: false,
                    }));
                }
            }
            Foo.publicMethods = ['run'];
            elm = createElement('x-foo', { is: Foo });
            document.body.appendChild(elm);
            elm.run();
        });

        it('should listen for custom events declare in template', function () {
            expect.assertions(6);
            function html($api, $cmp) {
                return [$api.h('div', { key: 1, on: { xyz: $api.b($cmp.handleXyz)} }, [])];
            }
            class Foo extends Element {
                handleXyz(e: Event) {
                    expect(e.target).toBe(this.template.querySelector('div'));
                    expect(e.currentTarget).toBe(this.template.querySelector('div'));
                }
                render() {
                    return html;
                }
                run() {
                    this.template.querySelector('div').dispatchEvent(new CustomEvent('xyz'));
                    this.template.querySelector('div').dispatchEvent(new CustomEvent('xyz', {
                        bubbles: true,
                        composed: true,
                    }));
                    this.template.querySelector('div').dispatchEvent(new CustomEvent('xyz', {
                        bubbles: true,
                        composed: false,
                    }));
                }
            }
            Foo.publicMethods = ['run'];
            const elm = createElement('x-foo', { is: Foo });
            document.body.appendChild(elm);
            elm.run();
        });
    });

    describe('#tagName', () => {
        it('should have a valid value during construction', () => {
            expect.assertions(1);
            const def = class MyComponent extends Element {
                constructor() {
                    super();
                    expect(this.tagName).toBe('X-FOO');
                }
            };
            createElement('x-foo', { is: def });
        });
    });

    describe('#tracked', () => {
<<<<<<< HEAD
        it('should warn if component has untracked state property', function() {
            class MyComponent extends Element {
                state = {};
            }

            expect(() => (
                createElement('x-foo', { is: MyComponent })
            )).toLogWarning(
                'Non-trackable component state detected in <x-foo>.'
            );
=======
        it('should not warn if component has untracked state property', function() {
            jest.spyOn(assertLogger, 'logWarning');
            class MyComponent extends Element {
                state = {};
            }
            const element = createElement('x-foo', { is: MyComponent });
            expect(assertLogger.logWarning).not.toHaveBeenCalled();
            assertLogger.logWarning.mockRestore();
>>>>>>> 779fd9d0
        });
        it('should not warn if component has tracked state property', function() {
            class MyComponent extends Element {
                state = {};
            }
            MyComponent.track = { state: 1 };

            expect(() => (
                createElement('x-foo-tracked-state', { is: MyComponent })
            )).not.toLogWarning();
        });
        it('should be mutable during construction', () => {
            let state;
            const o = { foo: 1, bar: 2, baz: 1 };
            const def = class MyComponent extends Element {
                state = {
                    foo: undefined,
                    bar: undefined,
                    baz: undefined,
                };
                constructor() {
                    super();
                    this.state = o;
                    this.state.baz = 3;
                    state = this.state;
                }
            };
            def.track = { state: 1 };
            createElement('x-foo', { is: def });
            expect(state.foo).toBe(1);
            expect(state.bar).toBe(2);
            expect(state.baz).toBe(3);
            expect(o.foo).toBe(1);
            expect(o.bar).toBe(2);
            expect(o.baz).toBe(3);
            expect(o).not.toBe(state);
        });
        it('should accept member properties', () => {
            let state;
            const o = { foo: 1 };
            const def = class MyComponent extends Element {
                state = { x: 1, y: o };
                constructor() {
                    super();
                    state = this.state;
                }
            };
            def.track = { state: 1 };
            createElement('x-foo', { is: def });
            expect({ x: 1, y: o }).toEqual(state);
            expect(state.y).not.toBe(o);
        });
        it('should not throw an error when assigning observable object', function() {
            expect.assertions(1);
            class MyComponent extends Element {
                constructor() {
                    super();
                    expect(() => {
                        this.state = {};
                    }).not.toThrow();
                }
            }
            MyComponent.track = { state: 1 };
            createElement('x-foo', { is: MyComponent });
        });
    });

    describe('global HTML Properties', () => {
        it('should always return null', () => {
            expect.assertions(1);
            const def = class MyComponent extends Element {
                constructor() {
                    super();
                    expect(this.getAttribute('title')).toBeNull();
                }
            };
            createElement('x-foo', { is: def }).setAttribute('title', 'cubano');
        });

        it('should set user specified value during setAttribute call', () => {
            let userDefinedTabIndexValue = -1;
            class MyComponent extends Element {
                renderedCallback() {
                    userDefinedTabIndexValue = this.getAttribute("tabindex");
                }
            }
            const elm = createElement('x-foo', {is: MyComponent});
            elm.setAttribute('tabindex', '0');
            document.body.appendChild(elm);

            return Promise.resolve().then( () => {
                expect(userDefinedTabIndexValue).toBe('0');
            });

        }),

        it('should log console error when user land code changes attribute via querySelector', () => {
            class Child extends Element {}
            class Parent extends Element {
                render() {
                    return function html($api, $cmp) {
                        return [
                            $api.c('x-child', Child, { attrs: { title: 'child title' }})
                        ];
                    };
                }
            }
            const elm = createElement('x-parent', { is: Parent });
            document.body.appendChild(elm);

<<<<<<< HEAD
            expect(() => (
                elm.shadowRoot.querySelector('x-child').setAttribute('title', "value from parent")
            )).toLogError(
                'TODO: Multiple errors are thrown'
            );
=======
            const childElm = getHostShadowRoot(parentElm).querySelector('x-child');
            childElm.setAttribute('title', "value from parent");

            expect(assertLogger.logError).toBeCalled();
            assertLogger.logError.mockRestore();
>>>>>>> 779fd9d0
        });

        it('should log console error when user land code removes attribute via querySelector', () => {
            class Child extends Element {}
            class Parent extends Element {
                render() {
                    return function html($api, $cmp) {
                        return [
                            $api.c('x-child', Child, { attrs: { title: 'child title' }})
                        ];
                    };
                }
            }
            const elm = createElement('x-parent', { is: Parent });
            document.body.appendChild(elm);

<<<<<<< HEAD
            expect(() => (
                elm.shadowRoot.querySelector('x-child').removeAttribute('title')
            )).toLogError(
                'TODO: Multiple errors are thrown'
            );
=======
            const childElm = getHostShadowRoot(parentElm).querySelector('x-child');
            childElm.removeAttribute('title');

            expect(assertLogger.logError).toBeCalled();
            assertLogger.logError.mockRestore();
>>>>>>> 779fd9d0
        });

        it('should log error message when attribute is set via elm.setAttribute if reflective property is defined', () => {
            class MyComponent extends Element {}
            const elm = createElement('x-foo', {is: MyComponent});

            expect(() => (
                elm.setAttribute('tabindex', '0')
            )).toLogError(
                'Invalid attribute "tabindex" for [object:vm MyComponent (0)]. Instead access the public property with `element.tabIndex;`.'
            );
        });

        it('should delete existing attribute prior rendering', () => {
            const def = class MyComponent extends Element {};
            const elm = createElement('x-foo', { is: def });
            elm.setAttribute('title', 'parent title');
            elm.removeAttribute('title');
            document.body.appendChild(elm);

            return Promise.resolve().then( () => {
                expect(elm.getAttribute('title')).not.toBe('parent title');
            });
        }),

        it('should correctly set child attribute', () => {
            let childTitle = null;
            function html($api, $cmp) {
                return [
                    $api.c('x-child', Child, { attrs: { title: 'child title' }})
                ];
            }
            class Parent extends Element {
                render() {
                    return html;
                }
            }

            class Child extends Element {
                renderedCallback() {
                    childTitle = this.getAttribute('title');
                }
            }

            const parentElm = createElement('x-parent', { is: Parent });
            parentElm.setAttribute('title', 'parent title');
            document.body.appendChild(parentElm);

            const childElm = getHostShadowRoot(parentElm).querySelector('x-child');
            expect(childElm.getAttribute('title')).toBe('child title');
        });
    });

    describe('#toString()', () => {
        it('should produce a nice tag', () => {
            expect.assertions(1);
            const def = class MyComponent extends Element {
                constructor() {
                    super();
                    expect(this.toString()).toBe('<x-foo>');
                }
            };
            createElement('x-foo', { is: def });
        });
    });

    describe('#data layer', () => {
        it('should allow custom instance getter and setter', () => {
            let cmp, a, ctx;

            class MyComponent extends Element  {
                constructor() {
                    super();
                    cmp = this;
                }
                setFoo() {
                    Object.defineProperty(this, 'foo', {
                        set(value) {
                            ctx = this;
                            a = value;
                        }
                    });
                }
            }
            MyComponent.publicProps = { foo: true };
            MyComponent.publicMethods = ['setFoo'];

            const elm = createElement('x-foo', { is: MyComponent });
            elm.foo = 1;
            document.body.appendChild(elm);
            elm.setFoo();
            elm.foo = 2;

            expect(a).toBe(2);
            expect(cmp).toBe(ctx);
        });
    });

    describe('#tabIndex', function() {
        it('should have a valid value during connectedCallback', function() {
            expect.assertions(1);

            class MyComponent extends Element {
                connectedCallback() {
                    expect(this.tabIndex).toBe(3);
                }
            }

            const elm = createElement('x-foo', { is: MyComponent });
            elm.setAttribute('tabindex', 3);
            document.body.appendChild(elm);
        });

        it('should have a valid value after initial render', function() {
            class MyComponent extends Element {
                getTabIndex() {
                    return this.tabIndex;
                }
            }
            MyComponent.publicMethods = ['getTabIndex'];

            const elm = createElement('x-foo', { is: MyComponent });
            elm.setAttribute('tabindex', 3);
            document.body.appendChild(elm);

            expect(elm.getTabIndex()).toBe(3);
        });

        it('should set tabindex correctly', function() {
            class MyComponent extends Element {
                connectedCallback() {
                    this.tabIndex = 2;
                }

                getTabIndex() {
                    return this.tabIndex;
                }
            }
            MyComponent.publicMethods = ['getTabIndex'];

            const elm = createElement('x-foo', { is: MyComponent });
            elm.setAttribute('tabindex', 3);
            document.body.appendChild(elm);

            expect(elm.tabIndex).toBe(2);
            expect(elm.getTabIndex()).toBe(2);
        });

        it('should not trigger render cycle', function() {
            let callCount = 0;
            class MyComponent extends Element {
                connectedCallback() {
                    this.tabIndex = 2;
                }
                render() {
                    callCount += 1;
                    return () => [];
                }
            }

            const elm = createElement('x-foo', { is: MyComponent });
            elm.setAttribute('tabindex', 3);
            document.body.appendChild(elm);

            return Promise.resolve().then(() => {
                expect(callCount).toBe(1);
            });
        });

        it('should allow parent component to overwrite internally set tabIndex', function() {
            class MyComponent extends Element {
                connectedCallback() {
                    this.tabIndex = 2;
                }

                getTabIndex() {
                    return this.tabIndex;
                }
            }
            MyComponent.publicMethods = ['getTabIndex'];

            const elm = createElement('x-foo', { is: MyComponent });
            elm.setAttribute('tabindex', 3);
            document.body.appendChild(elm);
            elm.setAttribute('tabindex', 4);


            expect(elm.tabIndex).toBe(4);
            expect(elm.getTabIndex()).toBe(4);
        });

        it('should throw if setting tabIndex during render', function() {
            expect.assertions(1);
            class MyComponent extends Element {
                render() {
                    expect(() => {
                        this.tabIndex = 2;
                    }).toThrow();
                    return () => [];
                }
            }

            const elm = createElement('x-foo', { is: MyComponent });
            document.body.appendChild(elm);
        });

        it('should throw if setting tabIndex during construction', function() {
            expect.assertions(1);
            class MyComponent extends Element {
                constructor() {
                    super();
                    expect(() => {
                        this.tabIndex = 2;
                    }).toThrow();
                }
            }
            createElement('x-foo', { is: MyComponent });
        });
    });

    describe('life-cycles', function() {
        it('should guarantee that the element is rendered when inserted in the DOM', function() {
            let rendered = 0;
            class MyComponent extends Element {
                render() {
                    rendered++;
                    return () => [];
                }
            }
            const elm = createElement('x-foo', { is: MyComponent });
            expect(rendered).toBe(0);
            document.body.appendChild(elm);
            expect(rendered).toBe(1);
        });

        it('should guarantee that the connectedCallback is invoked sync after the element is inserted in the DOM', function() {
            let called = 0;
            class MyComponent extends Element {
                render() {
                    return () => [];
                }
                connectedCallback() {
                    called++;
                }
            }
            const elm = createElement('x-foo', { is: MyComponent });
            expect(called).toBe(0);
            document.body.appendChild(elm);
            expect(called).toBe(1);
        });

        it('should guarantee that the connectedCallback is invoked before render after the element is inserted in the DOM', function() {
            const ops: string[] = [];
            class MyComponent extends Element {
                render() {
                    ops.push('render');
                    return () => [];
                }
                connectedCallback() {
                    ops.push('connected');
                }
            }
            const elm = createElement('x-foo', { is: MyComponent });
            document.body.appendChild(elm);
            expect(ops).toEqual(['connected', 'render']);
        });

        it('should guarantee that the disconnectedCallback is invoked sync after the element is removed from the DOM', function() {
            let called = 0;
            class MyComponent extends Element {
                render() {
                    return () => [];
                }
                disconnectedCallback() {
                    called++;
                }
            }
            const elm = createElement('x-foo', { is: MyComponent });
            document.body.appendChild(elm);
            expect(called).toBe(0);
            document.body.removeChild(elm);
            expect(called).toBe(1);
        });

        it('should not render even if there is a mutation if the element is not in the DOM yet', function() {
            let rendered = 0;
            class MyComponent extends Element {
                render() {
                    rendered++;
                    this.x; // reactive
                    return () => [];
                }
            }
            MyComponent.publicProps = { x: 1 };
            const elm = createElement('x-foo', { is: MyComponent });
            elm.x = 2;
            return Promise.resolve().then(() => {
                expect(rendered).toBe(0);
            });
        });

        it('should not render if the element was removed from the DOM', function() {
            let rendered = 0;
            class MyComponent extends Element {
                render() {
                    rendered++;
                    this.x; // reactive
                    return () => [];
                }
            }
            MyComponent.publicProps = { x: 1 };
            const elm = createElement('x-foo', { is: MyComponent });
            document.body.appendChild(elm);
            document.body.removeChild(elm);
            expect(rendered).toBe(1);
            elm.x = 2;
            return Promise.resolve().then(() => {
                expect(rendered).toBe(1);
            });
        });

        it('should observe moving the element thru the DOM tree', function() {
            let rendered = 0;
            let connected = 0;
            let disconnected = 0;
            class MyComponent extends Element {
                render() {
                    rendered++;
                    return () => [];
                }
                connectedCallback() {
                    connected++;
                }
                disconnectedCallback() {
                    disconnected++;
                }
            }
            const elm = createElement('x-foo', { is: MyComponent });
            expect(rendered).toBe(0);
            document.body.appendChild(elm);
            expect(rendered).toBe(1);
            const div = document.createElement('div');
            document.body.appendChild(div);
            div.appendChild(elm);
            expect(rendered).toBe(2);
            expect(connected).toBe(2);
            expect(disconnected).toBe(1);
        });

        it('should not throw error when accessing a non-observable property from tracked property when not rendering', function() {
            class MyComponent extends Element {
                state = {};
                set foo(value) {
                    this.state.foo = value;
                }
                get foo() {
                    return this.state.foo;
                }
            }

            MyComponent.publicProps = {
                foo: {
                    config: 3
                }
            };

            MyComponent.track = { state: 1 };

            const elm = createElement('x-foo', { is: MyComponent });
            elm.foo = new Map();
            expect(() => {
                elm.foo;
            }).not.toThrow();
        });
    });

    describe('Inheritance', () => {
        it('should inherit public getters and setters correctly', () => {
            class MyParent extends Element {
                get foo() {}
                set foo(value) {}
            }
            MyParent.publicProps = {
                foo: {
                    config: 3,
                }
            }
            class MyComponent extends MyParent {

            }
            expect(() => {
                createElement('getter-inheritance', { is: MyComponent })
            }).not.toThrow();
        });

        it('should call correct inherited public setter', () => {
            let count = 0;
            class MyParent extends Element {
                get foo() {}
                set foo(value) {
                    count += 1;
                }
            }
            MyParent.publicProps = {
                foo: {
                    config: 3,
                }
            }
            class MyComponent extends MyParent {

            }

            const elm = createElement('getter-inheritance', { is: MyComponent });
            elm.foo = 'bar';
            expect(count).toBe(1);
        });
    });

    describe('Aria Properties', () => {
        describe('#role', () => {
            it('should reflect attribute by default', () => {
                class MyComponent extends Element {

                }
                const element = createElement('prop-reflect-aria-role', { is: MyComponent });
                element.role = 'tab';
                expect(HTMLEmbedElement.prototype.getAttribute.call(element, 'role')).toBe('tab');
            });

            it('should return correct value from getter', () => {
                class MyComponent extends Element {

                }
                const element = createElement('prop-getter-aria-role', { is: MyComponent });
                element.role = 'tab';
                expect(element.role).toBe('tab');
            });

            it('should return correct value when nothing has been set', () => {
                class MyComponent extends Element {

                }
                const element = createElement('prop-getter-aria-role', { is: MyComponent });
                expect(element.role).toBe(null);
            });

            it('should return null even if the shadow root value is set', () => {
                class MyComponent extends Element {
                    connectedCallback() {
                        this.template.role = 'tab';
                    }
                }
                const element = createElement('prop-getter-aria-role', { is: MyComponent });
                document.body.appendChild(element);
                expect(element.role).toBe(null);
                // checking for the internal polyfill value as well
                expect(HTMLElement.prototype.getAttribute.call(element, 'role')).toBe('tab');
            });

            it('should call setter when defined', () => {
                let called = 0;
                class MyComponent extends Element {
                    get role() {}
                    set role(value) {
                        called += 1;
                    }
                }
                MyComponent.publicProps = {
                    role: {
                        config: 3,
                    }
                }
                const element = createElement('prop-getter-aria-role', { is: MyComponent });
                document.body.appendChild(element);
                element.role = 'tab';
                expect(called).toBe(1);
            });

            it('should not overwrite role attribute when setter does nothing', () => {
                class MyComponent extends Element {
                    connectedCallback() {
                        this.template.role = 'tab';
                    }
                    get role() {}
                    set role(value) {}
                }
                MyComponent.publicProps = {
                    role: {
                        config: 3,
                    }
                }
                const element = createElement('prop-getter-aria-role', { is: MyComponent });
                document.body.appendChild(element);
                element.role = 'nottab';
                expect(HTMLElement.prototype.getAttribute.call(element, 'role')).toBe('tab');
            });

            it('should reflect role from root when element value is set to null', () => {
                class MyComponent extends Element {
                    connectedCallback() {
                        this.template.role = 'tab';
                    }
                }
                const element = createElement('prop-getter-null-aria-role', { is: MyComponent });
                document.body.appendChild(element);
                element.role = 'nottab';
                return Promise.resolve().then(() => {
                    element.role = null;
                    return Promise.resolve().then(() => {
                        expect(HTMLElement.prototype.getAttribute.call(element, 'role')).toBe('tab');
                    });
                });
            });

            it('should remove role attribute from element when root and value is null', () => {
                class MyComponent extends Element {
                    connectedCallback() {
                        this.template.role = 'tab';
                    }
                    clearRole() {
                        this.template.role = null;
                    }
                }
                MyComponent.publicMethods = ['clearRole'];
                const element = createElement('prop-getter-null-aria-role', { is: MyComponent });
                document.body.appendChild(element);
                //element.role = 'nottab';
                return Promise.resolve().then(() => {
                    element.role = null;
                    element.clearRole();
                    return Promise.resolve().then(() => {
                        expect(HTMLElement.prototype.hasAttribute.call(element, 'role')).toBe(false);
                    });
                });
            });

            describe('AOM shim', () => {
                it('getAttribute reflect default value when aria-checked has been removed', () => {
                    class MyComponent extends Element {
                        connectedCallback() {
                            this.template.role = 'tab'
                        }
                    }
                    const element = createElement('prop-get-attribute-null-aria-checked', { is: MyComponent });
                    document.body.appendChild(element);
                    element.setAttribute('role', 'button');
                    element.removeAttribute('role');
                    expect(HTMLEmbedElement.prototype.getAttribute.call(element, 'role')).toBe('tab');
                });
            });
        });

        describe('#ariaChecked', () => {
            it('should reflect attribute by default', () => {
                class MyComponent extends Element {

                }
                const element = createElement('prop-reflect-aria-checked', { is: MyComponent });
                element.ariaChecked = 'true';
                expect(HTMLEmbedElement.prototype.getAttribute.call(element, 'aria-checked')).toBe('true');
            });

            it('should return correct value from getter', () => {
                class MyComponent extends Element {

                }
                const element = createElement('prop-getter-aria-checked', { is: MyComponent });
                element.ariaChecked = 'true';
                expect(element.ariaChecked).toBe('true');
            });

            it('should return correct value when nothing has been set', () => {
                class MyComponent extends Element {

                }
                const element = createElement('prop-getter-aria-checked', { is: MyComponent });
                expect(element.ariaChecked).toBe(null);
            });

            it('should return null even if the shadow root value is set', () => {
                class MyComponent extends Element {
                    connectedCallback() {
                        this.template.ariaChecked = 'true';
                    }
                }
                const element = createElement('prop-getter-aria-checked', { is: MyComponent });
                document.body.appendChild(element);
                expect(element.ariaChecked).toBe(null);
                // checking for the internal polyfill value as well
                expect(HTMLElement.prototype.getAttribute.call(element, 'aria-checked')).toBe('true');
            });

            describe('AOM shim', () => {
                it('internal getAttribute reflect default value when aria-checked has been removed', () => {
                    class MyComponent extends Element {
                        connectedCallback() {
                            this.template.ariaChecked = 'true';
                            this.setAttribute('aria-checked', 'false');
                            this.removeAttribute('aria-checked');
                        }
                    }
                    const element = createElement('prop-get-attribute-null-aria-checked', { is: MyComponent });
                    document.body.appendChild(element);
                    expect(HTMLEmbedElement.prototype.getAttribute.call(element, 'aria-checked')).toBe('true');
                });

                it('external getAttribute reflect default value when aria-checked has been removed', () => {
                    class MyComponent extends Element {
                        connectedCallback() {
                            this.template.ariaChecked = 'true';
                        }
                    }
                    const element = createElement('prop-get-attribute-null-aria-checked', { is: MyComponent });
                    document.body.appendChild(element);
                    element.setAttribute('aria-checked', 'false');
                    element.removeAttribute('aria-checked');
                    expect(HTMLEmbedElement.prototype.getAttribute.call(element, 'aria-checked')).toBe('true');
                });
            });
        });

        describe('#ariaLabel', () => {
            it('should reflect attribute by default', () => {
                class MyComponent extends Element {

                }
                const element = createElement('prop-reflect-aria-label', { is: MyComponent });
                element.ariaLabel = 'label';
                expect(HTMLEmbedElement.prototype.getAttribute.call(element, 'aria-label')).toBe('label');
            });

            it('should return correct value from getter', () => {
                class MyComponent extends Element {

                }
                const element = createElement('prop-getter-aria-label', { is: MyComponent });
                element.ariaLabel = 'label';
                expect(element.ariaLabel).toBe('label');
            });

            it('should return correct value when nothing has been set', () => {
                class MyComponent extends Element {

                }
                const element = createElement('prop-getter-aria-label', { is: MyComponent });
                expect(element.ariaLabel).toBe(null);
            });

            it('should return null value when not value is set, shadow root value should not leak out', () => {
                class MyComponent extends Element {
                    connectedCallback() {
                        this.template.ariaLabel = 'foo';
                    }
                }
                const element = createElement('prop-getter-aria-label', { is: MyComponent });
                document.body.appendChild(element);
                expect(element.ariaLabel).toBe(null);
                // checking for the internal polyfill value as well
                expect(HTMLElement.prototype.getAttribute.call(element, 'aria-label')).toBe('foo');
            });
        });
    });

    describe('global HTML Properties', () => {
        describe('#lang', () => {
            it('should reflect attribute by default', () => {
                class MyComponent extends Element {

                }
                const element = createElement('prop-reflect-lang', { is: MyComponent });
                element.lang = 'en';
                expect(HTMLEmbedElement.prototype.getAttribute.call(element, 'lang')).toBe('en');
            });

            it('should return correct value from getter', () => {
                class MyComponent extends Element {

                }
                const element = createElement('prop-getter-lang', { is: MyComponent });
                element.lang = 'en';
                expect(element.lang).toBe('en');
            });

            it('should call setter defined in component', () => {
                let count = 0;
                class MyComponent extends Element {
                    set lang(value) {
                        count += 1;
                    }
                    get lang() {}
                }
                MyComponent.publicProps = {
                    lang: {
                        config: 3,
                    }
                }
                const element = createElement('prop-setter-lang', { is: MyComponent });
                element.lang = {},
                expect(count).toBe(1);
            });

            it('should not be reactive when defining own setter', () => {
                let count = 0;
                class MyComponent extends Element {
                    set lang(value) {

                    }

                    render() {
                        count += 1;
                        return ($api, $cmp) => {
                            return [$api.h('div', {
                                key: 0,
                                props: {
                                    title: $cmp.lang
                                }
                            }, [])];
                        }
                    }
                }
                const element = createElement('prop-setter-lang-reactive', { is: MyComponent });
                document.body.appendChild(element);
                element.lang = 'en';
                return Promise.resolve()
                    .then(() => {
                        expect(count).toBe(1);
                    });
            });

            it('should call getter defined in component', () => {
                let count = 0;
                class MyComponent extends Element {
                    get lang() {
                        count += 1;
                        return 'en';
                    }
                }
                MyComponent.publicProps = {
                    lang: {
                        config: 1,
                    }
                }
                const element = createElement('prop-getter-lang-imperative', { is: MyComponent });
                expect(element.lang).toBe('en');
                expect(count).toBe(1);
            });

            it('should be reactive by default', () => {
                let renderCount = 0;
                class MyComponent extends Element {
                    render() {
                        return ($api, $cmp) => {
                            renderCount += 1;
                            return [
                                $api.h('div', {
                                    key: 0,
                                    props: {
                                        id: $cmp.lang
                                    }
                                }, [])
                            ];
                        }
                    }
                }
                const element = createElement('prop-lang-reactive', { is: MyComponent });
                document.body.appendChild(element);
                element.lang = 'en';
                return Promise.resolve()
                    .then(() => {
                        expect(renderCount).toBe(2);
                        expect(getHostShadowRoot(element).querySelector('div').id).toBe('en');
                    });
            });

            it('should throw an error when setting default value in constructor', () => {
                class MyComponent extends Element {
                    constructor() {
                        super();
                        this.lang = 'en';
                    }
                }
                expect(() => {
                    createElement('x-foo', { is: MyComponent });
                }).toThrowError("Failed to construct '<x-foo>': The result must not have attributes.");

            });
        });

        describe('#hidden', () => {
            it('should reflect attribute by default', () => {
                class MyComponent extends Element {

                }
                const element = createElement('prop-reflect-hidden', { is: MyComponent });
                element.hidden = true;
                expect(HTMLEmbedElement.prototype.getAttribute.call(element, 'hidden')).toBe('');
            });

            it('should return correct value from getter', () => {
                class MyComponent extends Element {

                }
                const element = createElement('prop-getter-hidden', { is: MyComponent });
                element.hidden = true;
                expect(element.hidden).toBe(true);
            });

            it('should call setter defined in component', () => {
                let count = 0;
                class MyComponent extends Element {
                    set hidden(value) {
                        count += 1;
                    }
                    get hidden() {}
                }
                MyComponent.publicProps = {
                    hidden: {
                        config: 3,
                    }
                }
                const element = createElement('prop-setter-hidden', { is: MyComponent });
                element.hidden = {},
                expect(count).toBe(1);
            });

            it('should not be reactive when defining own setter', () => {
                let count = 0;
                class MyComponent extends Element {
                    set hidden(value) {

                    }

                    render() {
                        count += 1;
                        return ($api, $cmp) => {
                            return [$api.h('div', {
                                key: 0,
                                props: {
                                    title: $cmp.hidden
                                }
                            }, [])];
                        }
                    }
                }
                const element = createElement('prop-setter-hidden-reactive', { is: MyComponent });
                document.body.appendChild(element);
                element.hidden = true;
                return Promise.resolve()
                    .then(() => {
                        expect(count).toBe(1);
                    });
            });

            it('should call getter defined in component', () => {
                let count = 0;
                class MyComponent extends Element {
                    get hidden() {
                        count += 1;
                        return 'hidden';
                    }
                }
                MyComponent.publicProps = {
                    hidden: {
                        config: 1,
                    }
                }
                const element = createElement('prop-getter-hidden-imperative', { is: MyComponent });
                expect(element.hidden).toBe('hidden');
                expect(count).toBe(1);
            });

            it('should be reactive by default', () => {
                let renderCount = 0;
                class MyComponent extends Element {
                    render() {
                        return ($api, $cmp) => {
                            renderCount += 1;
                            return [
                                $api.h('div', {
                                    key: 0,
                                    props: {
                                        id: $cmp.hidden
                                    }
                                }, [])
                            ];
                        }
                    }
                }
                const element = createElement('prop-hidden-reactive', { is: MyComponent });
                document.body.appendChild(element);
                element.hidden = true;
                return Promise.resolve()
                    .then(() => {
                        expect(renderCount).toBe(2);
                        expect(getHostShadowRoot(element).querySelector('div').id).toBe('true');
                    });
            });

            it('should throw an error when setting default value in constructor', () => {
                class MyComponent extends Element {
                    constructor() {
                        super();
                        this.hidden = true;
                    }
                }
                expect(() => {
                    createElement('x-foo', { is: MyComponent });
                }).toThrowError("Failed to construct '<x-foo>': The result must not have attributes.");

            });
        });

        describe('#dir', () => {
            it('should reflect attribute by default', () => {
                class MyComponent extends Element {

                }
                const element = createElement('prop-reflect-dir', { is: MyComponent });
                element.dir = 'ltr';
                expect(HTMLEmbedElement.prototype.getAttribute.call(element, 'dir')).toBe('ltr');
            });

            it('should return correct value from getter', () => {
                class MyComponent extends Element {

                }
                const element = createElement('prop-getter-dir', { is: MyComponent });
                element.dir = 'ltr';
                expect(element.dir).toBe('ltr');
            });

            it('should call setter defined in component', () => {
                let count = 0;
                class MyComponent extends Element {
                    set dir(value) {
                        count += 1;
                    }
                    get dir() {}
                }
                MyComponent.publicProps = {
                    dir: {
                        config: 3,
                    }
                }
                const element = createElement('prop-setter-dir', { is: MyComponent });
                element.dir = {},
                expect(count).toBe(1);
            });

            it('should not be reactive when defining own setter', () => {
                let count = 0;
                class MyComponent extends Element {
                    set dir(value) {

                    }

                    render() {
                        count += 1;
                        return ($api, $cmp) => {
                            return [$api.h('div', {
                                key: 0,
                                props: {
                                    title: $cmp.dir
                                }
                            }, [])];
                        }
                    }
                }
                const element = createElement('prop-setter-dir-reactive', { is: MyComponent });
                document.body.appendChild(element);
                element.dir = 'ltr';
                return Promise.resolve()
                    .then(() => {
                        expect(count).toBe(1);
                    });
            });

            it('should call getter defined in component', () => {
                let count = 0;
                class MyComponent extends Element {
                    get dir() {
                        count += 1;
                        return 'ltr';
                    }
                }
                MyComponent.publicProps = {
                    dir: {
                        config: 1,
                    }
                }
                const element = createElement('prop-getter-dir-imperative', { is: MyComponent });
                expect(element.dir).toBe('ltr');
                expect(count).toBe(1);
            });

            it('should be reactive by default', () => {
                let renderCount = 0;
                class MyComponent extends Element {
                    render() {
                        return ($api, $cmp) => {
                            renderCount += 1;
                            return [
                                $api.h('div', {
                                    key: 0,
                                    props: {
                                        id: $cmp.dir
                                    }
                                }, [])
                            ];
                        }
                    }
                }
                const element = createElement('prop-dir-reactive', { is: MyComponent });
                document.body.appendChild(element);
                element.dir = 'ltr';
                return Promise.resolve()
                    .then(() => {
                        expect(renderCount).toBe(2);
                        expect(getHostShadowRoot(element).querySelector('div').id).toBe('ltr');
                    });
            });

            it('should throw an error when setting default value in constructor', () => {
                class MyComponent extends Element {
                    constructor() {
                        super();
                        this.dir = 'ltr';
                    }
                }
                expect(() => {
                    createElement('x-foo', { is: MyComponent });
                }).toThrowError("Failed to construct '<x-foo>': The result must not have attributes.");

            });
        });

        describe('#id', () => {
            it('should reflect attribute by default', () => {
                class MyComponent extends Element {

                }
                const element = createElement('prop-reflect-id', { is: MyComponent });
                element.id = 'id';
                expect(HTMLEmbedElement.prototype.getAttribute.call(element, 'id')).toBe('id');
            });

            it('should return correct value from getter', () => {
                class MyComponent extends Element {

                }
                const element = createElement('prop-getter-id', { is: MyComponent });
                element.id = 'id';
                expect(element.id).toBe('id');
            });

            it('should call setter defined in component', () => {
                let count = 0;
                class MyComponent extends Element {
                    set id(value) {
                        count += 1;
                    }
                    get id() {}
                }
                MyComponent.publicProps = {
                    id: {
                        config: 3,
                    }
                }
                const element = createElement('prop-setter-id', { is: MyComponent });
                element.id = {},
                expect(count).toBe(1);
            });

            it('should not be reactive when defining own setter', () => {
                let count = 0;
                class MyComponent extends Element {
                    set id(value) {

                    }

                    render() {
                        count += 1;
                        return ($api, $cmp) => {
                            return [$api.h('div', {
                                key: 0,
                                props: {
                                    title: $cmp.id
                                }
                            }, [])];
                        }
                    }
                }
                const element = createElement('prop-setter-id-reactive', { is: MyComponent });
                document.body.appendChild(element);
                element.id = 'ltr';
                return Promise.resolve()
                    .then(() => {
                        expect(count).toBe(1);
                    });
            });

            it('should call getter defined in component', () => {
                let count = 0;
                class MyComponent extends Element {
                    get id() {
                        count += 1;
                        return 'id';
                    }
                }
                MyComponent.publicProps = {
                    id: {
                        config: 1,
                    }
                }
                const element = createElement('prop-getter-id-imperative', { is: MyComponent });
                expect(element.id).toBe('id');
                expect(count).toBe(1);
            });

            it('should be reactive by default', () => {
                let renderCount = 0;
                class MyComponent extends Element {
                    render() {
                        return ($api, $cmp) => {
                            renderCount += 1;
                            return [
                                $api.h('div', {
                                    key: 0,
                                    props: {
                                        title: $cmp.id
                                    }
                                }, [])
                            ];
                        }
                    }
                }
                const element = createElement('prop-id-reactive', { is: MyComponent });
                document.body.appendChild(element);
                element.id = 'id';
                return Promise.resolve()
                    .then(() => {
                        expect(renderCount).toBe(2);
                        expect(getHostShadowRoot(element).querySelector('div').title).toBe('id');
                    });
            });

            it('should throw an error when setting default value in constructor', () => {
                class MyComponent extends Element {
                    constructor() {
                        super();
                        this.id = 'id';
                    }
                }
                expect(() => {
                    createElement('x-foo', { is: MyComponent });
                }).toThrowError("Failed to construct '<x-foo>': The result must not have attributes.");

            });
        });

        describe('#accessKey', () => {
            it('should reflect attribute by default', () => {
                class MyComponent extends Element {

                }
                const element = createElement('prop-reflect-accessKey', { is: MyComponent });
                element.accessKey = 'accessKey';
                expect(HTMLEmbedElement.prototype.getAttribute.call(element, 'accesskey')).toBe('accessKey');
            });

            it('should return correct value from getter', () => {
                class MyComponent extends Element {

                }
                const element = createElement('prop-getter-accessKey', { is: MyComponent });
                element.accessKey = 'accessKey';
                expect(element.accessKey).toBe('accessKey');
            });

            it('should call setter defined in component', () => {
                let count = 0;
                class MyComponent extends Element {
                    set accessKey(value) {
                        count += 1;
                    }
                    get accessKey() {}
                }
                MyComponent.publicProps = {
                    accessKey: {
                        config: 3,
                    }
                }
                const element = createElement('prop-setter-accessKey', { is: MyComponent });
                element.accessKey = {},
                expect(count).toBe(1);
            });

            it('should not be reactive when defining own setter', () => {
                let count = 0;
                class MyComponent extends Element {
                    set accessKey(value) {

                    }

                    render() {
                        count += 1;
                        return ($api, $cmp) => {
                            return [$api.h('div', {
                                key: 0,
                                props: {
                                    title: $cmp.accessKey
                                }
                            }, [])];
                        }
                    }
                }
                const element = createElement('prop-setter-accessKey-reactive', { is: MyComponent });
                document.body.appendChild(element);
                element.accessKey = 'accessKey';
                return Promise.resolve()
                    .then(() => {
                        expect(count).toBe(1);
                    });
            });

            it('should call getter defined in component', () => {
                let count = 0;
                class MyComponent extends Element {
                    get accessKey() {
                        count += 1;
                        return 'accessKey';
                    }
                }
                MyComponent.publicProps = {
                    accessKey: {
                        config: 1,
                    }
                }
                const element = createElement('prop-getter-accessKey-imperative', { is: MyComponent });
                expect(element.accessKey).toBe('accessKey');
                expect(count).toBe(1);
            });

            it('should be reactive by default', () => {
                let renderCount = 0;
                class MyComponent extends Element {
                    render() {
                        return ($api, $cmp) => {
                            renderCount += 1;
                            return [
                                $api.h('div', {
                                    key: 0,
                                    props: {
                                        title: $cmp.accessKey
                                    }
                                }, [])
                            ];
                        }
                    }
                }
                const element = createElement('prop-accessKey-reactive', { is: MyComponent });
                document.body.appendChild(element);
                element.accessKey = 'accessKey';
                return Promise.resolve()
                    .then(() => {
                        expect(renderCount).toBe(2);
                        expect(getHostShadowRoot(element).querySelector('div').title).toBe('accessKey');
                    });
            });

            it('should throw an error when setting default value in constructor', () => {
                class MyComponent extends Element {
                    constructor() {
                        super();
                        this.accessKey = 'accessKey';
                    }
                }
                expect(() => {
                    createElement('x-foo', { is: MyComponent });
                }).toThrowError("Failed to construct '<x-foo>': The result must not have attributes.");

            });
        });

        describe('#title', () => {
            it('should reflect attribute by default', () => {
                class MyComponent extends Element {

                }
                const element = createElement('prop-reflect-title', { is: MyComponent });
                element.title = 'title';
                expect(HTMLEmbedElement.prototype.getAttribute.call(element, 'title')).toBe('title');
            });

            it('should return correct value from getter', () => {
                class MyComponent extends Element {

                }
                const element = createElement('prop-getter-title', { is: MyComponent });
                element.title = 'title';
                expect(element.title).toBe('title');
            });

            it('should call setter defined in component', () => {
                let count = 0;
                class MyComponent extends Element {
                    set title(value) {
                        count += 1;
                    }
                    get title() {}
                }
                MyComponent.publicProps = {
                    title: {
                        config: 3,
                    }
                }
                const element = createElement('prop-setter-title', { is: MyComponent });
                element.title = {},
                expect(count).toBe(1);
            });

            it('should not be reactive when defining own setter', () => {
                let count = 0;
                class MyComponent extends Element {
                    set title(value) {

                    }

                    render() {
                        count += 1;
                        return ($api, $cmp) => {
                            return [$api.h('div', {
                                key: 0,
                                props: {
                                    id: $cmp.title
                                }
                            }, [])];
                        }
                    }
                }
                const element = createElement('prop-setter-title-reactive', { is: MyComponent });
                document.body.appendChild(element);
                element.title = 'title';
                return Promise.resolve()
                    .then(() => {
                        expect(count).toBe(1);
                    });
            });

            it('should call getter defined in component', () => {
                let count = 0;
                class MyComponent extends Element {
                    get title() {
                        count += 1;
                        return 'title';
                    }
                }
                MyComponent.publicProps = {
                    title: {
                        config: 1,
                    }
                }
                const element = createElement('prop-getter-title-imperative', { is: MyComponent });
                expect(element.title).toBe('title');
                expect(count).toBe(1);
            });

            it('should be reactive by default', () => {
                let renderCount = 0;
                class MyComponent extends Element {
                    render() {
                        return ($api, $cmp) => {
                            renderCount += 1;
                            return [
                                $api.h('div', {
                                    key: 0,
                                    props: {
                                        id: $cmp.title
                                    }
                                }, [])
                            ];
                        }
                    }
                }
                const element = createElement('prop-title-reactive', { is: MyComponent });
                document.body.appendChild(element);
                element.title = 'title';
                return Promise.resolve()
                    .then(() => {
                        expect(renderCount).toBe(2);
                        expect(getHostShadowRoot(element).querySelector('div').id).toBe('title');
                    });
            });

            it('should throw an error when setting default value in constructor', () => {
                class MyComponent extends Element {
                    constructor() {
                        super();
                        this.title = 'title';
                    }
                }
                expect(() => {
                    createElement('x-foo', { is: MyComponent });
                }).toThrowError("Failed to construct '<x-foo>': The result must not have attributes.");

            });
        });

        it('should always return null', () => {
            expect.assertions(1);
            const def = class MyComponent extends Element {
                constructor() {
                    super();
                    expect(this.getAttribute('title')).toBeNull();
                }
            }
            createElement('x-foo', { is: def }).setAttribute('title', 'cubano');
        });

        it('should set user specified value during setAttribute call', () => {
            let userDefinedTabIndexValue = -1;
            class MyComponent extends Element {
                renderedCallback() {
                    userDefinedTabIndexValue = this.getAttribute("tabindex");
                }
            }
            const elm = createElement('x-foo', {is: MyComponent});
            elm.setAttribute('tabindex', '0');
            document.body.appendChild(elm);

            return Promise.resolve().then( ()=> {
                expect(userDefinedTabIndexValue).toBe('0');
            });

<<<<<<< HEAD
        });
=======
        }),

        it('should log console error when user land code changes attribute via querySelector', () => {
            jest.spyOn(assertLogger, 'logError');
            class Parent extends Element {
                render() {
                    return function($api, $cmp) {
                        return [
                            $api.c('x-child', Child, { attrs: { title: 'child title' }})
                        ]
                    }
                }
            }
            class Child extends Element {}
            const parentElm = createElement('x-parent', { is: Parent });
            document.body.appendChild(parentElm);

            const childElm = getHostShadowRoot(parentElm).querySelector('x-child');
            childElm.setAttribute('title', "value from parent");

            expect(assertLogger.logError).toBeCalled();
            assertLogger.logError.mockRestore();
        })

        it('should log console error when user land code removes attribute via querySelector', () => {
            jest.spyOn(assertLogger, 'logError');
            class Parent extends Element {
                render() {
                    return function($api, $cmp) {
                        return [
                            $api.c('x-child', Child, { attrs: { title: 'child title' }})
                        ]
                    }
                }
            }
            class Child extends Element {}
            const parentElm = createElement('x-parent', { is: Parent });
            document.body.appendChild(parentElm);

            const childElm = getHostShadowRoot(parentElm).querySelector('x-child');
            childElm.removeAttribute('title');
            expect(assertLogger.logError).toBeCalled();
            assertLogger.logError.mockRestore();
        })

        it('should not log error message when arbitrary attribute is set via elm.setAttribute', () => {
            jest.spyOn(assertLogger, 'logError');
            class MyComponent extends Element {}
            const elm = createElement('x-foo', {is: MyComponent});
            elm.setAttribute('foo', 'something');
            document.body.appendChild(elm);

            return Promise.resolve().then( () => {
                expect(assertLogger.logError).not.toBeCalled();
                assertLogger.logError.mockRestore();
            })
        })
>>>>>>> 779fd9d0

        it('should delete existing attribute prior rendering', () => {
            const def = class MyComponent extends Element {}
            const elm = createElement('x-foo', { is: def });
            elm.setAttribute('title', 'parent title');
            elm.removeAttribute('title');
            document.body.appendChild(elm);

            return Promise.resolve().then( () => {
                expect(elm.getAttribute('title')).not.toBe('parent title');
<<<<<<< HEAD
            });
        });
=======
            })
        }),

        it('should correctly set child attribute ', () => {
            let childTitle = null;

            class Parent extends Element {
                render() {
                    return function($api, $cmp) {
                        return [
                            $api.c('x-child', Child, { props: { title: 'child title' }})
                        ]
                    }
                }
            }

            class Child extends Element {
                renderedCallback() {
                    childTitle = this.getAttribute('title');
                }
            }

            const parentElm = createElement('x-parent', { is: Parent });
            parentElm.setAttribute('title', 'parent title');
            document.body.appendChild(parentElm);
            const childElm = getHostShadowRoot(parentElm).querySelector('x-child');

            expect(childElm.getAttribute('title')).toBe('child title');
        })
>>>>>>> 779fd9d0
    });
});<|MERGE_RESOLUTION|>--- conflicted
+++ resolved
@@ -305,16 +305,6 @@
         });
 
         it('should log warning when element is not connected', function() {
-<<<<<<< HEAD
-            class Foo extends Element {}
-            const elm = createElement('x-foo', { is: Foo });
-
-            expect(() => (
-                elm[ViewModelReflection].component.dispatchEvent(new CustomEvent('warning'))
-            )).toLogWarning(
-                'Unreachable event "warning" dispatched from disconnected element <x-foo>.'
-            );
-=======
             jest.spyOn(assertLogger, 'logWarning');
 
             class Foo extends Element {
@@ -348,7 +338,6 @@
 
             expect(assertLogger.logWarning).not.toBeCalled();
             assertLogger.logWarning.mockRestore();
->>>>>>> 779fd9d0
         });
 
         it('should log warning when event name contains non-alphanumeric lowercase characters', function() {
@@ -363,16 +352,8 @@
             const elm = createElement('x-foo', { is: Foo });
             document.body.appendChild(elm);
 
-<<<<<<< HEAD
-            expect(() => (
-                elm[ViewModelReflection].component.dispatchEvent(new CustomEvent('foo1-$'))
-            )).toLogWarning(
-                'Invalid event type "foo1-$" dispatched in element <x-foo>.'
-            );
-=======
             expect(assertLogger.logWarning).toBeCalled();
             assertLogger.logWarning.mockRestore();
->>>>>>> 779fd9d0
         });
 
         it('should log warning when event name does not start with alphabetic lowercase characters', function() {
@@ -386,16 +367,8 @@
             const elm = createElement('x-foo', { is: Foo });
             document.body.appendChild(elm);
 
-<<<<<<< HEAD
-            expect(() => (
-                elm[ViewModelReflection].component.dispatchEvent(new CustomEvent('123'))
-            )).toLogWarning(
-                'Invalid event type "123" dispatched in element <x-foo>.'
-            );
-=======
             expect(assertLogger.logWarning).toBeCalled();
             assertLogger.logWarning.mockRestore();
->>>>>>> 779fd9d0
         });
 
         it('should not log warning for alphanumeric lowercase event name', function() {
@@ -410,14 +383,8 @@
             const elm = createElement('x-foo', { is: Foo });
             document.body.appendChild(elm);
 
-<<<<<<< HEAD
-            expect(() => (
-                elm[ViewModelReflection].component.dispatchEvent(new CustomEvent('foo1234abc'))
-            )).not.toLogWarning();
-=======
             expect(assertLogger.logWarning).not.toBeCalled();
             assertLogger.logWarning.mockRestore();
->>>>>>> 779fd9d0
         });
 
         it('should get native click event in host', function () {
@@ -553,18 +520,6 @@
     });
 
     describe('#tracked', () => {
-<<<<<<< HEAD
-        it('should warn if component has untracked state property', function() {
-            class MyComponent extends Element {
-                state = {};
-            }
-
-            expect(() => (
-                createElement('x-foo', { is: MyComponent })
-            )).toLogWarning(
-                'Non-trackable component state detected in <x-foo>.'
-            );
-=======
         it('should not warn if component has untracked state property', function() {
             jest.spyOn(assertLogger, 'logWarning');
             class MyComponent extends Element {
@@ -573,7 +528,6 @@
             const element = createElement('x-foo', { is: MyComponent });
             expect(assertLogger.logWarning).not.toHaveBeenCalled();
             assertLogger.logWarning.mockRestore();
->>>>>>> 779fd9d0
         });
         it('should not warn if component has tracked state property', function() {
             class MyComponent extends Element {
@@ -684,19 +638,11 @@
             const elm = createElement('x-parent', { is: Parent });
             document.body.appendChild(elm);
 
-<<<<<<< HEAD
-            expect(() => (
-                elm.shadowRoot.querySelector('x-child').setAttribute('title', "value from parent")
-            )).toLogError(
-                'TODO: Multiple errors are thrown'
-            );
-=======
             const childElm = getHostShadowRoot(parentElm).querySelector('x-child');
             childElm.setAttribute('title', "value from parent");
 
             expect(assertLogger.logError).toBeCalled();
             assertLogger.logError.mockRestore();
->>>>>>> 779fd9d0
         });
 
         it('should log console error when user land code removes attribute via querySelector', () => {
@@ -713,19 +659,11 @@
             const elm = createElement('x-parent', { is: Parent });
             document.body.appendChild(elm);
 
-<<<<<<< HEAD
-            expect(() => (
-                elm.shadowRoot.querySelector('x-child').removeAttribute('title')
-            )).toLogError(
-                'TODO: Multiple errors are thrown'
-            );
-=======
             const childElm = getHostShadowRoot(parentElm).querySelector('x-child');
             childElm.removeAttribute('title');
 
             expect(assertLogger.logError).toBeCalled();
             assertLogger.logError.mockRestore();
->>>>>>> 779fd9d0
         });
 
         it('should log error message when attribute is set via elm.setAttribute if reflective property is defined', () => {
@@ -2160,9 +2098,6 @@
                 expect(userDefinedTabIndexValue).toBe('0');
             });
 
-<<<<<<< HEAD
-        });
-=======
         }),
 
         it('should log console error when user land code changes attribute via querySelector', () => {
@@ -2220,7 +2155,6 @@
                 assertLogger.logError.mockRestore();
             })
         })
->>>>>>> 779fd9d0
 
         it('should delete existing attribute prior rendering', () => {
             const def = class MyComponent extends Element {}
@@ -2231,10 +2165,6 @@
 
             return Promise.resolve().then( () => {
                 expect(elm.getAttribute('title')).not.toBe('parent title');
-<<<<<<< HEAD
-            });
-        });
-=======
             })
         }),
 
@@ -2264,6 +2194,5 @@
 
             expect(childElm.getAttribute('title')).toBe('child title');
         })
->>>>>>> 779fd9d0
     });
 });