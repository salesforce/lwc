import { Element } from "../html-element";
import { createElement } from "../upgrade";
import assertLogger from '../assert';
import { register } from "../services";
import { ViewModelReflection } from "../utils";
import { VNode } from "../../3rdparty/snabbdom/types";
import { Component } from "../component";
import { unwrap } from "../main";
<<<<<<< HEAD
import { querySelector } from "../dom";
import { callbackify } from "util";
=======
import { querySelector } from "../dom/element";
>>>>>>> 14f8e8b6

describe('html-element', () => {
    describe('#setAttributeNS()', () => {
        it('should set attribute on host element when element is nested in template', () => {
            class Child extends Element {
                setFoo() {
                    this.setAttributeNS('x', 'foo', 'bar');
                }
            }
            Child.publicMethods = ['setFoo'];

            class Parent extends Element {
                render() {
                    return ($api) => {
                        return [$api.c('x-child', Child, {})]
                    }
                }
            }
            const element = createElement('should-set-attribute-on-host-element-when-element-is-nested-in-template', { is: Parent });
            document.body.appendChild(element);
            const child = querySelector.call(element, 'x-child');
            child.setFoo();
            expect(child.hasAttributeNS('x', 'foo')).toBe(true);
            expect(child.getAttributeNS('x', 'foo')).toBe('bar');
        });

        it('should set attribute on host element', () => {
            class MyComponent extends Element {
                setFoo() {
                    this.setAttributeNS('x', 'foo', 'bar');
                }
            }
            MyComponent.publicMethods = ['setFoo'];
            const element = createElement('x-foo', { is: MyComponent });
            element.setFoo();
            expect(element.hasAttributeNS('x', 'foo')).toBe(true);
            expect(element.getAttributeNS('x', 'foo')).toBe('bar');
        });

        it('should throw an error if attempting to call setAttributeNS during construction', () => {
            class MyComponent extends Element {
                constructor() {
                    super();
                    expect(() => {
                        this.setAttributeNS('x', 'foo', 'bar');
                    }).toThrowError("Assert Violation: Failed to construct '<x-foo>': The result must not have attributes.");
                }
            }
            createElement('x-foo', { is: MyComponent });
        });
    });

    describe('#setAttribute()', () => {
        it('should set attribute on host element when element is nested in template', () => {
            class Child extends Element {
                setFoo() {
                    this.setAttribute('foo', 'bar');
                }
            }
            Child.publicMethods = ['setFoo'];

            class Parent extends Element {
                render() {
                    return ($api) => {
                        return [$api.c('x-child', Child, {})]
                    }
                }
            }
            const element = createElement('should-set-attribute-on-host-element-when-element-is-nested-in-template', { is: Parent });
            document.body.appendChild(element);
            const child = querySelector.call(element, 'x-child');
            child.setFoo();
            expect(child.hasAttribute('foo')).toBe(true);
            expect(child.getAttribute('foo')).toBe('bar');
        });

        it('should set attribute on host element', () => {
            class MyComponent extends Element {
                setFoo() {
                    this.setAttribute('foo', 'bar');
                }
            }
            MyComponent.publicMethods = ['setFoo'];
            const element = createElement('should-set-attribute-on-host-element', { is: MyComponent });
            element.setFoo();
            expect(element.hasAttribute('foo')).toBe(true);
            expect(element.getAttribute('foo')).toBe('bar');
        });

        it('should throw an error if attempting to call setAttribute during construction', () => {
            class MyComponent extends Element {
                constructor() {
                    super();
                    expect(() => {
                        this.setAttribute('foo', 'bar');
                    }).toThrowError("Assert Violation: Failed to construct '<throw-during-construction>': The result must not have attributes.");
                }
            }
            createElement('throw-during-construction', { is: MyComponent });
        });
    });

    describe('#removeAttributeNS()', () => {
        it('should remove namespaced attribute on host element when element is nested in template', () => {
            class Child extends Element {
                removeTitle() {
                    this.removeAttributeNS('x', 'title');
                }
            }
            Child.publicMethods = ['removeTitle'];

            class Parent extends Element {
                render() {
                    return ($api) => {
                        return [$api.c('x-child', Child, {
                            attrs: {
                                'x:title': 'foo',
                            }
                        })]
                    }
                }
            }
            const element = createElement('remove-namespaced-attribute-on-host-element', { is: Parent });
            document.body.appendChild(element);
            const child = querySelector.call(element, 'x-child');
            child.removeTitle();
            expect(child.hasAttributeNS('x', 'title')).toBe(false);
        });

        it('should remove attribute on host element', () => {
            class MyComponent extends Element {
                removeTitle() {
                    this.removeAttributeNS('x', 'title');
                }
            }
            MyComponent.publicMethods = ['removeTitle'];
            const element = createElement('x-foo', { is: MyComponent });
            element.setAttributeNS('x', 'title', 'foo');
            element.removeTitle();
            expect(element.hasAttributeNS('x', 'title')).toBe(false);
        });
    });

    describe('#removeAttribute()', () => {
        it('should remove attribute on host element when element is nested in template', () => {
            class Child extends Element {
                removeTitle() {
                    this.removeAttribute('title');
                }
            }
            Child.publicMethods = ['removeTitle'];

            class Parent extends Element {
                render() {
                    return ($api) => {
                        return [$api.c('x-child', Child, {
                            attrs: {
                                title: 'foo',
                            }
                        })]
                    }
                }
            }
            const element = createElement('element-is-nested-in-template', { is: Parent });
            document.body.appendChild(element);
            const child = querySelector.call(element, 'x-child');
            child.removeTitle();
            expect(child.hasAttribute('title')).toBe(false);
        });

        it('should remove attribute on host element', () => {
            class MyComponent extends Element {
                removeTitle() {
                    this.removeAttribute('title');
                }
            }
            MyComponent.publicMethods = ['removeTitle'];
            const element = createElement('should-remove-attribute-on-host-element', { is: MyComponent });
            element.title = 'foo';
            element.removeTitle();
            expect(element.hasAttribute('title')).toBe(false);
        });
    });

    describe('#getBoundingClientRect()', () => {
        it('should throw during construction', () => {
            const def = class MyComponent extends Element {
                constructor() {
                    super();
                    expect(() => {
                        this.getBoundingClientRect();
                    }).toThrow();
                }
            };
            createElement('getBoundingClientRect-should-throw-during-construction', { is: def });
            expect.assertions(1);
        });
    });

    describe('#classList()', () => {
        it('should throw when adding classList during construction', () => {
            const def = class MyComponent extends Element {
                constructor() {
                    super();
                    this.classList.add('foo');
                }
            };
            expect(() => createElement('classList-throw-when-adding-classList-during-construction', { is: def })).toThrow();
        });

        it('should have a valid classList during connectedCallback', () => {
            expect.assertions(2);
            const def = class MyComponent extends Element {
                connectedCallback() {
                    this.classList.add('foo');
                    expect(this.classList.contains('foo')).toBe(true);
                }
            };
            const elm = createElement('classList-valid-classList-during-connectedCallback', { is: def });
            document.body.appendChild(elm);
            expect(elm.classList.contains('foo')).toBe(true);
        });
    });

    describe('#getAttributeNS()', () => {
        it('should return correct attribute value', () => {
            class MyComponent extends Element {
                getXTitle() {
                    return this.getAttributeNS('x', 'title');
                }
            }
            MyComponent.publicMethods = ['getXTitle'];
            const elm = createElement('getAttributeNS-correct-attribute-value', { is: MyComponent });
            elm.setAttributeNS('x', 'title', 'foo');
            expect(elm.getXTitle()).toBe('foo');
        });
    });

    describe('#getAttribute()', () => {
        it('should throw when no attribute name is provided', () => {
            expect.assertions(1);
            const def = class MyComponent extends Element {
                constructor() {
                    super();
                    expect(() => this.getAttribute()).toThrow();
                }
            };
            createElement('getAttribute-throw-when-no-attribute-name-is-provided', { is: def });
        });
        it('should not throw when attribute name matches a declared public property', () => {
            expect.assertions(1);
            const def = class MyComponent extends Element {
                constructor() {
                    super();
                    expect(() => this.getAttribute('foo')).not.toThrow();
                }
            };
            def.publicProps = { foo: "default value" };
            createElement('x-foo', { is: def });
        });
        it('should be null for non-valid attribute names', () => {
            expect.assertions(3);
            const def = class MyComponent extends Element {
                constructor() {
                    super();
                    expect(this.getAttribute(null)).toBeNull();
                    expect(this.getAttribute(undefined)).toBeNull();
                    expect(this.getAttribute("")).toBeNull();
                }
            };
            createElement('x-foo', { is: def });
        });
        it('should be null for non-existing attributes', () => {
            expect.assertions(1);
            const def = class MyComponent extends Element {
                constructor() {
                    super();
                    expect(this.getAttribute("foo-bar-baz")).toBeNull();
                }
            };
            createElement('x-foo', { is: def });
        });

    });

    describe('#dispatchEvent', function() {
        it('should throw when event is dispatched during construction', function() {
            expect.assertions(1);
            class Foo extends Element {
                constructor() {
                    super();
                    expect(() => {
                        this.dispatchEvent(new CustomEvent('constructorevent'));
                    }).toThrow('this.dispatchEvent() should not be called during the construction of the custom element for <x-foo> because no one is listening for the event "constructorevent" just yet.');
                }
            }
            const elm = createElement('x-foo', { is: Foo });
            document.body.appendChild(elm);
        });

        it('should log warning when element is not connected', function() {
            class Foo extends Element {}
            const elm = createElement('x-foo', { is: Foo });
            jest.spyOn(assertLogger, 'logWarning');

            return Promise.resolve().then(() => {
                elm[ViewModelReflection].component.dispatchEvent(new CustomEvent('warning'));
                expect(assertLogger.logWarning).toBeCalledWith('Unreachable event "warning" dispatched from disconnected element <x-foo>. Events can only reach the parent element after the element is connected (via connectedCallback) and before the element is disconnected(via disconnectedCallback).');
                assertLogger.logWarning.mockRestore();
            });
        });

        it('should not log warning when element is connected', function() {
            class Foo extends Element {}
            const elm = createElement('x-foo', { is: Foo });
            document.body.appendChild(elm);
            jest.spyOn(assertLogger, 'logWarning');

            return Promise.resolve().then(() => {
                elm[ViewModelReflection].component.dispatchEvent(new CustomEvent('warning'));
                expect(assertLogger.logWarning).not.toBeCalled();
                assertLogger.logWarning.mockRestore();
            });
        });

        it('should log warning when event name contains non-alphanumeric lowercase characters', function() {
            class Foo extends Element {}
            const elm = createElement('x-foo', { is: Foo });
            document.body.appendChild(elm);
            jest.spyOn(assertLogger, 'logWarning');

            return Promise.resolve().then(() => {
                elm[ViewModelReflection].component.dispatchEvent(new CustomEvent('foo1-$'));
                expect(assertLogger.logWarning).toBeCalled();
                assertLogger.logWarning.mockRestore();
            });
        });

        it('should log warning when event name does not start with alphabetic lowercase characters', function() {
            class Foo extends Element {}
            const elm = createElement('x-foo', { is: Foo });
            document.body.appendChild(elm);
            jest.spyOn(assertLogger, 'logWarning');
            return Promise.resolve().then( () => {
                elm[ViewModelReflection].component.dispatchEvent(new CustomEvent('123'));
                expect(assertLogger.logWarning).toBeCalled();
                assertLogger.logWarning.mockRestore();
            });
        });

        it('should not log warning for alphanumeric lowercase event name', function() {
            class Foo extends Element {}
            const elm = createElement('x-foo', { is: Foo });
            document.body.appendChild(elm);
            jest.spyOn(assertLogger, 'logWarning');
            return Promise.resolve().then( () => {
                elm[ViewModelReflection].component.dispatchEvent(new CustomEvent('foo1234abc'));
                expect(assertLogger.logWarning).not.toBeCalled();
                assertLogger.logWarning.mockRestore();
            });
        });

        it('should get native click event in host', function () {
            expect.assertions(3);
            function html($api) {
                return [$api.h('div', { key: 1 }, [])];
            };
            let elm;
            class Foo extends Element {
                constructor() {
                    super();
                    this.template.addEventListener('click', (e) => {
                        expect(e.composed).toBe(true);
                        expect(e.target).toBe(this.template.querySelector('div')); // notice that target is visible for the root, always
                        expect(e.currentTarget).toBe(elm); // notice that currentTarget is host element instead of root since root is just an illusion for now.
                    });
                }
                render() {
                    return html;
                }
                run() {
                    this.template.querySelector('div').click();
                }
            }
            Foo.publicMethods = ['run'];
            elm = createElement('x-foo', { is: Foo });
            document.body.appendChild(elm);
            elm.run();
        });

        it('should get native events from template', function () {
            expect.assertions(2);
            function html($api, $cmp) {
                return [$api.h('div', { key: 1, on: { click: $api.b($cmp.handleClick)} }, [])];
            }
            class Foo extends Element {
                handleClick(e: Event) {
                    expect(e.target).toBe(this.template.querySelector('div'));
                    expect(e.currentTarget).toBe(this.template.querySelector('div'));
                }
                render() {
                    return html;
                }
                run() {
                    this.template.querySelector('div').click();
                }
            }
            Foo.publicMethods = ['run'];
            const elm = createElement('x-foo', { is: Foo });
            document.body.appendChild(elm);
            elm.run();
        });

        it('should get custom events in root when marked as bubbles=true', function () {
            expect.assertions(6);
            function html($api) {
                return [$api.h('div', { key: 1 }, [])];
            }
            let elm;
            class Foo extends Element {
                constructor() {
                    super();
                    this.template.addEventListener('xyz', (e) => {
                        expect(e.bubbles).toBe(true);
                        expect(e.target).toBe(this.template.querySelector('div')); // notice that target is host element
                        expect(e.currentTarget).toBe(elm); // notice that currentTarget is host element
                    });
                }
                render() {
                    return html;
                }
                run() {
                    this.template.querySelector('div').dispatchEvent(new CustomEvent('xyz'));
                    this.template.querySelector('div').dispatchEvent(new CustomEvent('xyz', {
                        bubbles: true,
                        composed: true,
                    }));
                    this.template.querySelector('div').dispatchEvent(new CustomEvent('xyz', {
                        bubbles: true,
                        composed: false,
                    }));
                }
            }
            Foo.publicMethods = ['run'];
            elm = createElement('x-foo', { is: Foo });
            document.body.appendChild(elm);
            elm.run();
        });

        it('should listen for custom events declare in template', function () {
            expect.assertions(6);
            function html($api, $cmp) {
                return [$api.h('div', { key: 1, on: { xyz: $api.b($cmp.handleXyz)} }, [])];
            }
            class Foo extends Element {
                handleXyz(e: Event) {
                    expect(e.target).toBe(this.template.querySelector('div'));
                    expect(e.currentTarget).toBe(this.template.querySelector('div'));
                }
                render() {
                    return html;
                }
                run() {
                    this.template.querySelector('div').dispatchEvent(new CustomEvent('xyz'));
                    this.template.querySelector('div').dispatchEvent(new CustomEvent('xyz', {
                        bubbles: true,
                        composed: true,
                    }));
                    this.template.querySelector('div').dispatchEvent(new CustomEvent('xyz', {
                        bubbles: true,
                        composed: false,
                    }));
                }
            }
            Foo.publicMethods = ['run'];
            const elm = createElement('x-foo', { is: Foo });
            document.body.appendChild(elm);
            elm.run();
        });
    });

    describe('#tagName', () => {
        it('should have a valid value during construction', () => {
            expect.assertions(1);
            const def = class MyComponent extends Element {
                constructor() {
                    super();
                    expect(this.tagName).toBe('X-FOO');
                }
            };
            createElement('x-foo', { is: def });
        });
    });

    describe('#tracked', () => {
        it('should warn if component has untracked state property', function() {
            jest.spyOn(assertLogger, 'logWarning');
            class MyComponent extends Element {
                state = {};
            }
            const element = createElement('x-foo', { is: MyComponent });
            expect(assertLogger.logWarning).toHaveBeenCalledWith('Non-trackable component state detected in <x-foo>. Updates to state property will not be reactive. To make state reactive, add @track decorator.');
            assertLogger.logWarning.mockRestore();
        });
        it('should not warn if component has tracked state property', function() {
            jest.spyOn(assertLogger, 'logWarning');
            class MyComponent extends Element {
                state = {};
            }
            MyComponent.track = { state: 1 };
            const element = createElement('x-foo-tracked-state', { is: MyComponent });
            expect(assertLogger.logWarning).not.toHaveBeenCalled();
            assertLogger.logWarning.mockRestore();
        });
        it('should be mutable during construction', () => {
            let state;
            const o = { foo: 1, bar: 2, baz: 1 };
            const def = class MyComponent extends Element {
                state = {
                    foo: undefined,
                    bar: undefined,
                    baz: undefined,
                };
                constructor() {
                    super();
                    this.state = o;
                    this.state.baz = 3;
                    state = this.state;
                }
            };
            def.track = { state: 1 };
            createElement('x-foo', { is: def });
            expect(state.foo).toBe(1);
            expect(state.bar).toBe(2);
            expect(state.baz).toBe(3);
            expect(o.foo).toBe(1);
            expect(o.bar).toBe(2);
            expect(o.baz).toBe(3);
            expect(o).not.toBe(state);
        });
        it('should accept member properties', () => {
            let state;
            const o = { foo: 1 };
            const def = class MyComponent extends Element {
                state = { x: 1, y: o };
                constructor() {
                    super();
                    state = this.state;
                }
            };
            def.track = { state: 1 };
            createElement('x-foo', { is: def });
            expect({ x: 1, y: o }).toEqual(state);
            expect(state.y).not.toBe(o);
        });
        it('should not throw an error when assigning observable object', function() {
            expect.assertions(1);
            class MyComponent extends Element {
                constructor() {
                    super();
                    expect(() => {
                        this.state = {};
                    }).not.toThrow();
                }
            }
            MyComponent.track = { state: 1 };
            createElement('x-foo', { is: MyComponent });
        });
    });

    describe('global HTML Properties', () => {
        it('should always return null', () => {
            expect.assertions(1);
            const def = class MyComponent extends Element {
                constructor() {
                    super();
                    expect(this.getAttribute('title')).toBeNull();
                }
            };
            createElement('x-foo', { is: def }).setAttribute('title', 'cubano');
        });

        it('should set user specified value during setAttribute call', () => {
            let userDefinedTabIndexValue = -1;
            class MyComponent extends Element {
                renderedCallback() {
                    userDefinedTabIndexValue = this.getAttribute("tabindex");
                }
            }
            const elm = createElement('x-foo', {is: MyComponent});
            elm.setAttribute('tabindex', '0');
            document.body.appendChild(elm);

            return Promise.resolve().then( () => {
                expect(userDefinedTabIndexValue).toBe('0');
            });

        }),

        it('should log console error when user land code changes attribute via querySelector', () => {
            jest.spyOn(assertLogger, 'logError');
            function html($api, $cmp) {
                return [
                    $api.c('x-child', Child, { attrs: { title: 'child title' }})
                ];
            }
            class Parent extends Element {
                render() {
                    return html;
                }
            }
            class Child extends Element {}
            const parentElm = createElement('x-parent', { is: Parent });
            document.body.appendChild(parentElm);

            return Promise.resolve().then( () => {
                const childElm = querySelector.call(parentElm, 'x-child');
                childElm.setAttribute('title', "value from parent");
                expect(assertLogger.logError).toBeCalled();
                assertLogger.logError.mockRestore();
            });
        });

        it('should log console error when user land code removes attribute via querySelector', () => {
            jest.spyOn(assertLogger, 'logError');
            function html($api, $cmp) {
                return [
                    $api.c('x-child', Child, { attrs: { title: 'child title' }})
                ];
            }
            class Parent extends Element {
                render() {
                    return html;
                }
            }
            class Child extends Element {}
            const parentElm = createElement('x-parent', { is: Parent });
            document.body.appendChild(parentElm);

            return Promise.resolve().then( () => {
                const childElm = querySelector.call(parentElm, 'x-child');
                childElm.removeAttribute('title');
                expect(assertLogger.logError).toBeCalled();
                assertLogger.logError.mockRestore();
            });
        });

        it('should log error message when attribute is set via elm.setAttribute if reflective property is defined', () => {
            jest.spyOn(assertLogger, 'logError');
            class MyComponent extends Element {}
            const elm = createElement('x-foo', {is: MyComponent});
            elm.setAttribute('tabindex', '0');
            document.body.appendChild(elm);

            return Promise.resolve().then( () => {
                expect(assertLogger.logError).toBeCalled();
                assertLogger.logError.mockRestore();
            });
        });

        it('should delete existing attribute prior rendering', () => {
            const def = class MyComponent extends Element {};
            const elm = createElement('x-foo', { is: def });
            elm.setAttribute('title', 'parent title');
            elm.removeAttribute('title');
            document.body.appendChild(elm);

            return Promise.resolve().then( () => {
                expect(elm.getAttribute('title')).not.toBe('parent title');
            });
        }),

        it('should correctly set child attribute ', () => {
            let childTitle = null;
            function html($api, $cmp) {
                return [
                    $api.c('x-child', Child, { attrs: { title: 'child title' }})
                ];
            }
            class Parent extends Element {
                render() {
                    return html;
                }
            }

            class Child extends Element {
                renderedCallback() {
                    childTitle = this.getAttribute('title');
                }
            }

            const parentElm = createElement('x-parent', { is: Parent });
            parentElm.setAttribute('title', 'parent title');
            document.body.appendChild(parentElm);

            return Promise.resolve().then( () => {
                const childElm = querySelector.call(parentElm, 'x-child');
                expect(childElm.getAttribute('title')).toBe('child title');
            });
        });
    });

    describe('#toString()', () => {
        it('should produce a nice tag', () => {
            expect.assertions(1);
            const def = class MyComponent extends Element {
                constructor() {
                    super();
                    expect(this.toString()).toBe('<x-foo>');
                }
            };
            createElement('x-foo', { is: def });
        });
    });

    describe('#data layer', () => {
        it('should allow custom instance getter and setter', () => {
            let a, ctx;
            class MyComponent extends Element  {}
            MyComponent.publicProps = { foo: true };
            const elm = createElement('x-foo', { is: MyComponent });
            elm.foo = 1;
            document.body.appendChild(elm);
            Object.defineProperty(elm[ViewModelReflection].component, 'foo', {
                set(value) {
                    ctx = this;
                    a = value;
                }
            });
            elm.foo = 2;
            expect(a).toBe(2);
            expect(elm[ViewModelReflection].component).toBe(ctx);
        });
    });

    describe('#tabIndex', function() {
        it('should have a valid value during connectedCallback', function() {
            expect.assertions(1);

            class MyComponent extends Element {
                connectedCallback() {
                    expect(this.tabIndex).toBe(3);
                }
            }

            const elm = createElement('x-foo', { is: MyComponent });
            elm.setAttribute('tabindex', 3);
            document.body.appendChild(elm);
        });

        it('should have a valid value after initial render', function() {
            class MyComponent extends Element {}

            const elm = createElement('x-foo', { is: MyComponent });
            elm.setAttribute('tabindex', 3);
            document.body.appendChild(elm);

            expect(elm[ViewModelReflection].component.tabIndex).toBe(3);
        });

        it('should set tabindex correctly', function() {
            class MyComponent extends Element {
                connectedCallback() {
                    this.tabIndex = 2;
                }
            }

            const elm = createElement('x-foo', { is: MyComponent });
            elm.setAttribute('tabindex', 3);
            document.body.appendChild(elm);

            return Promise.resolve().then(() => {
                expect(elm.tabIndex).toBe(2);
                expect(elm[ViewModelReflection].component.tabIndex).toBe(2);
            });
        });

        it('should not trigger render cycle', function() {
            let callCount = 0;
            class MyComponent extends Element {
                connectedCallback() {
                    this.tabIndex = 2;
                }
                render() {
                    callCount += 1;
                    return () => [];
                }
            }

            const elm = createElement('x-foo', { is: MyComponent });
            elm.setAttribute('tabindex', 3);
            document.body.appendChild(elm);

            return Promise.resolve().then(() => {
                expect(callCount).toBe(1);
            });
        });

        it('should allow parent component to overwrite internally set tabIndex', function() {
            class MyComponent extends Element {
                connectedCallback() {
                    this.tabIndex = 2;
                }
            }

            const elm = createElement('x-foo', { is: MyComponent });
            elm.setAttribute('tabindex', 3);
            document.body.appendChild(elm);
            elm.setAttribute('tabindex', 4);

            return Promise.resolve().then(() => {
                expect(elm.tabIndex).toBe(4);
                expect(elm[ViewModelReflection].component.tabIndex).toBe(4);
            });
        });

        it('should throw if setting tabIndex during render', function() {
            expect.assertions(1);
            class MyComponent extends Element {
                render() {
                    expect(() => {
                        this.tabIndex = 2;
                    }).toThrow();
                    return () => [];
                }
            }

            const elm = createElement('x-foo', { is: MyComponent });
            document.body.appendChild(elm);
        });

        it('should throw if setting tabIndex during construction', function() {
            expect.assertions(1);
            class MyComponent extends Element {
                constructor() {
                    super();
                    expect(() => {
                        this.tabIndex = 2;
                    }).toThrow();
                }
            }
            createElement('x-foo', { is: MyComponent });
        });
    });

    describe('life-cycles', function() {
        it('should guarantee that the element is rendered when inserted in the DOM', function() {
            let rendered = 0;
            class MyComponent extends Element {
                render() {
                    rendered++;
                    return () => [];
                }
            }
            const elm = createElement('x-foo', { is: MyComponent });
            expect(rendered).toBe(0);
            document.body.appendChild(elm);
            expect(rendered).toBe(1);
        });

        it('should guarantee that the connectedCallback is invoked sync after the element is inserted in the DOM', function() {
            let called = 0;
            class MyComponent extends Element {
                render() {
                    return () => [];
                }
                connectedCallback() {
                    called++;
                }
            }
            const elm = createElement('x-foo', { is: MyComponent });
            expect(called).toBe(0);
            document.body.appendChild(elm);
            expect(called).toBe(1);
        });

        it('should guarantee that the connectedCallback is invoked before render after the element is inserted in the DOM', function() {
            const ops: string[] = [];
            class MyComponent extends Element {
                render() {
                    ops.push('render');
                    return () => [];
                }
                connectedCallback() {
                    ops.push('connected');
                }
            }
            const elm = createElement('x-foo', { is: MyComponent });
            document.body.appendChild(elm);
            expect(ops).toEqual(['connected', 'render']);
        });

        it('should guarantee that the disconnectedCallback is invoked sync after the element is removed from the DOM', function() {
            let called = 0;
            class MyComponent extends Element {
                render() {
                    return () => [];
                }
                disconnectedCallback() {
                    called++;
                }
            }
            const elm = createElement('x-foo', { is: MyComponent });
            document.body.appendChild(elm);
            expect(called).toBe(0);
            document.body.removeChild(elm);
            expect(called).toBe(1);
        });

        it('should not render even if there is a mutation if the element is not in the DOM yet', function() {
            let rendered = 0;
            class MyComponent extends Element {
                render() {
                    rendered++;
                    this.x; // reactive
                    return () => [];
                }
            }
            MyComponent.publicProps = { x: 1 };
            const elm = createElement('x-foo', { is: MyComponent });
            elm.x = 2;
            return Promise.resolve().then(() => {
                expect(rendered).toBe(0);
            });
        });

        it('should not render if the element was removed from the DOM', function() {
            let rendered = 0;
            class MyComponent extends Element {
                render() {
                    rendered++;
                    this.x; // reactive
                    return () => [];
                }
            }
            MyComponent.publicProps = { x: 1 };
            const elm = createElement('x-foo', { is: MyComponent });
            document.body.appendChild(elm);
            document.body.removeChild(elm);
            expect(rendered).toBe(1);
            elm.x = 2;
            return Promise.resolve().then(() => {
                expect(rendered).toBe(1);
            });
        });

        it('should observe moving the element thru the DOM tree', function() {
            let rendered = 0;
            let connected = 0;
            let disconnected = 0;
            class MyComponent extends Element {
                render() {
                    rendered++;
                    return () => [];
                }
                connectedCallback() {
                    connected++;
                }
                disconnectedCallback() {
                    disconnected++;
                }
            }
            const elm = createElement('x-foo', { is: MyComponent });
            expect(rendered).toBe(0);
            document.body.appendChild(elm);
            expect(rendered).toBe(1);
            const div = document.createElement('div');
            document.body.appendChild(div);
            div.appendChild(elm);
            expect(rendered).toBe(2);
            expect(connected).toBe(2);
            expect(disconnected).toBe(1);
        });

        it('should not throw error when accessing a non-observable property from tracked property when not rendering', function() {
            class MyComponent extends Element {
                state = {};
                set foo(value) {
                    this.state.foo = value;
                }
                get foo() {
                    return this.state.foo;
                }
            }

            MyComponent.publicProps = {
                foo: {
                    config: 3
                }
            };

            MyComponent.track = { state: 1 };

            const elm = createElement('x-foo', { is: MyComponent });
            elm.foo = new Map();
            expect(() => {
                elm.foo;
            }).not.toThrow();
        });

        it('should not log a warning when setting tracked value to null', function() {
            jest.spyOn(assertLogger, 'logWarning');
            class MyComponent extends Element {
                state = {};
                connectedCallback() {
                    this.state.foo = null;
                    this.state.foo;
                }
            }
            MyComponent.track = { state: 1 };
            const elm = createElement('x-foo-tracked-null', { is: MyComponent });
            document.body.appendChild(elm);
            expect(assertLogger.logWarning).not.toBeCalled();
            assertLogger.logWarning.mockRestore();
        });

        it('should not log a warning when initializing api value to null', function() {
            jest.spyOn(assertLogger, 'logWarning');
            class MyComponent extends Element {
                foo = null;
            }
            MyComponent.publicProps = {
                foo: {
                    config: 0
                }
            };
            const elm = createElement('x-foo-init-api', { is: MyComponent });
            document.body.appendChild(elm);
            expect(assertLogger.logWarning).not.toBeCalled();
            assertLogger.logWarning.mockRestore();
        });
    });

    describe('Inheritance', () => {
        it('should inherit public getters and setters correctly', () => {
            class MyParent extends Element {
                get foo() {}
                set foo(value) {}
            }
            MyParent.publicProps = {
                foo: {
                    config: 3,
                }
            }
            class MyComponent extends MyParent {

            }
            expect(() => {
                createElement('getter-inheritance', { is: MyComponent })
            }).not.toThrow();
        });

        it('should call correct inherited public setter', () => {
            let count = 0;
            class MyParent extends Element {
                get foo() {}
                set foo(value) {
                    count += 1;
                }
            }
            MyParent.publicProps = {
                foo: {
                    config: 3,
                }
            }
            class MyComponent extends MyParent {

            }

            const elm = createElement('getter-inheritance', { is: MyComponent });
            elm.foo = 'bar';
            expect(count).toBe(1);
        });
    });

    describe('Aria Properties', () => {
        describe('#role', () => {
            it('should reflect attribute by default', () => {
                class MyComponent extends Element {

                }
                const element = createElement('prop-reflect-aria-role', { is: MyComponent });
                element.role = 'tab';
                expect(HTMLEmbedElement.prototype.getAttribute.call(element, 'role')).toBe('tab');
            });

            it('should return correct value from getter', () => {
                class MyComponent extends Element {

                }
                const element = createElement('prop-getter-aria-role', { is: MyComponent });
                element.role = 'tab';
                expect(element.role).toBe('tab');
            });

            it('should return correct value when nothing has been set', () => {
                class MyComponent extends Element {

                }
                const element = createElement('prop-getter-aria-role', { is: MyComponent });
                expect(element.role).toBe(null);
            });

            it('should return null even if the shadow root value is set', () => {
                class MyComponent extends Element {
                    connectedCallback() {
                        this.template.role = 'tab';
                    }
                }
                const element = createElement('prop-getter-aria-role', { is: MyComponent });
                document.body.appendChild(element);
                expect(element.role).toBe(null);
                // checking for the internal polyfill value as well
                expect(HTMLElement.prototype.getAttribute.call(element, 'role')).toBe('tab');
            });

            it('should call setter when defined', () => {
                let called = 0;
                class MyComponent extends Element {
                    get role() {}
                    set role(value) {
                        called += 1;
                    }
                }
                MyComponent.publicProps = {
                    role: {
                        config: 3,
                    }
                }
                const element = createElement('prop-getter-aria-role', { is: MyComponent });
                document.body.appendChild(element);
                element.role = 'tab';
                expect(called).toBe(1);
            });

            it('should not overwrite role attribute when setter does nothing', () => {
                class MyComponent extends Element {
                    connectedCallback() {
                        this.template.role = 'tab';
                    }
                    get role() {}
                    set role(value) {}
                }
                MyComponent.publicProps = {
                    role: {
                        config: 3,
                    }
                }
                const element = createElement('prop-getter-aria-role', { is: MyComponent });
                document.body.appendChild(element);
                element.role = 'nottab';
                expect(HTMLElement.prototype.getAttribute.call(element, 'role')).toBe('tab');
            });

            it('should reflect role from root when element value is set to null', () => {
                class MyComponent extends Element {
                    connectedCallback() {
                        this.template.role = 'tab';
                    }
                }
                const element = createElement('prop-getter-null-aria-role', { is: MyComponent });
                document.body.appendChild(element);
                element.role = 'nottab';
                return Promise.resolve().then(() => {
                    element.role = null;
                    return Promise.resolve().then(() => {
                        expect(HTMLElement.prototype.getAttribute.call(element, 'role')).toBe('tab');
                    });
                });
            });

            it('should remove role attribute from element when root and value is null', () => {
                class MyComponent extends Element {
                    connectedCallback() {
                        this.template.role = 'tab';
                    }
                    clearRole() {
                        this.template.role = null;
                    }
                }
                MyComponent.publicMethods = ['clearRole'];
                const element = createElement('prop-getter-null-aria-role', { is: MyComponent });
                document.body.appendChild(element);
                //element.role = 'nottab';
                return Promise.resolve().then(() => {
                    element.role = null;
                    element.clearRole();
                    return Promise.resolve().then(() => {
                        expect(HTMLElement.prototype.hasAttribute.call(element, 'role')).toBe(false);
                    });
                });
            });

            describe('AOM shim', () => {
                it('getAttribute reflect default value when aria-checked has been removed', () => {
                    class MyComponent extends Element {
                        connectedCallback() {
                            this.template.role = 'tab'
                        }
                    }
                    const element = createElement('prop-get-attribute-null-aria-checked', { is: MyComponent });
                    document.body.appendChild(element);
                    element.setAttribute('role', 'button');
                    element.removeAttribute('role');
                    expect(HTMLEmbedElement.prototype.getAttribute.call(element, 'role')).toBe('tab');
                });
            });
        });

        describe('#ariaChecked', () => {
            it('should reflect attribute by default', () => {
                class MyComponent extends Element {

                }
                const element = createElement('prop-reflect-aria-checked', { is: MyComponent });
                element.ariaChecked = 'true';
                expect(HTMLEmbedElement.prototype.getAttribute.call(element, 'aria-checked')).toBe('true');
            });

            it('should return correct value from getter', () => {
                class MyComponent extends Element {

                }
                const element = createElement('prop-getter-aria-checked', { is: MyComponent });
                element.ariaChecked = 'true';
                expect(element.ariaChecked).toBe('true');
            });

            it('should return correct value when nothing has been set', () => {
                class MyComponent extends Element {

                }
                const element = createElement('prop-getter-aria-checked', { is: MyComponent });
                expect(element.ariaChecked).toBe(null);
            });

            it('should return null even if the shadow root value is set', () => {
                class MyComponent extends Element {
                    connectedCallback() {
                        this.template.ariaChecked = 'true';
                    }
                }
                const element = createElement('prop-getter-aria-checked', { is: MyComponent });
                document.body.appendChild(element);
                expect(element.ariaChecked).toBe(null);
                // checking for the internal polyfill value as well
                expect(HTMLElement.prototype.getAttribute.call(element, 'aria-checked')).toBe('true');
            });

            describe('AOM shim', () => {
                it('internal getAttribute reflect default value when aria-checked has been removed', () => {
                    class MyComponent extends Element {
                        connectedCallback() {
                            this.template.ariaChecked = 'true';
                            this.setAttribute('aria-checked', 'false');
                            this.removeAttribute('aria-checked');
                        }
                    }
                    const element = createElement('prop-get-attribute-null-aria-checked', { is: MyComponent });
                    document.body.appendChild(element);
                    expect(HTMLEmbedElement.prototype.getAttribute.call(element, 'aria-checked')).toBe('true');
                });

                it('external getAttribute reflect default value when aria-checked has been removed', () => {
                    class MyComponent extends Element {
                        connectedCallback() {
                            this.template.ariaChecked = 'true'
                        }
                    }
                    const element = createElement('prop-get-attribute-null-aria-checked', { is: MyComponent });
                    document.body.appendChild(element);
                    element.setAttribute('aria-checked', 'false');
                    element.removeAttribute('aria-checked');
                    expect(HTMLEmbedElement.prototype.getAttribute.call(element, 'aria-checked')).toBe('true');
                });
            });
        });

        describe('#ariaLabel', () => {
            it('should reflect attribute by default', () => {
                class MyComponent extends Element {

                }
                const element = createElement('prop-reflect-aria-label', { is: MyComponent });
                element.ariaLabel = 'label';
                expect(HTMLEmbedElement.prototype.getAttribute.call(element, 'aria-label')).toBe('label');
            });

            it('should return correct value from getter', () => {
                class MyComponent extends Element {

                }
                const element = createElement('prop-getter-aria-label', { is: MyComponent });
                element.ariaLabel = 'label';
                expect(element.ariaLabel).toBe('label');
            });

            it('should return correct value when nothing has been set', () => {
                class MyComponent extends Element {

                }
                const element = createElement('prop-getter-aria-label', { is: MyComponent });
                expect(element.ariaLabel).toBe(null);
            });

            it('should return null value when not value is set, shadow root value should not leak out', () => {
                class MyComponent extends Element {
                    connectedCallback() {
                        this.template.ariaLabel = 'foo';
                    }
                }
                const element = createElement('prop-getter-aria-label', { is: MyComponent });
                document.body.appendChild(element);
                expect(element.ariaLabel).toBe(null);
                // checking for the internal polyfill value as well
                expect(HTMLElement.prototype.getAttribute.call(element, 'aria-label')).toBe('foo');
            });
        });
    });

    describe('global HTML Properties', () => {
        describe('#lang', () => {
            it('should reflect attribute by default', () => {
                class MyComponent extends Element {

                }
                const element = createElement('prop-reflect-lang', { is: MyComponent });
                element.lang = 'en';
                expect(HTMLEmbedElement.prototype.getAttribute.call(element, 'lang')).toBe('en');
            });

            it('should return correct value from getter', () => {
                class MyComponent extends Element {

                }
                const element = createElement('prop-getter-lang', { is: MyComponent });
                element.lang = 'en';
                expect(element.lang).toBe('en');
            });

            it('should call setter defined in component', () => {
                let count = 0;
                class MyComponent extends Element {
                    set lang(value) {
                        count += 1;
                    }
                    get lang() {}
                }
                MyComponent.publicProps = {
                    lang: {
                        config: 3,
                    }
                }
                const element = createElement('prop-setter-lang', { is: MyComponent });
                element.lang = {},
                expect(count).toBe(1);
            });

            it('should not be reactive when defining own setter', () => {
                let count = 0;
                class MyComponent extends Element {
                    set lang(value) {

                    }

                    render() {
                        count += 1;
                        return ($api, $cmp) => {
                            return [$api.h('div', {
                                key: 0,
                                props: {
                                    title: $cmp.lang
                                }
                            }, [])];
                        }
                    }
                }
                const element = createElement('prop-setter-lang-reactive', { is: MyComponent });
                document.body.appendChild(element);
                element.lang = 'en';
                return Promise.resolve()
                    .then(() => {
                        expect(count).toBe(1);
                    });
            });

            it('should call getter defined in component', () => {
                let count = 0;
                class MyComponent extends Element {
                    get lang() {
                        count += 1;
                        return 'en';
                    }
                }
                MyComponent.publicProps = {
                    lang: {
                        config: 1,
                    }
                }
                const element = createElement('prop-getter-lang-imperative', { is: MyComponent });
                expect(element.lang).toBe('en');
                expect(count).toBe(1);
            });

            it('should be reactive by default', () => {
                let renderCount = 0;
                class MyComponent extends Element {
                    render() {
                        return ($api, $cmp) => {
                            renderCount += 1;
                            return [
                                $api.h('div', {
                                    key: 0,
                                    props: {
                                        id: $cmp.lang
                                    }
                                }, [])
                            ];
                        }
                    }
                }
                const element = createElement('prop-lang-reactive', { is: MyComponent });
                document.body.appendChild(element);
                element.lang = 'en';
                return Promise.resolve()
                    .then(() => {
                        expect(renderCount).toBe(2);
                        expect(querySelector.call(element, 'div')!.id).toBe('en');
                    });
            });

            it('should throw an error when setting default value in constructor', () => {
                class MyComponent extends Element {
                    constructor() {
                        super();
                        this.lang = 'en';
                    }
                }
                expect(() => {
                    createElement('x-foo', { is: MyComponent });
                }).toThrowError("Failed to construct '<x-foo>': The result must not have attributes.");

            });
        });

        describe('#hidden', () => {
            it('should reflect attribute by default', () => {
                class MyComponent extends Element {

                }
                const element = createElement('prop-reflect-hidden', { is: MyComponent });
                element.hidden = true;
                expect(HTMLEmbedElement.prototype.getAttribute.call(element, 'hidden')).toBe('');
            });

            it('should return correct value from getter', () => {
                class MyComponent extends Element {

                }
                const element = createElement('prop-getter-hidden', { is: MyComponent });
                element.hidden = true;
                expect(element.hidden).toBe(true);
            });

            it('should call setter defined in component', () => {
                let count = 0;
                class MyComponent extends Element {
                    set hidden(value) {
                        count += 1;
                    }
                    get hidden() {}
                }
                MyComponent.publicProps = {
                    hidden: {
                        config: 3,
                    }
                }
                const element = createElement('prop-setter-hidden', { is: MyComponent });
                element.hidden = {},
                expect(count).toBe(1);
            });

            it('should not be reactive when defining own setter', () => {
                let count = 0;
                class MyComponent extends Element {
                    set hidden(value) {

                    }

                    render() {
                        count += 1;
                        return ($api, $cmp) => {
                            return [$api.h('div', {
                                key: 0,
                                props: {
                                    title: $cmp.hidden
                                }
                            }, [])];
                        }
                    }
                }
                const element = createElement('prop-setter-hidden-reactive', { is: MyComponent });
                document.body.appendChild(element);
                element.hidden = true;
                return Promise.resolve()
                    .then(() => {
                        expect(count).toBe(1);
                    });
            });

            it('should call getter defined in component', () => {
                let count = 0;
                class MyComponent extends Element {
                    get hidden() {
                        count += 1;
                        return 'hidden';
                    }
                }
                MyComponent.publicProps = {
                    hidden: {
                        config: 1,
                    }
                }
                const element = createElement('prop-getter-hidden-imperative', { is: MyComponent });
                expect(element.hidden).toBe('hidden');
                expect(count).toBe(1);
            });

            it('should be reactive by default', () => {
                let renderCount = 0;
                class MyComponent extends Element {
                    render() {
                        return ($api, $cmp) => {
                            renderCount += 1;
                            return [
                                $api.h('div', {
                                    key: 0,
                                    props: {
                                        id: $cmp.hidden
                                    }
                                }, [])
                            ];
                        }
                    }
                }
                const element = createElement('prop-hidden-reactive', { is: MyComponent });
                document.body.appendChild(element);
                element.hidden = true;
                return Promise.resolve()
                    .then(() => {
                        expect(renderCount).toBe(2);
                        expect(querySelector.call(element, 'div')!.id).toBe('true');
                    });
            });

            it('should throw an error when setting default value in constructor', () => {
                class MyComponent extends Element {
                    constructor() {
                        super();
                        this.hidden = true;
                    }
                }
                expect(() => {
                    createElement('x-foo', { is: MyComponent });
                }).toThrowError("Failed to construct '<x-foo>': The result must not have attributes.");

            });
        });

        describe('#dir', () => {
            it('should reflect attribute by default', () => {
                class MyComponent extends Element {

                }
                const element = createElement('prop-reflect-dir', { is: MyComponent });
                element.dir = 'ltr';
                expect(HTMLEmbedElement.prototype.getAttribute.call(element, 'dir')).toBe('ltr');
            });

            it('should return correct value from getter', () => {
                class MyComponent extends Element {

                }
                const element = createElement('prop-getter-dir', { is: MyComponent });
                element.dir = 'ltr';
                expect(element.dir).toBe('ltr');
            });

            it('should call setter defined in component', () => {
                let count = 0;
                class MyComponent extends Element {
                    set dir(value) {
                        count += 1;
                    }
                    get dir() {}
                }
                MyComponent.publicProps = {
                    dir: {
                        config: 3,
                    }
                }
                const element = createElement('prop-setter-dir', { is: MyComponent });
                element.dir = {},
                expect(count).toBe(1);
            });

            it('should not be reactive when defining own setter', () => {
                let count = 0;
                class MyComponent extends Element {
                    set dir(value) {

                    }

                    render() {
                        count += 1;
                        return ($api, $cmp) => {
                            return [$api.h('div', {
                                key: 0,
                                props: {
                                    title: $cmp.dir
                                }
                            }, [])];
                        }
                    }
                }
                const element = createElement('prop-setter-dir-reactive', { is: MyComponent });
                document.body.appendChild(element);
                element.dir = 'ltr';
                return Promise.resolve()
                    .then(() => {
                        expect(count).toBe(1);
                    });
            });

            it('should call getter defined in component', () => {
                let count = 0;
                class MyComponent extends Element {
                    get dir() {
                        count += 1;
                        return 'ltr';
                    }
                }
                MyComponent.publicProps = {
                    dir: {
                        config: 1,
                    }
                }
                const element = createElement('prop-getter-dir-imperative', { is: MyComponent });
                expect(element.dir).toBe('ltr');
                expect(count).toBe(1);
            });

            it('should be reactive by default', () => {
                let renderCount = 0;
                class MyComponent extends Element {
                    render() {
                        return ($api, $cmp) => {
                            renderCount += 1;
                            return [
                                $api.h('div', {
                                    key: 0,
                                    props: {
                                        id: $cmp.dir
                                    }
                                }, [])
                            ];
                        }
                    }
                }
                const element = createElement('prop-dir-reactive', { is: MyComponent });
                document.body.appendChild(element);
                element.dir = 'ltr';
                return Promise.resolve()
                    .then(() => {
                        expect(renderCount).toBe(2);
                        expect(querySelector.call(element, 'div')!.id).toBe('ltr');
                    });
            });

            it('should throw an error when setting default value in constructor', () => {
                class MyComponent extends Element {
                    constructor() {
                        super();
                        this.dir = 'ltr';
                    }
                }
                expect(() => {
                    createElement('x-foo', { is: MyComponent });
                }).toThrowError("Failed to construct '<x-foo>': The result must not have attributes.");

            });
        });

        describe('#id', () => {
            it('should reflect attribute by default', () => {
                class MyComponent extends Element {

                }
                const element = createElement('prop-reflect-id', { is: MyComponent });
                element.id = 'id';
                expect(HTMLEmbedElement.prototype.getAttribute.call(element, 'id')).toBe('id');
            });

            it('should return correct value from getter', () => {
                class MyComponent extends Element {

                }
                const element = createElement('prop-getter-id', { is: MyComponent });
                element.id = 'id';
                expect(element.id).toBe('id');
            });

            it('should call setter defined in component', () => {
                let count = 0;
                class MyComponent extends Element {
                    set id(value) {
                        count += 1;
                    }
                    get id() {}
                }
                MyComponent.publicProps = {
                    id: {
                        config: 3,
                    }
                }
                const element = createElement('prop-setter-id', { is: MyComponent });
                element.id = {},
                expect(count).toBe(1);
            });

            it('should not be reactive when defining own setter', () => {
                let count = 0;
                class MyComponent extends Element {
                    set id(value) {

                    }

                    render() {
                        count += 1;
                        return ($api, $cmp) => {
                            return [$api.h('div', {
                                key: 0,
                                props: {
                                    title: $cmp.id
                                }
                            }, [])];
                        }
                    }
                }
                const element = createElement('prop-setter-id-reactive', { is: MyComponent });
                document.body.appendChild(element);
                element.id = 'ltr';
                return Promise.resolve()
                    .then(() => {
                        expect(count).toBe(1);
                    });
            });

            it('should call getter defined in component', () => {
                let count = 0;
                class MyComponent extends Element {
                    get id() {
                        count += 1;
                        return 'id';
                    }
                }
                MyComponent.publicProps = {
                    id: {
                        config: 1,
                    }
                }
                const element = createElement('prop-getter-id-imperative', { is: MyComponent });
                expect(element.id).toBe('id');
                expect(count).toBe(1);
            });

            it('should be reactive by default', () => {
                let renderCount = 0;
                class MyComponent extends Element {
                    render() {
                        return ($api, $cmp) => {
                            renderCount += 1;
                            return [
                                $api.h('div', {
                                    key: 0,
                                    props: {
                                        title: $cmp.id
                                    }
                                }, [])
                            ];
                        }
                    }
                }
                const element = createElement('prop-id-reactive', { is: MyComponent });
                document.body.appendChild(element);
                element.id = 'id';
                return Promise.resolve()
                    .then(() => {
                        expect(renderCount).toBe(2);
                        expect(querySelector.call(element, 'div')!.title).toBe('id');
                    });
            });

            it('should throw an error when setting default value in constructor', () => {
                class MyComponent extends Element {
                    constructor() {
                        super();
                        this.id = 'id';
                    }
                }
                expect(() => {
                    createElement('x-foo', { is: MyComponent });
                }).toThrowError("Failed to construct '<x-foo>': The result must not have attributes.");

            });
        });

        describe('#accessKey', () => {
            it('should reflect attribute by default', () => {
                class MyComponent extends Element {

                }
                const element = createElement('prop-reflect-accessKey', { is: MyComponent });
                element.accessKey = 'accessKey';
                expect(HTMLEmbedElement.prototype.getAttribute.call(element, 'accesskey')).toBe('accessKey');
            });

            it('should return correct value from getter', () => {
                class MyComponent extends Element {

                }
                const element = createElement('prop-getter-accessKey', { is: MyComponent });
                element.accessKey = 'accessKey';
                expect(element.accessKey).toBe('accessKey');
            });

            it('should call setter defined in component', () => {
                let count = 0;
                class MyComponent extends Element {
                    set accessKey(value) {
                        count += 1;
                    }
                    get accessKey() {}
                }
                MyComponent.publicProps = {
                    accessKey: {
                        config: 3,
                    }
                }
                const element = createElement('prop-setter-accessKey', { is: MyComponent });
                element.accessKey = {},
                expect(count).toBe(1);
            });

            it('should not be reactive when defining own setter', () => {
                let count = 0;
                class MyComponent extends Element {
                    set accessKey(value) {

                    }

                    render() {
                        count += 1;
                        return ($api, $cmp) => {
                            return [$api.h('div', {
                                key: 0,
                                props: {
                                    title: $cmp.accessKey
                                }
                            }, [])];
                        }
                    }
                }
                const element = createElement('prop-setter-accessKey-reactive', { is: MyComponent });
                document.body.appendChild(element);
                element.accessKey = 'accessKey';
                return Promise.resolve()
                    .then(() => {
                        expect(count).toBe(1);
                    });
            });

            it('should call getter defined in component', () => {
                let count = 0;
                class MyComponent extends Element {
                    get accessKey() {
                        count += 1;
                        return 'accessKey';
                    }
                }
                MyComponent.publicProps = {
                    accessKey: {
                        config: 1,
                    }
                }
                const element = createElement('prop-getter-accessKey-imperative', { is: MyComponent });
                expect(element.accessKey).toBe('accessKey');
                expect(count).toBe(1);
            });

            it('should be reactive by default', () => {
                let renderCount = 0;
                class MyComponent extends Element {
                    render() {
                        return ($api, $cmp) => {
                            renderCount += 1;
                            return [
                                $api.h('div', {
                                    key: 0,
                                    props: {
                                        title: $cmp.accessKey
                                    }
                                }, [])
                            ];
                        }
                    }
                }
                const element = createElement('prop-accessKey-reactive', { is: MyComponent });
                document.body.appendChild(element);
                element.accessKey = 'accessKey';
                return Promise.resolve()
                    .then(() => {
                        expect(renderCount).toBe(2);
                        expect(querySelector.call(element, 'div')!.title).toBe('accessKey');
                    });
            });

            it('should throw an error when setting default value in constructor', () => {
                class MyComponent extends Element {
                    constructor() {
                        super();
                        this.accessKey = 'accessKey';
                    }
                }
                expect(() => {
                    createElement('x-foo', { is: MyComponent });
                }).toThrowError("Failed to construct '<x-foo>': The result must not have attributes.");

            });
        });

        describe('#title', () => {
            it('should reflect attribute by default', () => {
                class MyComponent extends Element {

                }
                const element = createElement('prop-reflect-title', { is: MyComponent });
                element.title = 'title';
                expect(HTMLEmbedElement.prototype.getAttribute.call(element, 'title')).toBe('title');
            });

            it('should return correct value from getter', () => {
                class MyComponent extends Element {

                }
                const element = createElement('prop-getter-title', { is: MyComponent });
                element.title = 'title';
                expect(element.title).toBe('title');
            });

            it('should call setter defined in component', () => {
                let count = 0;
                class MyComponent extends Element {
                    set title(value) {
                        count += 1;
                    }
                    get title() {}
                }
                MyComponent.publicProps = {
                    title: {
                        config: 3,
                    }
                }
                const element = createElement('prop-setter-title', { is: MyComponent });
                element.title = {},
                expect(count).toBe(1);
            });

            it('should not be reactive when defining own setter', () => {
                let count = 0;
                class MyComponent extends Element {
                    set title(value) {

                    }

                    render() {
                        count += 1;
                        return ($api, $cmp) => {
                            return [$api.h('div', {
                                key: 0,
                                props: {
                                    id: $cmp.title
                                }
                            }, [])];
                        }
                    }
                }
                const element = createElement('prop-setter-title-reactive', { is: MyComponent });
                document.body.appendChild(element);
                element.title = 'title';
                return Promise.resolve()
                    .then(() => {
                        expect(count).toBe(1);
                    });
            });

            it('should call getter defined in component', () => {
                let count = 0;
                class MyComponent extends Element {
                    get title() {
                        count += 1;
                        return 'title';
                    }
                }
                MyComponent.publicProps = {
                    title: {
                        config: 1,
                    }
                }
                const element = createElement('prop-getter-title-imperative', { is: MyComponent });
                expect(element.title).toBe('title');
                expect(count).toBe(1);
            });

            it('should be reactive by default', () => {
                let renderCount = 0;
                class MyComponent extends Element {
                    render() {
                        return ($api, $cmp) => {
                            renderCount += 1;
                            return [
                                $api.h('div', {
                                    key: 0,
                                    props: {
                                        id: $cmp.title
                                    }
                                }, [])
                            ];
                        }
                    }
                }
                const element = createElement('prop-title-reactive', { is: MyComponent });
                document.body.appendChild(element);
                element.title = 'title';
                return Promise.resolve()
                    .then(() => {
                        expect(renderCount).toBe(2);
                        expect(querySelector.call(element, 'div')!.id).toBe('title');
                    });
            });

            it('should throw an error when setting default value in constructor', () => {
                class MyComponent extends Element {
                    constructor() {
                        super();
                        this.title = 'title';
                    }
                }
                expect(() => {
                    createElement('x-foo', { is: MyComponent });
                }).toThrowError("Failed to construct '<x-foo>': The result must not have attributes.");

            });
        });

        it('should always return null', () => {
            expect.assertions(1);
            const def = class MyComponent extends Element {
                constructor() {
                    super();
                    expect(this.getAttribute('title')).toBeNull();
                }
            }
            createElement('x-foo', { is: def }).setAttribute('title', 'cubano');
        });

        it('should set user specified value during setAttribute call', () => {
            let userDefinedTabIndexValue = -1;
            class MyComponent extends Element {
                renderedCallback() {
                    userDefinedTabIndexValue = this.getAttribute("tabindex");
                }
            }
            const elm = createElement('x-foo', {is: MyComponent});
            elm.setAttribute('tabindex', '0');
            document.body.appendChild(elm);

            return Promise.resolve().then( ()=> {
                expect(userDefinedTabIndexValue).toBe('0');
            });

        }),

        it('should log console error when user land code changes attribute via querySelector', () => {
            jest.spyOn(assertLogger, 'logError');
            class Parent extends Element {
                render() {
                    return function($api, $cmp) {
                        return [
                            $api.c('x-child', Child, { attrs: { title: 'child title' }})
                        ]
                    }
                }
            }
            class Child extends Element {}
            const parentElm = createElement('x-parent', { is: Parent });
            document.body.appendChild(parentElm);

            return Promise.resolve().then( () => {
                const childElm = querySelector.call(parentElm, 'x-child');
                childElm.setAttribute('title', "value from parent");
                expect(assertLogger.logError).toBeCalled();
                assertLogger.logError.mockRestore();
            })
        })

        it('should log console error when user land code removes attribute via querySelector', () => {
            jest.spyOn(assertLogger, 'logError');
            class Parent extends Element {
                render() {
                    return function($api, $cmp) {
                        return [
                            $api.c('x-child', Child, { attrs: { title: 'child title' }})
                        ]
                    }
                }
            }
            class Child extends Element {}
            const parentElm = createElement('x-parent', { is: Parent });
            document.body.appendChild(parentElm);

            return Promise.resolve().then( () => {
                const childElm = querySelector.call(parentElm, 'x-child');
                childElm.removeAttribute('title');
                expect(assertLogger.logError).toBeCalled();
                assertLogger.logError.mockRestore();
            })
        })

        it('should not log error message when arbitrary attribute is set via elm.setAttribute', () => {
            jest.spyOn(assertLogger, 'logError');
            class MyComponent extends Element {}
            const elm = createElement('x-foo', {is: MyComponent});
            elm.setAttribute('foo', 'something');
            document.body.appendChild(elm);

            return Promise.resolve().then( () => {
                expect(assertLogger.logError).not.toBeCalled();
                assertLogger.logError.mockRestore();
            })
        })

        it('should delete existing attribute prior rendering', () => {
            const def = class MyComponent extends Element {}
            const elm = createElement('x-foo', { is: def });
            elm.setAttribute('title', 'parent title');
            elm.removeAttribute('title');
            document.body.appendChild(elm);

            return Promise.resolve().then( () => {
                expect(elm.getAttribute('title')).not.toBe('parent title');
            })
        }),

        it('should correctly set child attribute ', () => {
            let childTitle = null;

            class Parent extends Element {
                render() {
                    return function($api, $cmp) {
                        return [
                            $api.c('x-child', Child, { props: { title: 'child title' }})
                        ]
                    }
                }
            }

            class Child extends Element {
                renderedCallback() {
                    childTitle = this.getAttribute('title');
                }
            }

            const parentElm = createElement('x-parent', { is: Parent });
            parentElm.setAttribute('title', 'parent title');
            document.body.appendChild(parentElm);

            return Promise.resolve().then( () => {
                const childElm = querySelector.call(parentElm, 'x-child');
                expect(childElm.getAttribute('title')).toBe('child title');
            })
        })
    });

});<|MERGE_RESOLUTION|>--- conflicted
+++ resolved
@@ -6,12 +6,7 @@
 import { VNode } from "../../3rdparty/snabbdom/types";
 import { Component } from "../component";
 import { unwrap } from "../main";
-<<<<<<< HEAD
-import { querySelector } from "../dom";
-import { callbackify } from "util";
-=======
 import { querySelector } from "../dom/element";
->>>>>>> 14f8e8b6
 
 describe('html-element', () => {
     describe('#setAttributeNS()', () => {
