import { createElement, register, unwrap } from '../main';
import { getHostShadowRoot, LightningElement } from '../html-element';
import assertLogger from '../../shared/assert';

describe('html-element', () => {
    describe('#setAttributeNS()', () => {
        it('should set attribute on host element when element is nested in template', () => {
            class Child extends LightningElement {
                setFoo() {
                    this.setAttributeNS('x', 'foo', 'bar');
                }
            }
            Child.publicMethods = ['setFoo'];

            class Parent extends LightningElement {
                render() {
                    return ($api) => {
                        return [$api.c('x-child', Child, {})]
                    }
                }
            }
            const element = createElement('should-set-attribute-on-host-element-when-element-is-nested-in-template', { is: Parent });
            document.body.appendChild(element);
            const child = getHostShadowRoot(element).querySelector('x-child');
            child.setFoo();

            expect(child.hasAttributeNS('x', 'foo')).toBe(true);
            expect(child.getAttributeNS('x', 'foo')).toBe('bar');
        });

        it('should set attribute on host element', () => {
            class MyComponent extends LightningElement {
                setFoo() {
                    this.setAttributeNS('x', 'foo', 'bar');
                }
            }
            MyComponent.publicMethods = ['setFoo'];
            const element = createElement('x-foo', { is: MyComponent });
            element.setFoo();
            expect(element.hasAttributeNS('x', 'foo')).toBe(true);
            expect(element.getAttributeNS('x', 'foo')).toBe('bar');
        });

        it('should throw an error if attempting to call setAttributeNS during construction', () => {
            class MyComponent extends LightningElement {
                constructor() {
                    super();
                    expect(() => {
                        this.setAttributeNS('x', 'foo', 'bar');
                    }).toThrowError("Assert Violation: Failed to construct '<x-foo>': The result must not have attributes.");
                }
            }
            createElement('x-foo', { is: MyComponent });
        });
    });

    describe('#setAttribute()', () => {
        it('should set attribute on host element when element is nested in template', () => {
            class Child extends LightningElement {
                setFoo() {
                    this.setAttribute('foo', 'bar');
                }
            }
            Child.publicMethods = ['setFoo'];

            class Parent extends LightningElement {
                render() {
                    return ($api) => {
                        return [$api.c('x-child', Child, {})]
                    }
                }
            }
            const element = createElement('should-set-attribute-on-host-element-when-element-is-nested-in-template', { is: Parent });
            document.body.appendChild(element);

            const child = getHostShadowRoot(element).querySelector('x-child');
            child.setFoo();

            expect(child.hasAttribute('foo')).toBe(true);
            expect(child.getAttribute('foo')).toBe('bar');
        });

        it('should set attribute on host element', () => {
            class MyComponent extends LightningElement {
                setFoo() {
                    this.setAttribute('foo', 'bar');
                }
            }
            MyComponent.publicMethods = ['setFoo'];
            const element = createElement('should-set-attribute-on-host-element', { is: MyComponent });
            element.setFoo();
            expect(element.hasAttribute('foo')).toBe(true);
            expect(element.getAttribute('foo')).toBe('bar');
        });

        it('should throw an error if attempting to call setAttribute during construction', () => {
            class MyComponent extends LightningElement {
                constructor() {
                    super();
                    expect(() => {
                        this.setAttribute('foo', 'bar');
                    }).toThrowError("Assert Violation: Failed to construct '<throw-during-construction>': The result must not have attributes.");
                }
            }
            createElement('throw-during-construction', { is: MyComponent });
        });
    });

    describe('#removeAttributeNS()', () => {
        it('should remove namespaced attribute on host element when element is nested in template', () => {
            class Child extends LightningElement {
                removeTitle() {
                    this.removeAttributeNS('x', 'title');
                }
            }
            Child.publicMethods = ['removeTitle'];

            class Parent extends LightningElement {
                render() {
                    return ($api) => {
                        return [$api.c('x-child', Child, {
                            attrs: {
                                'x:title': 'foo',
                            }
                        })]
                    }
                }
            }
            const element = createElement('remove-namespaced-attribute-on-host-element', { is: Parent });
            document.body.appendChild(element);
            const child = getHostShadowRoot(element).querySelector('x-child');
            child.removeTitle();
            expect(child.hasAttributeNS('x', 'title')).toBe(false);
        });

        it('should remove attribute on host element', () => {
            class MyComponent extends LightningElement {
                removeTitle() {
                    this.removeAttributeNS('x', 'title');
                }
            }
            MyComponent.publicMethods = ['removeTitle'];
            const element = createElement('x-foo', { is: MyComponent });
            element.setAttributeNS('x', 'title', 'foo');
            element.removeTitle();
            expect(element.hasAttributeNS('x', 'title')).toBe(false);
        });
    });

    describe('#removeAttribute()', () => {
        it('should remove attribute on host element when element is nested in template', () => {
            class Child extends LightningElement {
                removeTitle() {
                    this.removeAttribute('title');
                }
            }
            Child.publicMethods = ['removeTitle'];

            class Parent extends LightningElement {
                render() {
                    return ($api) => {
                        return [$api.c('x-child', Child, {
                            attrs: {
                                title: 'foo',
                            }
                        })]
                    }
                }
            }
            const element = createElement('element-is-nested-in-template', { is: Parent });
            document.body.appendChild(element);
            const child = getHostShadowRoot(element).querySelector('x-child');
            child.removeTitle();
            expect(child.hasAttribute('title')).toBe(false);
        });

        it('should remove attribute on host element', () => {
            class MyComponent extends LightningElement {
                removeTitle() {
                    this.removeAttribute('title');
                }
            }
            MyComponent.publicMethods = ['removeTitle'];
            const element = createElement('should-remove-attribute-on-host-element', { is: MyComponent });
            element.title = 'foo';
            element.removeTitle();
            expect(element.hasAttribute('title')).toBe(false);
        });
    });

    describe('#getBoundingClientRect()', () => {
        it('should throw during construction', () => {
            const def = class MyComponent extends LightningElement {
                constructor() {
                    super();
                    expect(() => {
                        this.getBoundingClientRect();
                    }).toThrow();
                }
            };
            createElement('getBoundingClientRect-should-throw-during-construction', { is: def });
            expect.assertions(1);
        });
    });

    describe('#classList()', () => {
        it('should throw when adding classList during construction', () => {
            const def = class MyComponent extends LightningElement {
                constructor() {
                    super();
                    this.classList.add('foo');
                }
            };
            expect(() => createElement('classList-throw-when-adding-classList-during-construction', { is: def })).toThrow();
        });

        it('should have a valid classList during connectedCallback', () => {
            expect.assertions(2);
            const def = class MyComponent extends LightningElement {
                connectedCallback() {
                    this.classList.add('foo');
                    expect(this.classList.contains('foo')).toBe(true);
                }
            };
            const elm = createElement('classList-valid-classList-during-connectedCallback', { is: def });
            document.body.appendChild(elm);
            expect(elm.classList.contains('foo')).toBe(true);
        });
    });

    describe('#getAttributeNS()', () => {
        it('should return correct attribute value', () => {
            class MyComponent extends LightningElement {
                getXTitle() {
                    return this.getAttributeNS('x', 'title');
                }
            }
            MyComponent.publicMethods = ['getXTitle'];
            const elm = createElement('getAttributeNS-correct-attribute-value', { is: MyComponent });
            elm.setAttributeNS('x', 'title', 'foo');
            expect(elm.getXTitle()).toBe('foo');
        });
    });

    describe('#getAttribute()', () => {
        it('should throw when no attribute name is provided', () => {
            expect.assertions(1);
            const def = class MyComponent extends LightningElement {
                constructor() {
                    super();
                    expect(() => this.getAttribute()).toThrow();
                }
            };
            createElement('getAttribute-throw-when-no-attribute-name-is-provided', { is: def });
        });
        it('should not throw when attribute name matches a declared public property', () => {
            expect.assertions(1);
            const def = class MyComponent extends LightningElement {
                constructor() {
                    super();
                    expect(() => this.getAttribute('foo')).not.toThrow();
                }
            };
            def.publicProps = { foo: "default value" };
            createElement('x-foo', { is: def });
        });
        it('should be null for non-valid attribute names', () => {
            expect.assertions(3);
            const def = class MyComponent extends LightningElement {
                constructor() {
                    super();
                    expect(this.getAttribute(null)).toBeNull();
                    expect(this.getAttribute(undefined)).toBeNull();
                    expect(this.getAttribute("")).toBeNull();
                }
            };
            createElement('x-foo', { is: def });
        });
        it('should be null for non-existing attributes', () => {
            expect.assertions(1);
            const def = class MyComponent extends LightningElement {
                constructor() {
                    super();
                    expect(this.getAttribute("foo-bar-baz")).toBeNull();
                }
            };
            createElement('x-foo', { is: def });
        });

    });

    describe('#dispatchEvent', function() {
        it('should throw when event is dispatched during construction', function() {
            expect.assertions(1);
            class Foo extends LightningElement {
                constructor() {
                    super();
                    expect(() => {
                        this.dispatchEvent(new CustomEvent('constructorevent'));
                    }).toThrow('this.dispatchEvent() should not be called during the construction of the custom element for <x-foo> because no one is listening for the event "constructorevent" just yet.');
                }
            }
            const elm = createElement('x-foo', { is: Foo });
            document.body.appendChild(elm);
        });

        it('should log warning when element is not connected', function() {
            jest.spyOn(assertLogger, 'logWarning');

            class Foo extends LightningElement {
                dispatch(evt) {
                    this.dispatchEvent(evt);
                }
            }
            Foo.publicMethods = ['dispatch'];

            const elm = createElement('x-foo', { is: Foo });
            elm.dispatch(new CustomEvent('warning'));

            expect(assertLogger.logWarning).toBeCalledWith('Unreachable event "warning" dispatched from disconnected element <x-foo>. Events can only reach the parent element after the element is connected (via connectedCallback) and before the element is disconnected(via disconnectedCallback).');
            assertLogger.logWarning.mockRestore();
        });

        it('should not log warning when element is connected', function() {
            jest.spyOn(assertLogger, 'logWarning');

            class Foo extends LightningElement {
                dispatch(evt) {
                    this.dispatchEvent(evt);
                }
            }
            Foo.publicMethods = ['dispatch'];

            const elm = createElement('x-foo', { is: Foo });
            document.body.appendChild(elm);

            elm.dispatch(new CustomEvent('warning'));

            expect(assertLogger.logWarning).not.toBeCalled();
            assertLogger.logWarning.mockRestore();
        });

        it('should log warning when event name contains non-alphanumeric lowercase characters', function() {
            jest.spyOn(assertLogger, 'logWarning');

            class Foo extends LightningElement {
                connectedCallback() {
                    this.dispatchEvent(new CustomEvent('foo1-$'));
                }
            }

            const elm = createElement('x-foo', { is: Foo });
            document.body.appendChild(elm);

            expect(assertLogger.logWarning).toBeCalled();
            assertLogger.logWarning.mockRestore();
        });

        it('should log warning when event name does not start with alphabetic lowercase characters', function() {
            jest.spyOn(assertLogger, 'logWarning');

            class Foo extends LightningElement {
                connectedCallback() {
                    this.dispatchEvent(new CustomEvent('123'));
                }
            }
            const elm = createElement('x-foo', { is: Foo });
            document.body.appendChild(elm);

            expect(assertLogger.logWarning).toBeCalled();
            assertLogger.logWarning.mockRestore();
        });

        it('should not log warning for alphanumeric lowercase event name', function() {
            jest.spyOn(assertLogger, 'logWarning');

            class Foo extends LightningElement {
                connectedCallback() {
                    this.dispatchEvent(new CustomEvent('foo1234abc'));
                }
            }

            const elm = createElement('x-foo', { is: Foo });
            document.body.appendChild(elm);

            expect(assertLogger.logWarning).not.toBeCalled();
            assertLogger.logWarning.mockRestore();
        });

        it('should get native click event in host', function () {
            expect.assertions(3);
            function html($api) {
                return [$api.h('div', { key: 1 }, [])];
            };
            let elm;
            class Foo extends LightningElement {
                constructor() {
                    super();
                    this.template.addEventListener('click', (e) => {
                        expect(e.composed).toBe(true);
                        expect(e.target).toBe(this.template.querySelector('div')); // notice that target is visible for the root, always
                        expect(unwrap(e.currentTarget)).toBe(elm); // notice that currentTarget is host element instead of root since root is just an illusion for now.
                    });
                }
                render() {
                    return html;
                }
                run() {
                    this.template.querySelector('div').click();
                }
            }
            Foo.publicMethods = ['run'];
            elm = createElement('x-foo', { is: Foo });
            document.body.appendChild(elm);
            elm.run();
        });

        it('should get native events from template', function () {
            expect.assertions(2);
            function html($api, $cmp) {
                return [$api.h('div', { key: 1, on: { click: $api.b($cmp.handleClick)} }, [])];
            }
            class Foo extends LightningElement {
                handleClick(e: Event) {
                    expect(e.target).toBe(this.template.querySelector('div'));
                    expect(e.currentTarget).toBe(this.template.querySelector('div'));
                }
                render() {
                    return html;
                }
                run() {
                    this.template.querySelector('div').click();
                }
            }
            Foo.publicMethods = ['run'];
            const elm = createElement('x-foo', { is: Foo });
            document.body.appendChild(elm);
            elm.run();
        });

        it('should get custom events in root when marked as bubbles=true', function () {
            expect.assertions(6);
            function html($api) {
                return [$api.h('div', { key: 1 }, [])];
            }
            let elm;
            class Foo extends LightningElement {
                constructor() {
                    super();
                    this.template.addEventListener('xyz', (e) => {
                        expect(e.bubbles).toBe(true);
                        expect(e.target).toBe(this.template.querySelector('div')); // notice that target is host element
                        expect(unwrap(e.currentTarget)).toBe(elm); // notice that currentTarget is host element
                    });
                }
                render() {
                    return html;
                }
                run() {
                    this.template.querySelector('div').dispatchEvent(new CustomEvent('xyz'));
                    this.template.querySelector('div').dispatchEvent(new CustomEvent('xyz', {
                        bubbles: true,
                        composed: true,
                    }));
                    this.template.querySelector('div').dispatchEvent(new CustomEvent('xyz', {
                        bubbles: true,
                        composed: false,
                    }));
                }
            }
            Foo.publicMethods = ['run'];
            elm = createElement('x-foo', { is: Foo });
            document.body.appendChild(elm);
            elm.run();
        });

        it('should listen for custom events declare in template', function () {
            expect.assertions(6);
            function html($api, $cmp) {
                return [$api.h('div', { key: 1, on: { xyz: $api.b($cmp.handleXyz)} }, [])];
            }
            class Foo extends LightningElement {
                handleXyz(e: Event) {
                    expect(e.target).toBe(this.template.querySelector('div'));
                    expect(e.currentTarget).toBe(this.template.querySelector('div'));
                }
                render() {
                    return html;
                }
                run() {
                    this.template.querySelector('div').dispatchEvent(new CustomEvent('xyz'));
                    this.template.querySelector('div').dispatchEvent(new CustomEvent('xyz', {
                        bubbles: true,
                        composed: true,
                    }));
                    this.template.querySelector('div').dispatchEvent(new CustomEvent('xyz', {
                        bubbles: true,
                        composed: false,
                    }));
                }
            }
            Foo.publicMethods = ['run'];
            const elm = createElement('x-foo', { is: Foo });
            document.body.appendChild(elm);
            elm.run();
        });
    });

    describe('#tagName', () => {
        it('should have a valid value during construction', () => {
            expect.assertions(1);
            const def = class MyComponent extends LightningElement {
                constructor() {
                    super();
                    expect(this.tagName).toBe('X-FOO');
                }
            };
            createElement('x-foo', { is: def });
        });
    });

    describe('#tracked', () => {
        it('should not warn if component has untracked state property', function() {
            jest.spyOn(assertLogger, 'logWarning');
            class MyComponent extends LightningElement {
                state = {};
            }
            const element = createElement('x-foo', { is: MyComponent });
            expect(assertLogger.logWarning).not.toHaveBeenCalled();
            assertLogger.logWarning.mockRestore();
        });
        it('should not warn if component has tracked state property', function() {
<<<<<<< HEAD
            class MyComponent extends Element {
=======
            jest.spyOn(assertLogger, 'logWarning');
            class MyComponent extends LightningElement {
>>>>>>> 186ed43f
                state = {};
            }
            MyComponent.track = { state: 1 };

            expect(() => (
                createElement('x-foo-tracked-state', { is: MyComponent })
            )).not.toLogWarning();
        });
        it('should be mutable during construction', () => {
            let state;
            const o = { foo: 1, bar: 2, baz: 1 };
            const def = class MyComponent extends LightningElement {
                state = {
                    foo: undefined,
                    bar: undefined,
                    baz: undefined,
                };
                constructor() {
                    super();
                    this.state = o;
                    this.state.baz = 3;
                    state = this.state;
                }
            };
            def.track = { state: 1 };
            createElement('x-foo', { is: def });
            expect(state.foo).toBe(1);
            expect(state.bar).toBe(2);
            expect(state.baz).toBe(3);
            expect(o.foo).toBe(1);
            expect(o.bar).toBe(2);
            expect(o.baz).toBe(3);
            expect(o).not.toBe(state);
        });
        it('should accept member properties', () => {
            let state;
            const o = { foo: 1 };
            const def = class MyComponent extends LightningElement {
                state = { x: 1, y: o };
                constructor() {
                    super();
                    state = this.state;
                }
            };
            def.track = { state: 1 };
            createElement('x-foo', { is: def });
            expect({ x: 1, y: o }).toEqual(state);
            expect(state.y).not.toBe(o);
        });
        it('should not throw an error when assigning observable object', function() {
            expect.assertions(1);
            class MyComponent extends LightningElement {
                constructor() {
                    super();
                    expect(() => {
                        this.state = {};
                    }).not.toThrow();
                }
            }
            MyComponent.track = { state: 1 };
            createElement('x-foo', { is: MyComponent });
        });
    });

    describe('global HTML Properties', () => {
        it('should always return null', () => {
            expect.assertions(1);
            const def = class MyComponent extends LightningElement {
                constructor() {
                    super();
                    expect(this.getAttribute('title')).toBeNull();
                }
            };
            createElement('x-foo', { is: def }).setAttribute('title', 'cubano');
        });

        it('should set user specified value during setAttribute call', () => {
            let userDefinedTabIndexValue = -1;
            class MyComponent extends LightningElement {
                renderedCallback() {
                    userDefinedTabIndexValue = this.getAttribute("tabindex");
                }
            }
            const elm = createElement('x-foo', {is: MyComponent});
            elm.setAttribute('tabindex', '0');
            document.body.appendChild(elm);

            return Promise.resolve().then( () => {
                expect(userDefinedTabIndexValue).toBe('0');
            });

        }),

        it('should log console error when user land code changes attribute via querySelector', () => {
            jest.spyOn(assertLogger, 'logError');
<<<<<<< HEAD

            class Child extends Element {}
            class Parent extends Element {
=======
            function html($api, $cmp) {
                return [
                    $api.c('x-child', Child, { attrs: { title: 'child title' }})
                ];
            }
            class Parent extends LightningElement {
>>>>>>> 186ed43f
                render() {
                    return function html($api, $cmp) {
                        return [
                            $api.c('x-child', Child, { attrs: { title: 'child title' }})
                        ];
                    };
                }
            }
<<<<<<< HEAD
            const elm = createElement('x-parent', { is: Parent });
            document.body.appendChild(elm);
            const childElm = getHostShadowRoot(elm).querySelector('x-child');
=======
            class Child extends LightningElement {}
            const parentElm = createElement('x-parent', { is: Parent });
            document.body.appendChild(parentElm);
>>>>>>> 186ed43f


            childElm.setAttribute('title', "value from parent");
            expect(assertLogger.logError).toBeCalled();
            assertLogger.logError.mockRestore();
        });

        it('should log console error when user land code removes attribute via querySelector', () => {
            jest.spyOn(assertLogger, 'logError');
<<<<<<< HEAD

            class Child extends Element {}
            class Parent extends Element {
=======
            function html($api, $cmp) {
                return [
                    $api.c('x-child', Child, { attrs: { title: 'child title' }})
                ];
            }
            class Parent extends LightningElement {
>>>>>>> 186ed43f
                render() {
                    return function html($api, $cmp) {
                        return [
                            $api.c('x-child', Child, { attrs: { title: 'child title' }})
                        ];
                    };
                }
            }
<<<<<<< HEAD
            const elm = createElement('x-parent', { is: Parent });
            document.body.appendChild(elm);
=======
            class Child extends LightningElement {}
            const parentElm = createElement('x-parent', { is: Parent });
            document.body.appendChild(parentElm);
>>>>>>> 186ed43f

            const childElm = getHostShadowRoot(elm).querySelector('x-child');

            childElm.removeAttribute('title');
            expect(assertLogger.logError).toBeCalled();
            assertLogger.logError.mockRestore();
        });

        it('should log error message when attribute is set via elm.setAttribute if reflective property is defined', () => {
<<<<<<< HEAD
            class MyComponent extends Element {}
=======
            jest.spyOn(assertLogger, 'logError');
            class MyComponent extends LightningElement {}
>>>>>>> 186ed43f
            const elm = createElement('x-foo', {is: MyComponent});

            expect(() => (
                elm.setAttribute('tabindex', '0')
            )).toLogError(
                'Invalid attribute "tabindex" for [object:vm MyComponent (0)]. Instead access the public property with `element.tabIndex;`.'
            );
        });

        it('should delete existing attribute prior rendering', () => {
            const def = class MyComponent extends LightningElement {};
            const elm = createElement('x-foo', { is: def });
            elm.setAttribute('title', 'parent title');
            elm.removeAttribute('title');
            document.body.appendChild(elm);

            return Promise.resolve().then( () => {
                expect(elm.getAttribute('title')).not.toBe('parent title');
            });
<<<<<<< HEAD
=======
        }),

        it('should correctly set child attribute ', () => {
            let childTitle = null;
            function html($api, $cmp) {
                return [
                    $api.c('x-child', Child, { attrs: { title: 'child title' }})
                ];
            }
            class Parent extends LightningElement {
                render() {
                    return html;
                }
            }

            class Child extends LightningElement {
                renderedCallback() {
                    childTitle = this.getAttribute('title');
                }
            }

            const parentElm = createElement('x-parent', { is: Parent });
            parentElm.setAttribute('title', 'parent title');
            document.body.appendChild(parentElm);

            const childElm = getHostShadowRoot(parentElm).querySelector('x-child');
            expect(childElm.getAttribute('title')).toBe('child title');
>>>>>>> 186ed43f
        });
    });

    describe('#toString()', () => {
        it('should produce a nice tag', () => {
            expect.assertions(1);
            const def = class MyComponent extends LightningElement {
                constructor() {
                    super();
                    expect(this.toString()).toBe('<x-foo>');
                }
            };
            createElement('x-foo', { is: def });
        });
    });

    describe('#data layer', () => {
        it('should allow custom instance getter and setter', () => {
            let cmp, a, ctx;

            class MyComponent extends LightningElement  {
                constructor() {
                    super();
                    cmp = this;
                }
                setFoo() {
                    Object.defineProperty(this, 'foo', {
                        set(value) {
                            ctx = this;
                            a = value;
                        }
                    });
                }
            }
            MyComponent.publicProps = { foo: true };
            MyComponent.publicMethods = ['setFoo'];

            const elm = createElement('x-foo', { is: MyComponent });
            elm.foo = 1;
            document.body.appendChild(elm);
            elm.setFoo();
            elm.foo = 2;

            expect(a).toBe(2);
            expect(cmp).toBe(ctx);
        });
    });

    describe('#tabIndex', function() {
        it('should have a valid value during connectedCallback', function() {
            expect.assertions(1);

            class MyComponent extends LightningElement {
                connectedCallback() {
                    expect(this.tabIndex).toBe(3);
                }
            }

            const elm = createElement('x-foo', { is: MyComponent });
            elm.setAttribute('tabindex', 3);
            document.body.appendChild(elm);
        });

        it('should have a valid value after initial render', function() {
            class MyComponent extends LightningElement {
                getTabIndex() {
                    return this.tabIndex;
                }
            }
            MyComponent.publicMethods = ['getTabIndex'];

            const elm = createElement('x-foo', { is: MyComponent });
            elm.setAttribute('tabindex', 3);
            document.body.appendChild(elm);

            expect(elm.getTabIndex()).toBe(3);
        });

        it('should set tabindex correctly', function() {
            class MyComponent extends LightningElement {
                connectedCallback() {
                    this.tabIndex = 2;
                }

                getTabIndex() {
                    return this.tabIndex;
                }
            }
            MyComponent.publicMethods = ['getTabIndex'];

            const elm = createElement('x-foo', { is: MyComponent });
            elm.setAttribute('tabindex', 3);
            document.body.appendChild(elm);

            expect(elm.tabIndex).toBe(2);
            expect(elm.getTabIndex()).toBe(2);
        });

        it('should not trigger render cycle', function() {
            let callCount = 0;
            class MyComponent extends LightningElement {
                connectedCallback() {
                    this.tabIndex = 2;
                }
                render() {
                    callCount += 1;
                    return () => [];
                }
            }

            const elm = createElement('x-foo', { is: MyComponent });
            elm.setAttribute('tabindex', 3);
            document.body.appendChild(elm);

            return Promise.resolve().then(() => {
                expect(callCount).toBe(1);
            });
        });

        it('should allow parent component to overwrite internally set tabIndex', function() {
            class MyComponent extends LightningElement {
                connectedCallback() {
                    this.tabIndex = 2;
                }

                getTabIndex() {
                    return this.tabIndex;
                }
            }
            MyComponent.publicMethods = ['getTabIndex'];

            const elm = createElement('x-foo', { is: MyComponent });
            elm.setAttribute('tabindex', 3);
            document.body.appendChild(elm);
            elm.setAttribute('tabindex', 4);


            expect(elm.tabIndex).toBe(4);
            expect(elm.getTabIndex()).toBe(4);
        });

        it('should throw if setting tabIndex during render', function() {
            expect.assertions(1);
            class MyComponent extends LightningElement {
                render() {
                    expect(() => {
                        this.tabIndex = 2;
                    }).toThrow();
                    return () => [];
                }
            }

            const elm = createElement('x-foo', { is: MyComponent });
            document.body.appendChild(elm);
        });

        it('should throw if setting tabIndex during construction', function() {
            expect.assertions(1);
            class MyComponent extends LightningElement {
                constructor() {
                    super();
                    expect(() => {
                        this.tabIndex = 2;
                    }).toThrow();
                }
            }
            createElement('x-foo', { is: MyComponent });
        });
    });

    describe('life-cycles', function() {
        it('should guarantee that the element is rendered when inserted in the DOM', function() {
            let rendered = 0;
            class MyComponent extends LightningElement {
                render() {
                    rendered++;
                    return () => [];
                }
            }
            const elm = createElement('x-foo', { is: MyComponent });
            expect(rendered).toBe(0);
            document.body.appendChild(elm);
            expect(rendered).toBe(1);
        });

        it('should guarantee that the connectedCallback is invoked sync after the element is inserted in the DOM', function() {
            let called = 0;
            class MyComponent extends LightningElement {
                render() {
                    return () => [];
                }
                connectedCallback() {
                    called++;
                }
            }
            const elm = createElement('x-foo', { is: MyComponent });
            expect(called).toBe(0);
            document.body.appendChild(elm);
            expect(called).toBe(1);
        });

        it('should guarantee that the connectedCallback is invoked before render after the element is inserted in the DOM', function() {
            const ops: string[] = [];
            class MyComponent extends LightningElement {
                render() {
                    ops.push('render');
                    return () => [];
                }
                connectedCallback() {
                    ops.push('connected');
                }
            }
            const elm = createElement('x-foo', { is: MyComponent });
            document.body.appendChild(elm);
            expect(ops).toEqual(['connected', 'render']);
        });

        it('should guarantee that the disconnectedCallback is invoked sync after the element is removed from the DOM', function() {
            let called = 0;
            class MyComponent extends LightningElement {
                render() {
                    return () => [];
                }
                disconnectedCallback() {
                    called++;
                }
            }
            const elm = createElement('x-foo', { is: MyComponent });
            document.body.appendChild(elm);
            expect(called).toBe(0);
            document.body.removeChild(elm);
            expect(called).toBe(1);
        });

        it('should not render even if there is a mutation if the element is not in the DOM yet', function() {
            let rendered = 0;
            class MyComponent extends LightningElement {
                render() {
                    rendered++;
                    this.x; // reactive
                    return () => [];
                }
            }
            MyComponent.publicProps = { x: 1 };
            const elm = createElement('x-foo', { is: MyComponent });
            elm.x = 2;
            return Promise.resolve().then(() => {
                expect(rendered).toBe(0);
            });
        });

        it('should not render if the element was removed from the DOM', function() {
            let rendered = 0;
            class MyComponent extends LightningElement {
                render() {
                    rendered++;
                    this.x; // reactive
                    return () => [];
                }
            }
            MyComponent.publicProps = { x: 1 };
            const elm = createElement('x-foo', { is: MyComponent });
            document.body.appendChild(elm);
            document.body.removeChild(elm);
            expect(rendered).toBe(1);
            elm.x = 2;
            return Promise.resolve().then(() => {
                expect(rendered).toBe(1);
            });
        });

        it('should observe moving the element thru the DOM tree', function() {
            let rendered = 0;
            let connected = 0;
            let disconnected = 0;
            class MyComponent extends LightningElement {
                render() {
                    rendered++;
                    return () => [];
                }
                connectedCallback() {
                    connected++;
                }
                disconnectedCallback() {
                    disconnected++;
                }
            }
            const elm = createElement('x-foo', { is: MyComponent });
            expect(rendered).toBe(0);
            document.body.appendChild(elm);
            expect(rendered).toBe(1);
            const div = document.createElement('div');
            document.body.appendChild(div);
            div.appendChild(elm);
            expect(rendered).toBe(2);
            expect(connected).toBe(2);
            expect(disconnected).toBe(1);
        });

        it('should not throw error when accessing a non-observable property from tracked property when not rendering', function() {
            class MyComponent extends LightningElement {
                state = {};
                set foo(value) {
                    this.state.foo = value;
                }
                get foo() {
                    return this.state.foo;
                }
            }

            MyComponent.publicProps = {
                foo: {
                    config: 3
                }
            };

            MyComponent.track = { state: 1 };

            const elm = createElement('x-foo', { is: MyComponent });
            elm.foo = new Map();
            expect(() => {
                elm.foo;
            }).not.toThrow();
        });
<<<<<<< HEAD
=======

        it('should not log a warning when setting tracked value to null', function() {
            jest.spyOn(assertLogger, 'logWarning');
            class MyComponent extends LightningElement {
                state = {};
                connectedCallback() {
                    this.state.foo = null;
                    this.state.foo;
                }
            }
            MyComponent.track = { state: 1 };
            const elm = createElement('x-foo-tracked-null', { is: MyComponent });
            document.body.appendChild(elm);
            expect(assertLogger.logWarning).not.toBeCalled();
            assertLogger.logWarning.mockRestore();
        });

        it('should not log a warning when initializing api value to null', function() {
            jest.spyOn(assertLogger, 'logWarning');
            class MyComponent extends LightningElement {
                foo = null;
            }
            MyComponent.publicProps = {
                foo: {
                    config: 0
                }
            };
            const elm = createElement('x-foo-init-api', { is: MyComponent });
            document.body.appendChild(elm);
            expect(assertLogger.logWarning).not.toBeCalled();
            assertLogger.logWarning.mockRestore();
        });
>>>>>>> 186ed43f
    });

    describe('Inheritance', () => {
        it('should inherit public getters and setters correctly', () => {
            class MyParent extends LightningElement {
                get foo() {}
                set foo(value) {}
            }
            MyParent.publicProps = {
                foo: {
                    config: 3,
                }
            }
            class MyComponent extends MyParent {

            }
            expect(() => {
                createElement('getter-inheritance', { is: MyComponent })
            }).not.toThrow();
        });

        it('should call correct inherited public setter', () => {
            let count = 0;
            class MyParent extends LightningElement {
                get foo() {}
                set foo(value) {
                    count += 1;
                }
            }
            MyParent.publicProps = {
                foo: {
                    config: 3,
                }
            }
            class MyComponent extends MyParent {

            }

            const elm = createElement('getter-inheritance', { is: MyComponent });
            elm.foo = 'bar';
            expect(count).toBe(1);
        });
    });

    describe('Aria Properties', () => {
        describe('#role', () => {
            it('should reflect attribute by default', () => {
                class MyComponent extends LightningElement {

                }
                const element = createElement('prop-reflect-aria-role', { is: MyComponent });
                element.role = 'tab';
                expect(HTMLEmbedElement.prototype.getAttribute.call(element, 'role')).toBe('tab');
            });

            it('should return correct value from getter', () => {
                class MyComponent extends LightningElement {

                }
                const element = createElement('prop-getter-aria-role', { is: MyComponent });
                element.role = 'tab';
                expect(element.role).toBe('tab');
            });

            it('should return correct value when nothing has been set', () => {
                class MyComponent extends LightningElement {

                }
                const element = createElement('prop-getter-aria-role', { is: MyComponent });
                expect(element.role).toBe(null);
            });

            it('should return null even if the shadow root value is set', () => {
                class MyComponent extends LightningElement {
                    connectedCallback() {
                        this.template.role = 'tab';
                    }
                }
                const element = createElement('prop-getter-aria-role', { is: MyComponent });
                document.body.appendChild(element);
                expect(element.role).toBe(null);
                // checking for the internal polyfill value as well
                expect(HTMLElement.prototype.getAttribute.call(element, 'role')).toBe('tab');
            });

            it('should call setter when defined', () => {
                let called = 0;
                class MyComponent extends LightningElement {
                    get role() {}
                    set role(value) {
                        called += 1;
                    }
                }
                MyComponent.publicProps = {
                    role: {
                        config: 3,
                    }
                }
                const element = createElement('prop-getter-aria-role', { is: MyComponent });
                document.body.appendChild(element);
                element.role = 'tab';
                expect(called).toBe(1);
            });

            it('should not overwrite role attribute when setter does nothing', () => {
                class MyComponent extends LightningElement {
                    connectedCallback() {
                        this.template.role = 'tab';
                    }
                    get role() {}
                    set role(value) {}
                }
                MyComponent.publicProps = {
                    role: {
                        config: 3,
                    }
                }
                const element = createElement('prop-getter-aria-role', { is: MyComponent });
                document.body.appendChild(element);
                element.role = 'nottab';
                expect(HTMLElement.prototype.getAttribute.call(element, 'role')).toBe('tab');
            });

            it('should reflect role from root when element value is set to null', () => {
                class MyComponent extends LightningElement {
                    connectedCallback() {
                        this.template.role = 'tab';
                    }
                }
                const element = createElement('prop-getter-null-aria-role', { is: MyComponent });
                document.body.appendChild(element);
                element.role = 'nottab';
                return Promise.resolve().then(() => {
                    element.role = null;
                    return Promise.resolve().then(() => {
                        expect(HTMLElement.prototype.getAttribute.call(element, 'role')).toBe('tab');
                    });
                });
            });

            it('should remove role attribute from element when root and value is null', () => {
                class MyComponent extends LightningElement {
                    connectedCallback() {
                        this.template.role = 'tab';
                    }
                    clearRole() {
                        this.template.role = null;
                    }
                }
                MyComponent.publicMethods = ['clearRole'];
                const element = createElement('prop-getter-null-aria-role', { is: MyComponent });
                document.body.appendChild(element);
                //element.role = 'nottab';
                return Promise.resolve().then(() => {
                    element.role = null;
                    element.clearRole();
                    return Promise.resolve().then(() => {
                        expect(HTMLElement.prototype.hasAttribute.call(element, 'role')).toBe(false);
                    });
                });
            });

            describe('AOM shim', () => {
                it('getAttribute reflect default value when aria-checked has been removed', () => {
                    class MyComponent extends LightningElement {
                        connectedCallback() {
                            this.template.role = 'tab'
                        }
                    }
                    const element = createElement('prop-get-attribute-null-aria-checked', { is: MyComponent });
                    document.body.appendChild(element);
                    element.setAttribute('role', 'button');
                    element.removeAttribute('role');
                    expect(HTMLEmbedElement.prototype.getAttribute.call(element, 'role')).toBe('tab');
                });
            });
        });

        describe('#ariaChecked', () => {
            it('should reflect attribute by default', () => {
                class MyComponent extends LightningElement {

                }
                const element = createElement('prop-reflect-aria-checked', { is: MyComponent });
                element.ariaChecked = 'true';
                expect(HTMLEmbedElement.prototype.getAttribute.call(element, 'aria-checked')).toBe('true');
            });

            it('should return correct value from getter', () => {
                class MyComponent extends LightningElement {

                }
                const element = createElement('prop-getter-aria-checked', { is: MyComponent });
                element.ariaChecked = 'true';
                expect(element.ariaChecked).toBe('true');
            });

            it('should return correct value when nothing has been set', () => {
                class MyComponent extends LightningElement {

                }
                const element = createElement('prop-getter-aria-checked', { is: MyComponent });
                expect(element.ariaChecked).toBe(null);
            });

            it('should return null even if the shadow root value is set', () => {
                class MyComponent extends LightningElement {
                    connectedCallback() {
                        this.template.ariaChecked = 'true';
                    }
                }
                const element = createElement('prop-getter-aria-checked', { is: MyComponent });
                document.body.appendChild(element);
                expect(element.ariaChecked).toBe(null);
                // checking for the internal polyfill value as well
                expect(HTMLElement.prototype.getAttribute.call(element, 'aria-checked')).toBe('true');
            });

            describe('AOM shim', () => {
                it('internal getAttribute reflect default value when aria-checked has been removed', () => {
                    class MyComponent extends LightningElement {
                        connectedCallback() {
                            this.template.ariaChecked = 'true';
                            this.setAttribute('aria-checked', 'false');
                            this.removeAttribute('aria-checked');
                        }
                    }
                    const element = createElement('prop-get-attribute-null-aria-checked', { is: MyComponent });
                    document.body.appendChild(element);
                    expect(HTMLEmbedElement.prototype.getAttribute.call(element, 'aria-checked')).toBe('true');
                });

                it('external getAttribute reflect default value when aria-checked has been removed', () => {
                    class MyComponent extends LightningElement {
                        connectedCallback() {
                            this.template.ariaChecked = 'true';
                        }
                    }
                    const element = createElement('prop-get-attribute-null-aria-checked', { is: MyComponent });
                    document.body.appendChild(element);
                    element.setAttribute('aria-checked', 'false');
                    element.removeAttribute('aria-checked');
                    expect(HTMLEmbedElement.prototype.getAttribute.call(element, 'aria-checked')).toBe('true');
                });
            });
        });

        describe('#ariaLabel', () => {
            it('should reflect attribute by default', () => {
                class MyComponent extends LightningElement {

                }
                const element = createElement('prop-reflect-aria-label', { is: MyComponent });
                element.ariaLabel = 'label';
                expect(HTMLEmbedElement.prototype.getAttribute.call(element, 'aria-label')).toBe('label');
            });

            it('should return correct value from getter', () => {
                class MyComponent extends LightningElement {

                }
                const element = createElement('prop-getter-aria-label', { is: MyComponent });
                element.ariaLabel = 'label';
                expect(element.ariaLabel).toBe('label');
            });

            it('should return correct value when nothing has been set', () => {
                class MyComponent extends LightningElement {

                }
                const element = createElement('prop-getter-aria-label', { is: MyComponent });
                expect(element.ariaLabel).toBe(null);
            });

            it('should return null value when not value is set, shadow root value should not leak out', () => {
                class MyComponent extends LightningElement {
                    connectedCallback() {
                        this.template.ariaLabel = 'foo';
                    }
                }
                const element = createElement('prop-getter-aria-label', { is: MyComponent });
                document.body.appendChild(element);
                expect(element.ariaLabel).toBe(null);
                // checking for the internal polyfill value as well
                expect(HTMLElement.prototype.getAttribute.call(element, 'aria-label')).toBe('foo');
            });
        });
    });

    describe('global HTML Properties', () => {
        describe('#lang', () => {
            it('should reflect attribute by default', () => {
                class MyComponent extends LightningElement {

                }
                const element = createElement('prop-reflect-lang', { is: MyComponent });
                element.lang = 'en';
                expect(HTMLEmbedElement.prototype.getAttribute.call(element, 'lang')).toBe('en');
            });

            it('should return correct value from getter', () => {
                class MyComponent extends LightningElement {

                }
                const element = createElement('prop-getter-lang', { is: MyComponent });
                element.lang = 'en';
                expect(element.lang).toBe('en');
            });

            it('should call setter defined in component', () => {
                let count = 0;
                class MyComponent extends LightningElement {
                    set lang(value) {
                        count += 1;
                    }
                    get lang() {}
                }
                MyComponent.publicProps = {
                    lang: {
                        config: 3,
                    }
                }
                const element = createElement('prop-setter-lang', { is: MyComponent });
                element.lang = {},
                expect(count).toBe(1);
            });

            it('should not be reactive when defining own setter', () => {
                let count = 0;
                class MyComponent extends LightningElement {
                    set lang(value) {

                    }

                    render() {
                        count += 1;
                        return ($api, $cmp) => {
                            return [$api.h('div', {
                                key: 0,
                                props: {
                                    title: $cmp.lang
                                }
                            }, [])];
                        }
                    }
                }
                const element = createElement('prop-setter-lang-reactive', { is: MyComponent });
                document.body.appendChild(element);
                element.lang = 'en';
                return Promise.resolve()
                    .then(() => {
                        expect(count).toBe(1);
                    });
            });

            it('should call getter defined in component', () => {
                let count = 0;
                class MyComponent extends LightningElement {
                    get lang() {
                        count += 1;
                        return 'en';
                    }
                }
                MyComponent.publicProps = {
                    lang: {
                        config: 1,
                    }
                }
                const element = createElement('prop-getter-lang-imperative', { is: MyComponent });
                expect(element.lang).toBe('en');
                expect(count).toBe(1);
            });

            it('should be reactive by default', () => {
                let renderCount = 0;
                class MyComponent extends LightningElement {
                    render() {
                        return ($api, $cmp) => {
                            renderCount += 1;
                            return [
                                $api.h('div', {
                                    key: 0,
                                    props: {
                                        id: $cmp.lang
                                    }
                                }, [])
                            ];
                        }
                    }
                }
                const element = createElement('prop-lang-reactive', { is: MyComponent });
                document.body.appendChild(element);
                element.lang = 'en';
                return Promise.resolve()
                    .then(() => {
                        expect(renderCount).toBe(2);
                        expect(getHostShadowRoot(element).querySelector('div').id).toBe('en');
                    });
            });

            it('should throw an error when setting default value in constructor', () => {
                class MyComponent extends LightningElement {
                    constructor() {
                        super();
                        this.lang = 'en';
                    }
                }
                expect(() => {
                    createElement('x-foo', { is: MyComponent });
                }).toThrowError("Failed to construct '<x-foo>': The result must not have attributes.");

            });
        });

        describe('#hidden', () => {
            it('should reflect attribute by default', () => {
                class MyComponent extends LightningElement {

                }
                const element = createElement('prop-reflect-hidden', { is: MyComponent });
                element.hidden = true;
                expect(HTMLEmbedElement.prototype.getAttribute.call(element, 'hidden')).toBe('');
            });

            it('should return correct value from getter', () => {
                class MyComponent extends LightningElement {

                }
                const element = createElement('prop-getter-hidden', { is: MyComponent });
                element.hidden = true;
                expect(element.hidden).toBe(true);
            });

            it('should call setter defined in component', () => {
                let count = 0;
                class MyComponent extends LightningElement {
                    set hidden(value) {
                        count += 1;
                    }
                    get hidden() {}
                }
                MyComponent.publicProps = {
                    hidden: {
                        config: 3,
                    }
                }
                const element = createElement('prop-setter-hidden', { is: MyComponent });
                element.hidden = {},
                expect(count).toBe(1);
            });

            it('should not be reactive when defining own setter', () => {
                let count = 0;
                class MyComponent extends LightningElement {
                    set hidden(value) {

                    }

                    render() {
                        count += 1;
                        return ($api, $cmp) => {
                            return [$api.h('div', {
                                key: 0,
                                props: {
                                    title: $cmp.hidden
                                }
                            }, [])];
                        }
                    }
                }
                const element = createElement('prop-setter-hidden-reactive', { is: MyComponent });
                document.body.appendChild(element);
                element.hidden = true;
                return Promise.resolve()
                    .then(() => {
                        expect(count).toBe(1);
                    });
            });

            it('should call getter defined in component', () => {
                let count = 0;
                class MyComponent extends LightningElement {
                    get hidden() {
                        count += 1;
                        return 'hidden';
                    }
                }
                MyComponent.publicProps = {
                    hidden: {
                        config: 1,
                    }
                }
                const element = createElement('prop-getter-hidden-imperative', { is: MyComponent });
                expect(element.hidden).toBe('hidden');
                expect(count).toBe(1);
            });

            it('should be reactive by default', () => {
                let renderCount = 0;
                class MyComponent extends LightningElement {
                    render() {
                        return ($api, $cmp) => {
                            renderCount += 1;
                            return [
                                $api.h('div', {
                                    key: 0,
                                    props: {
                                        id: $cmp.hidden
                                    }
                                }, [])
                            ];
                        }
                    }
                }
                const element = createElement('prop-hidden-reactive', { is: MyComponent });
                document.body.appendChild(element);
                element.hidden = true;
                return Promise.resolve()
                    .then(() => {
                        expect(renderCount).toBe(2);
                        expect(getHostShadowRoot(element).querySelector('div').id).toBe('true');
                    });
            });

            it('should throw an error when setting default value in constructor', () => {
                class MyComponent extends LightningElement {
                    constructor() {
                        super();
                        this.hidden = true;
                    }
                }
                expect(() => {
                    createElement('x-foo', { is: MyComponent });
                }).toThrowError("Failed to construct '<x-foo>': The result must not have attributes.");

            });
        });

        describe('#dir', () => {
            it('should reflect attribute by default', () => {
                class MyComponent extends LightningElement {

                }
                const element = createElement('prop-reflect-dir', { is: MyComponent });
                element.dir = 'ltr';
                expect(HTMLEmbedElement.prototype.getAttribute.call(element, 'dir')).toBe('ltr');
            });

            it('should return correct value from getter', () => {
                class MyComponent extends LightningElement {

                }
                const element = createElement('prop-getter-dir', { is: MyComponent });
                element.dir = 'ltr';
                expect(element.dir).toBe('ltr');
            });

            it('should call setter defined in component', () => {
                let count = 0;
                class MyComponent extends LightningElement {
                    set dir(value) {
                        count += 1;
                    }
                    get dir() {}
                }
                MyComponent.publicProps = {
                    dir: {
                        config: 3,
                    }
                }
                const element = createElement('prop-setter-dir', { is: MyComponent });
                element.dir = {},
                expect(count).toBe(1);
            });

            it('should not be reactive when defining own setter', () => {
                let count = 0;
                class MyComponent extends LightningElement {
                    set dir(value) {

                    }

                    render() {
                        count += 1;
                        return ($api, $cmp) => {
                            return [$api.h('div', {
                                key: 0,
                                props: {
                                    title: $cmp.dir
                                }
                            }, [])];
                        }
                    }
                }
                const element = createElement('prop-setter-dir-reactive', { is: MyComponent });
                document.body.appendChild(element);
                element.dir = 'ltr';
                return Promise.resolve()
                    .then(() => {
                        expect(count).toBe(1);
                    });
            });

            it('should call getter defined in component', () => {
                let count = 0;
                class MyComponent extends LightningElement {
                    get dir() {
                        count += 1;
                        return 'ltr';
                    }
                }
                MyComponent.publicProps = {
                    dir: {
                        config: 1,
                    }
                }
                const element = createElement('prop-getter-dir-imperative', { is: MyComponent });
                expect(element.dir).toBe('ltr');
                expect(count).toBe(1);
            });

            it('should be reactive by default', () => {
                let renderCount = 0;
                class MyComponent extends LightningElement {
                    render() {
                        return ($api, $cmp) => {
                            renderCount += 1;
                            return [
                                $api.h('div', {
                                    key: 0,
                                    props: {
                                        id: $cmp.dir
                                    }
                                }, [])
                            ];
                        }
                    }
                }
                const element = createElement('prop-dir-reactive', { is: MyComponent });
                document.body.appendChild(element);
                element.dir = 'ltr';
                return Promise.resolve()
                    .then(() => {
                        expect(renderCount).toBe(2);
                        expect(getHostShadowRoot(element).querySelector('div').id).toBe('ltr');
                    });
            });

            it('should throw an error when setting default value in constructor', () => {
                class MyComponent extends LightningElement {
                    constructor() {
                        super();
                        this.dir = 'ltr';
                    }
                }
                expect(() => {
                    createElement('x-foo', { is: MyComponent });
                }).toThrowError("Failed to construct '<x-foo>': The result must not have attributes.");

            });
        });

        describe('#id', () => {
            it('should reflect attribute by default', () => {
                class MyComponent extends LightningElement {

                }
                const element = createElement('prop-reflect-id', { is: MyComponent });
                element.id = 'id';
                expect(HTMLEmbedElement.prototype.getAttribute.call(element, 'id')).toBe('id');
            });

            it('should return correct value from getter', () => {
                class MyComponent extends LightningElement {

                }
                const element = createElement('prop-getter-id', { is: MyComponent });
                element.id = 'id';
                expect(element.id).toBe('id');
            });

            it('should call setter defined in component', () => {
                let count = 0;
                class MyComponent extends LightningElement {
                    set id(value) {
                        count += 1;
                    }
                    get id() {}
                }
                MyComponent.publicProps = {
                    id: {
                        config: 3,
                    }
                }
                const element = createElement('prop-setter-id', { is: MyComponent });
                element.id = {},
                expect(count).toBe(1);
            });

            it('should not be reactive when defining own setter', () => {
                let count = 0;
                class MyComponent extends LightningElement {
                    set id(value) {

                    }

                    render() {
                        count += 1;
                        return ($api, $cmp) => {
                            return [$api.h('div', {
                                key: 0,
                                props: {
                                    title: $cmp.id
                                }
                            }, [])];
                        }
                    }
                }
                const element = createElement('prop-setter-id-reactive', { is: MyComponent });
                document.body.appendChild(element);
                element.id = 'ltr';
                return Promise.resolve()
                    .then(() => {
                        expect(count).toBe(1);
                    });
            });

            it('should call getter defined in component', () => {
                let count = 0;
                class MyComponent extends LightningElement {
                    get id() {
                        count += 1;
                        return 'id';
                    }
                }
                MyComponent.publicProps = {
                    id: {
                        config: 1,
                    }
                }
                const element = createElement('prop-getter-id-imperative', { is: MyComponent });
                expect(element.id).toBe('id');
                expect(count).toBe(1);
            });

            it('should be reactive by default', () => {
                let renderCount = 0;
                class MyComponent extends LightningElement {
                    render() {
                        return ($api, $cmp) => {
                            renderCount += 1;
                            return [
                                $api.h('div', {
                                    key: 0,
                                    props: {
                                        title: $cmp.id
                                    }
                                }, [])
                            ];
                        }
                    }
                }
                const element = createElement('prop-id-reactive', { is: MyComponent });
                document.body.appendChild(element);
                element.id = 'id';
                return Promise.resolve()
                    .then(() => {
                        expect(renderCount).toBe(2);
                        expect(getHostShadowRoot(element).querySelector('div').title).toBe('id');
                    });
            });

            it('should throw an error when setting default value in constructor', () => {
                class MyComponent extends LightningElement {
                    constructor() {
                        super();
                        this.id = 'id';
                    }
                }
                expect(() => {
                    createElement('x-foo', { is: MyComponent });
                }).toThrowError("Failed to construct '<x-foo>': The result must not have attributes.");

            });
        });

        describe('#accessKey', () => {
            it('should reflect attribute by default', () => {
                class MyComponent extends LightningElement {

                }
                const element = createElement('prop-reflect-accessKey', { is: MyComponent });
                element.accessKey = 'accessKey';
                expect(HTMLEmbedElement.prototype.getAttribute.call(element, 'accesskey')).toBe('accessKey');
            });

            it('should return correct value from getter', () => {
                class MyComponent extends LightningElement {

                }
                const element = createElement('prop-getter-accessKey', { is: MyComponent });
                element.accessKey = 'accessKey';
                expect(element.accessKey).toBe('accessKey');
            });

            it('should call setter defined in component', () => {
                let count = 0;
                class MyComponent extends LightningElement {
                    set accessKey(value) {
                        count += 1;
                    }
                    get accessKey() {}
                }
                MyComponent.publicProps = {
                    accessKey: {
                        config: 3,
                    }
                }
                const element = createElement('prop-setter-accessKey', { is: MyComponent });
                element.accessKey = {},
                expect(count).toBe(1);
            });

            it('should not be reactive when defining own setter', () => {
                let count = 0;
                class MyComponent extends LightningElement {
                    set accessKey(value) {

                    }

                    render() {
                        count += 1;
                        return ($api, $cmp) => {
                            return [$api.h('div', {
                                key: 0,
                                props: {
                                    title: $cmp.accessKey
                                }
                            }, [])];
                        }
                    }
                }
                const element = createElement('prop-setter-accessKey-reactive', { is: MyComponent });
                document.body.appendChild(element);
                element.accessKey = 'accessKey';
                return Promise.resolve()
                    .then(() => {
                        expect(count).toBe(1);
                    });
            });

            it('should call getter defined in component', () => {
                let count = 0;
                class MyComponent extends LightningElement {
                    get accessKey() {
                        count += 1;
                        return 'accessKey';
                    }
                }
                MyComponent.publicProps = {
                    accessKey: {
                        config: 1,
                    }
                }
                const element = createElement('prop-getter-accessKey-imperative', { is: MyComponent });
                expect(element.accessKey).toBe('accessKey');
                expect(count).toBe(1);
            });

            it('should be reactive by default', () => {
                let renderCount = 0;
                class MyComponent extends LightningElement {
                    render() {
                        return ($api, $cmp) => {
                            renderCount += 1;
                            return [
                                $api.h('div', {
                                    key: 0,
                                    props: {
                                        title: $cmp.accessKey
                                    }
                                }, [])
                            ];
                        }
                    }
                }
                const element = createElement('prop-accessKey-reactive', { is: MyComponent });
                document.body.appendChild(element);
                element.accessKey = 'accessKey';
                return Promise.resolve()
                    .then(() => {
                        expect(renderCount).toBe(2);
                        expect(getHostShadowRoot(element).querySelector('div').title).toBe('accessKey');
                    });
            });

            it('should throw an error when setting default value in constructor', () => {
                class MyComponent extends LightningElement {
                    constructor() {
                        super();
                        this.accessKey = 'accessKey';
                    }
                }
                expect(() => {
                    createElement('x-foo', { is: MyComponent });
                }).toThrowError("Failed to construct '<x-foo>': The result must not have attributes.");

            });
        });

        describe('#title', () => {
            it('should reflect attribute by default', () => {
                class MyComponent extends LightningElement {

                }
                const element = createElement('prop-reflect-title', { is: MyComponent });
                element.title = 'title';
                expect(HTMLEmbedElement.prototype.getAttribute.call(element, 'title')).toBe('title');
            });

            it('should return correct value from getter', () => {
                class MyComponent extends LightningElement {

                }
                const element = createElement('prop-getter-title', { is: MyComponent });
                element.title = 'title';
                expect(element.title).toBe('title');
            });

            it('should call setter defined in component', () => {
                let count = 0;
                class MyComponent extends LightningElement {
                    set title(value) {
                        count += 1;
                    }
                    get title() {}
                }
                MyComponent.publicProps = {
                    title: {
                        config: 3,
                    }
                }
                const element = createElement('prop-setter-title', { is: MyComponent });
                element.title = {},
                expect(count).toBe(1);
            });

            it('should not be reactive when defining own setter', () => {
                let count = 0;
                class MyComponent extends LightningElement {
                    set title(value) {

                    }

                    render() {
                        count += 1;
                        return ($api, $cmp) => {
                            return [$api.h('div', {
                                key: 0,
                                props: {
                                    id: $cmp.title
                                }
                            }, [])];
                        }
                    }
                }
                const element = createElement('prop-setter-title-reactive', { is: MyComponent });
                document.body.appendChild(element);
                element.title = 'title';
                return Promise.resolve()
                    .then(() => {
                        expect(count).toBe(1);
                    });
            });

            it('should call getter defined in component', () => {
                let count = 0;
                class MyComponent extends LightningElement {
                    get title() {
                        count += 1;
                        return 'title';
                    }
                }
                MyComponent.publicProps = {
                    title: {
                        config: 1,
                    }
                }
                const element = createElement('prop-getter-title-imperative', { is: MyComponent });
                expect(element.title).toBe('title');
                expect(count).toBe(1);
            });

            it('should be reactive by default', () => {
                let renderCount = 0;
                class MyComponent extends LightningElement {
                    render() {
                        return ($api, $cmp) => {
                            renderCount += 1;
                            return [
                                $api.h('div', {
                                    key: 0,
                                    props: {
                                        id: $cmp.title
                                    }
                                }, [])
                            ];
                        }
                    }
                }
                const element = createElement('prop-title-reactive', { is: MyComponent });
                document.body.appendChild(element);
                element.title = 'title';
                return Promise.resolve()
                    .then(() => {
                        expect(renderCount).toBe(2);
                        expect(getHostShadowRoot(element).querySelector('div').id).toBe('title');
                    });
            });

            it('should throw an error when setting default value in constructor', () => {
                class MyComponent extends LightningElement {
                    constructor() {
                        super();
                        this.title = 'title';
                    }
                }
                expect(() => {
                    createElement('x-foo', { is: MyComponent });
                }).toThrowError("Failed to construct '<x-foo>': The result must not have attributes.");

            });
        });

        it('should always return null', () => {
            expect.assertions(1);
            const def = class MyComponent extends LightningElement {
                constructor() {
                    super();
                    expect(this.getAttribute('title')).toBeNull();
                }
            }
            createElement('x-foo', { is: def }).setAttribute('title', 'cubano');
        });

        it('should set user specified value during setAttribute call', () => {
            let userDefinedTabIndexValue = -1;
            class MyComponent extends LightningElement {
                renderedCallback() {
                    userDefinedTabIndexValue = this.getAttribute("tabindex");
                }
            }
            const elm = createElement('x-foo', {is: MyComponent});
            elm.setAttribute('tabindex', '0');
            document.body.appendChild(elm);

            return Promise.resolve().then( ()=> {
                expect(userDefinedTabIndexValue).toBe('0');
            });

<<<<<<< HEAD
        });
=======
        }),

        it('should log console error when user land code changes attribute via querySelector', () => {
            jest.spyOn(assertLogger, 'logError');
            class Parent extends LightningElement {
                render() {
                    return function($api, $cmp) {
                        return [
                            $api.c('x-child', Child, { attrs: { title: 'child title' }})
                        ]
                    }
                }
            }
            class Child extends LightningElement {}
            const parentElm = createElement('x-parent', { is: Parent });
            document.body.appendChild(parentElm);

            const childElm = getHostShadowRoot(parentElm).querySelector('x-child');
            childElm.setAttribute('title', "value from parent");

            expect(assertLogger.logError).toBeCalled();
            assertLogger.logError.mockRestore();
        })
>>>>>>> 186ed43f

        it('should log console error when user land code removes attribute via querySelector', () => {
            jest.spyOn(assertLogger, 'logError');
            class Parent extends LightningElement {
                render() {
                    return function($api, $cmp) {
                        return [
                            $api.c('x-child', Child, { attrs: { title: 'child title' }})
                        ]
                    }
                }
            }
            class Child extends LightningElement {}
            const parentElm = createElement('x-parent', { is: Parent });
            document.body.appendChild(parentElm);

            const childElm = getHostShadowRoot(parentElm).querySelector('x-child');
            childElm.removeAttribute('title');
            expect(assertLogger.logError).toBeCalled();
            assertLogger.logError.mockRestore();
        })

        it('should not log error message when arbitrary attribute is set via elm.setAttribute', () => {
            jest.spyOn(assertLogger, 'logError');
            class MyComponent extends LightningElement {}
            const elm = createElement('x-foo', {is: MyComponent});
            elm.setAttribute('foo', 'something');
            document.body.appendChild(elm);

            return Promise.resolve().then( () => {
                expect(assertLogger.logError).not.toBeCalled();
                assertLogger.logError.mockRestore();
            })
        })

        it('should delete existing attribute prior rendering', () => {
            const def = class MyComponent extends LightningElement {}
            const elm = createElement('x-foo', { is: def });
            elm.setAttribute('title', 'parent title');
            elm.removeAttribute('title');
            document.body.appendChild(elm);

            return Promise.resolve().then( () => {
                expect(elm.getAttribute('title')).not.toBe('parent title');
            });
        }),

        it('should correctly set child attribute', () => {
            let childTitle = null;

            class Parent extends LightningElement {
                render() {
                    return function($api, $cmp) {
                        return [
                            $api.c('x-child', Child, { props: { title: 'child title' }})
                        ]
                    }
                }
            }

            class Child extends LightningElement {
                renderedCallback() {
                    childTitle = this.getAttribute('title');
                }
            }

            const parentElm = createElement('x-parent', { is: Parent });
            parentElm.setAttribute('title', 'parent title');
            document.body.appendChild(parentElm);
            const childElm = getHostShadowRoot(parentElm).querySelector('x-child');

            expect(childElm.getAttribute('title')).toBe('child title');
        });
<<<<<<< HEAD
=======
    });

    describe('integration', () => {
        describe('with locker', () => {
            it('should support manual construction', () => {
                const seed = {};
                function SecureBase() {
                    if (this instanceof SecureBase) {
                        LightningElement.prototype.constructor.call(this);
                    } else {
                        return LightningElement;
                    }
                }
                SecureBase.__circular__ = true;
                class Foo extends SecureBase {}
                const elm = createElement('x-parent', { is: Foo });
                document.body.appendChild(elm);
            });
        });
>>>>>>> 186ed43f
    });
});<|MERGE_RESOLUTION|>--- conflicted
+++ resolved
@@ -530,19 +530,14 @@
             assertLogger.logWarning.mockRestore();
         });
         it('should not warn if component has tracked state property', function() {
-<<<<<<< HEAD
-            class MyComponent extends Element {
-=======
             jest.spyOn(assertLogger, 'logWarning');
             class MyComponent extends LightningElement {
->>>>>>> 186ed43f
                 state = {};
             }
             MyComponent.track = { state: 1 };
-
-            expect(() => (
-                createElement('x-foo-tracked-state', { is: MyComponent })
-            )).not.toLogWarning();
+            const element = createElement('x-foo-tracked-state', { is: MyComponent });
+            expect(assertLogger.logWarning).not.toHaveBeenCalled();
+            assertLogger.logWarning.mockRestore();
         });
         it('should be mutable during construction', () => {
             let state;
@@ -631,94 +626,61 @@
 
         it('should log console error when user land code changes attribute via querySelector', () => {
             jest.spyOn(assertLogger, 'logError');
-<<<<<<< HEAD
-
-            class Child extends Element {}
-            class Parent extends Element {
-=======
             function html($api, $cmp) {
                 return [
                     $api.c('x-child', Child, { attrs: { title: 'child title' }})
                 ];
             }
             class Parent extends LightningElement {
->>>>>>> 186ed43f
                 render() {
-                    return function html($api, $cmp) {
-                        return [
-                            $api.c('x-child', Child, { attrs: { title: 'child title' }})
-                        ];
-                    };
-                }
-            }
-<<<<<<< HEAD
-            const elm = createElement('x-parent', { is: Parent });
-            document.body.appendChild(elm);
-            const childElm = getHostShadowRoot(elm).querySelector('x-child');
-=======
+                    return html;
+                }
+            }
             class Child extends LightningElement {}
             const parentElm = createElement('x-parent', { is: Parent });
             document.body.appendChild(parentElm);
->>>>>>> 186ed43f
-
-
+
+            const childElm = getHostShadowRoot(parentElm).querySelector('x-child');
             childElm.setAttribute('title', "value from parent");
+
             expect(assertLogger.logError).toBeCalled();
             assertLogger.logError.mockRestore();
         });
 
         it('should log console error when user land code removes attribute via querySelector', () => {
             jest.spyOn(assertLogger, 'logError');
-<<<<<<< HEAD
-
-            class Child extends Element {}
-            class Parent extends Element {
-=======
             function html($api, $cmp) {
                 return [
                     $api.c('x-child', Child, { attrs: { title: 'child title' }})
                 ];
             }
             class Parent extends LightningElement {
->>>>>>> 186ed43f
                 render() {
-                    return function html($api, $cmp) {
-                        return [
-                            $api.c('x-child', Child, { attrs: { title: 'child title' }})
-                        ];
-                    };
-                }
-            }
-<<<<<<< HEAD
-            const elm = createElement('x-parent', { is: Parent });
-            document.body.appendChild(elm);
-=======
+                    return html;
+                }
+            }
             class Child extends LightningElement {}
             const parentElm = createElement('x-parent', { is: Parent });
             document.body.appendChild(parentElm);
->>>>>>> 186ed43f
-
-            const childElm = getHostShadowRoot(elm).querySelector('x-child');
-
+
+            const childElm = getHostShadowRoot(parentElm).querySelector('x-child');
             childElm.removeAttribute('title');
+
             expect(assertLogger.logError).toBeCalled();
             assertLogger.logError.mockRestore();
         });
 
         it('should log error message when attribute is set via elm.setAttribute if reflective property is defined', () => {
-<<<<<<< HEAD
-            class MyComponent extends Element {}
-=======
             jest.spyOn(assertLogger, 'logError');
             class MyComponent extends LightningElement {}
->>>>>>> 186ed43f
             const elm = createElement('x-foo', {is: MyComponent});
-
-            expect(() => (
-                elm.setAttribute('tabindex', '0')
-            )).toLogError(
-                'Invalid attribute "tabindex" for [object:vm MyComponent (0)]. Instead access the public property with `element.tabIndex;`.'
-            );
+            elm.setAttribute('tabindex', '0');
+            document.body.appendChild(elm);
+
+            return Promise.resolve().then( () => {
+                expect(assertLogger.logError).toBeCalled();
+                assertLogger.logError.mockRestore();
+            });
         });
 
         it('should delete existing attribute prior rendering', () => {
@@ -731,8 +693,6 @@
             return Promise.resolve().then( () => {
                 expect(elm.getAttribute('title')).not.toBe('parent title');
             });
-<<<<<<< HEAD
-=======
         }),
 
         it('should correctly set child attribute ', () => {
@@ -760,7 +720,6 @@
 
             const childElm = getHostShadowRoot(parentElm).querySelector('x-child');
             expect(childElm.getAttribute('title')).toBe('child title');
->>>>>>> 186ed43f
         });
     });
 
@@ -1085,8 +1044,6 @@
                 elm.foo;
             }).not.toThrow();
         });
-<<<<<<< HEAD
-=======
 
         it('should not log a warning when setting tracked value to null', function() {
             jest.spyOn(assertLogger, 'logWarning');
@@ -1119,7 +1076,6 @@
             expect(assertLogger.logWarning).not.toBeCalled();
             assertLogger.logWarning.mockRestore();
         });
->>>>>>> 186ed43f
     });
 
     describe('Inheritance', () => {
@@ -2180,9 +2136,6 @@
                 expect(userDefinedTabIndexValue).toBe('0');
             });
 
-<<<<<<< HEAD
-        });
-=======
         }),
 
         it('should log console error when user land code changes attribute via querySelector', () => {
@@ -2206,7 +2159,6 @@
             expect(assertLogger.logError).toBeCalled();
             assertLogger.logError.mockRestore();
         })
->>>>>>> 186ed43f
 
         it('should log console error when user land code removes attribute via querySelector', () => {
             jest.spyOn(assertLogger, 'logError');
@@ -2251,10 +2203,10 @@
 
             return Promise.resolve().then( () => {
                 expect(elm.getAttribute('title')).not.toBe('parent title');
-            });
+            })
         }),
 
-        it('should correctly set child attribute', () => {
+        it('should correctly set child attribute ', () => {
             let childTitle = null;
 
             class Parent extends LightningElement {
@@ -2280,8 +2232,6 @@
 
             expect(childElm.getAttribute('title')).toBe('child title');
         });
-<<<<<<< HEAD
-=======
     });
 
     describe('integration', () => {
@@ -2301,6 +2251,6 @@
                 document.body.appendChild(elm);
             });
         });
->>>>>>> 186ed43f
     });
+
 });