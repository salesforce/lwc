import { Element } from "../html-element";
import * as api from "../api";
import { createElement } from '../upgrade';

describe('class-list', () => {
    describe('integration', () => {
        it('should support outer className', () => {
            class ChildComponent extends Element {}
            function html($api) {
                return [$api.c('x-child', ChildComponent, { className: 'foo' })];
            }
            class MyComponent extends Element {
                render() {
                    return html;
                }
            }
            const elm = createElement('x-foo', { is: MyComponent });
            document.body.appendChild(elm);
<<<<<<< HEAD
            const childElm = elm[ViewModelReflection].component.template.querySelector('x-child');
=======
            const childElm = elm.shadowRoot.querySelector('x-child');
>>>>>>> 14f8e8b6
            expect(childElm.className).toBe('foo');
        });

        it('should support outer classMap', () => {
            class ChildComponent extends Element {}
            function html($api) {
                return [$api.c('x-child', ChildComponent, { classMap: { foo: 1 } })];
            }
            class MyComponent extends Element {
                render() {
                    return html;
                }
            }
            const elm = createElement('x-foo', { is: MyComponent });
            document.body.appendChild(elm);
<<<<<<< HEAD
            const childElm = elm[ViewModelReflection].component.template.querySelector('x-child');
=======
            const childElm = elm.shadowRoot.querySelector('x-child');
>>>>>>> 14f8e8b6
            expect(childElm.className).toBe('foo');
        });

        it('should combine data.className first and then inner classes', () => {
            class ChildComponent extends Element {
                connectedCallback() {
                    this.classList.add('foo');
                }
            }
            function html($api) {
                return [$api.c('x-child', ChildComponent, { className: 'bar  baz' })];
            }
            class MyComponent extends Element {
                render() {
                    return html;
                }
            }
            const elm = createElement('x-foo', { is: MyComponent });
            document.body.appendChild(elm);
<<<<<<< HEAD
            const childElm = elm[ViewModelReflection].component.template.querySelector('x-child');
=======
            const childElm = elm.shadowRoot.querySelector('x-child');
>>>>>>> 14f8e8b6
            expect(childElm.className).toBe('bar baz foo');
        });

        it('should allow deleting outer classes from within', () => {
            class ChildComponent extends Element {
                connectedCallback() {
                    this.classList.remove('foo');
                }
            }
            function html($api) {
                return [$api.c('x-child', ChildComponent, { className: 'foo' })];
            }
            class MyComponent extends Element {
                render() {
                    return html;
                }
            }
            const elm = createElement('x-foo', { is: MyComponent });
            document.body.appendChild(elm);
<<<<<<< HEAD
            const childElm = elm[ViewModelReflection].component.template.querySelector('x-child');
=======
            const childElm = elm.shadowRoot.querySelector('x-child');
>>>>>>> 14f8e8b6
            expect(childElm.className).toBe('');
        });

        it('should dedupe all classes', () => {
            class ChildComponent extends Element {
                connectedCallback() {
                    this.classList.add('foo');
                }
            }
            function html($api) {
                return [$api.c('x-child', ChildComponent, { className: 'foo   foo' })];
            }
            class MyComponent extends Element {
                render() {
                    return html;
                }
            }
            const elm = createElement('x-foo', { is: MyComponent });
            document.body.appendChild(elm);
<<<<<<< HEAD
            const childElm = elm[ViewModelReflection].component.template.querySelector('x-child');
=======
            const childElm = elm.shadowRoot.querySelector('x-child');
>>>>>>> 14f8e8b6
            expect(childElm.className).toBe('foo');
        });

        it('should combine outer classMap and inner classes', () => {
            class ChildComponent extends Element {
                connectedCallback() {
                    this.classList.add('foo');
                }
            }
            function html($api) {
                return [$api.c('x-child', ChildComponent, { classMap: { bar: 1 } })];
            }
            class MyComponent extends Element {
                render() {
                    return html;
                }
            }
            const elm = createElement('x-foo', { is: MyComponent });
            document.body.appendChild(elm);
<<<<<<< HEAD
            const childElm = elm[ViewModelReflection].component.template.querySelector('x-child');
=======
            const childElm = elm.shadowRoot.querySelector('x-child');
>>>>>>> 14f8e8b6
            expect(childElm.className).toBe('bar foo');
        });

        it('should support toggle', () => {
            class MyComponent extends Element {
                connectedCallback() {
                    this.classList.add('foo');
                    this.classList.toggle('foo');
                    this.classList.toggle('bar');
                }
            }
            const elm = createElement('x-foo', { is: MyComponent });
            document.body.appendChild(elm);
            expect(elm.className).toBe('bar');
        });

        it('should support toggle with force', () => {
            class MyComponent extends Element {
                connectedCallback() {
                    this.classList.toggle('foo', true);
                    this.classList.toggle('bar', false);
                }
            }
            const elm = createElement('x-foo', { is: MyComponent });
            document.body.appendChild(elm);
            expect(elm.className).toBe('foo');
        });

        it('should support contains', () => {
            expect.assertions(2);
            class MyComponent extends Element {
                connectedCallback() {
                    this.classList.add('foo');

                    expect(this.classList.contains('foo')).toBe(true);
                    expect(this.classList.contains('bar')).toBe(false);
                }
            }
            const elm = createElement('x-foo', { is: MyComponent });
            document.body.appendChild(elm);
        });

        it('should support item', () => {
            expect.assertions(2);

            class MyComponent extends Element {
                connectedCallback() {
                    this.classList.add('foo');

                    expect(this.classList.item(0)).toBe('foo');
                    expect(this.classList.item(1)).toBeNull();
                }
            }
            const elm = createElement('x-foo', { is: MyComponent });
            document.body.appendChild(elm);
        });

        it('should update on the next tick when dirty', () => {
            class MyComponent extends Element {
                state = { x: 1 };
                initClassNames() {
                    this.classList.add('foo');
                }
                addAnotherClass() {
                    this.classList.add('bar');
                }
                addOtherClass() {
                    this.classList.add('baz');
                }
                updateTracked(value) {
                    this.state.x = value;
                }
                render() {
                    this.state.x;
                }
            }
            MyComponent.publicMethods = ['initClassNames', 'updateTracked', 'addAnotherClass', 'addOtherClass'];
            MyComponent.track = { state: 1 };
            MyComponent.publicProps = { x: true };

            const elm = createElement('x-foo', { is: MyComponent });
            elm.initClassNames();
            document.body.appendChild(elm);
            expect(elm.className).toBe('foo');
            elm.addAnotherClass();
            elm.updateTracked(2); // dirty trigger
            elm.addOtherClass();

            return Promise.resolve().then(() => {
                expect(elm.className).toBe('foo bar baz');
            });
        });

        it('should support adding new values to classList via connectedCallback', () => {
            const def = class MyComponent extends Element {
                initClassNames() {
                    this.classList.add('classFromInit');
                }

                connectedCallback() {
                    this.classList.add('classFromConnectedCallback');
                }
            };
            def.publicMethods = ['initClassNames'];
            const elm = createElement('x-foo', { is: def });
            elm.initClassNames();
            document.body.appendChild(elm);
            return Promise.resolve().then(() => {
                expect(elm.className).toBe('classFromInit classFromConnectedCallback');
            });
        });

        it('should support removing values from classList via connectedCallback', () => {
            const def = class MyComponent extends Element {
                initClassNames() {
                    this.classList.add('theOnlyClassThatShouldRemain');
                    this.classList.add('classToRemoveDuringConnectedCb');
                }

                connectedCallback() {
                    this.classList.remove('classToRemoveDuringConnectedCb');
                }
            };
            def.publicMethods = ['initClassNames'];
            const elm = createElement('x-foo', { is: def });
            elm.initClassNames();
            document.body.appendChild(elm);
            return Promise.resolve().then(() => {
                expect(elm.className).toBe('theOnlyClassThatShouldRemain');
            });
        });
    });
});<|MERGE_RESOLUTION|>--- conflicted
+++ resolved
@@ -16,11 +16,7 @@
             }
             const elm = createElement('x-foo', { is: MyComponent });
             document.body.appendChild(elm);
-<<<<<<< HEAD
-            const childElm = elm[ViewModelReflection].component.template.querySelector('x-child');
-=======
-            const childElm = elm.shadowRoot.querySelector('x-child');
->>>>>>> 14f8e8b6
+            const childElm = elm.shadowRoot.querySelector('x-child');
             expect(childElm.className).toBe('foo');
         });
 
@@ -36,11 +32,7 @@
             }
             const elm = createElement('x-foo', { is: MyComponent });
             document.body.appendChild(elm);
-<<<<<<< HEAD
-            const childElm = elm[ViewModelReflection].component.template.querySelector('x-child');
-=======
-            const childElm = elm.shadowRoot.querySelector('x-child');
->>>>>>> 14f8e8b6
+            const childElm = elm.shadowRoot.querySelector('x-child');
             expect(childElm.className).toBe('foo');
         });
 
@@ -60,11 +52,7 @@
             }
             const elm = createElement('x-foo', { is: MyComponent });
             document.body.appendChild(elm);
-<<<<<<< HEAD
-            const childElm = elm[ViewModelReflection].component.template.querySelector('x-child');
-=======
-            const childElm = elm.shadowRoot.querySelector('x-child');
->>>>>>> 14f8e8b6
+            const childElm = elm.shadowRoot.querySelector('x-child');
             expect(childElm.className).toBe('bar baz foo');
         });
 
@@ -84,11 +72,7 @@
             }
             const elm = createElement('x-foo', { is: MyComponent });
             document.body.appendChild(elm);
-<<<<<<< HEAD
-            const childElm = elm[ViewModelReflection].component.template.querySelector('x-child');
-=======
-            const childElm = elm.shadowRoot.querySelector('x-child');
->>>>>>> 14f8e8b6
+            const childElm = elm.shadowRoot.querySelector('x-child');
             expect(childElm.className).toBe('');
         });
 
@@ -108,11 +92,7 @@
             }
             const elm = createElement('x-foo', { is: MyComponent });
             document.body.appendChild(elm);
-<<<<<<< HEAD
-            const childElm = elm[ViewModelReflection].component.template.querySelector('x-child');
-=======
-            const childElm = elm.shadowRoot.querySelector('x-child');
->>>>>>> 14f8e8b6
+            const childElm = elm.shadowRoot.querySelector('x-child');
             expect(childElm.className).toBe('foo');
         });
 
@@ -132,11 +112,7 @@
             }
             const elm = createElement('x-foo', { is: MyComponent });
             document.body.appendChild(elm);
-<<<<<<< HEAD
-            const childElm = elm[ViewModelReflection].component.template.querySelector('x-child');
-=======
-            const childElm = elm.shadowRoot.querySelector('x-child');
->>>>>>> 14f8e8b6
+            const childElm = elm.shadowRoot.querySelector('x-child');
             expect(childElm.className).toBe('bar foo');
         });
 
