--- conflicted
+++ resolved
@@ -1,12 +1,7 @@
 import {
     isUndefined,
     isNull,
-<<<<<<< HEAD
-=======
-    isTrue,
-    defineProperties,
     forEach,
->>>>>>> 5203d433
 } from '../shared/language';
 import { parentNodeGetter } from '../env/node';
 import { MutationObserver, MutationObserverObserve } from '../env/window';
