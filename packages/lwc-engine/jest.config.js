const path = require('path');
const BASE_CONFIG = require('../../scripts/jest/base.config');

module.exports = {
    ...BASE_CONFIG,

    displayName: 'lwc-engine',

    // Customize setup for the engine tests.
    setupTestFrameworkScriptFile: path.resolve(__dirname, 'scripts/jest/setup-test.js'),
    moduleNameMapper: {
        'test-utils': path.resolve(__dirname, 'scripts/jest/test-utils.js'),
    },

    // Ignore jest custom setup scripts from the code coverage.
    coveragePathIgnorePatterns: [
        '<rootDir>/scripts/',
        '<rootDir>/src/faux-shadow/focus.ts',
<<<<<<< HEAD
        '<rootDir>/src/faux-shadow/slot.ts',
        '<rootDir>/src/polyfills/aria-properties',
=======
        '<rootDir>/src/polyfills',
>>>>>>> 5203d433
        '<rootDir>/src/framework/wc.ts'
    ],

    // Override global threshold for the package. As we increase the test coverage we should increase
    // the threshold as well.
    coverageThreshold: {
        global: {
            ...BASE_CONFIG.coverageThreshold.global,
            branches: 70,
        },
    },
};<|MERGE_RESOLUTION|>--- conflicted
+++ resolved
@@ -16,12 +16,8 @@
     coveragePathIgnorePatterns: [
         '<rootDir>/scripts/',
         '<rootDir>/src/faux-shadow/focus.ts',
-<<<<<<< HEAD
         '<rootDir>/src/faux-shadow/slot.ts',
-        '<rootDir>/src/polyfills/aria-properties',
-=======
         '<rootDir>/src/polyfills',
->>>>>>> 5203d433
         '<rootDir>/src/framework/wc.ts'
     ],
 
