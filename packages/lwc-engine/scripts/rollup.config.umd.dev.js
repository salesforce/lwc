const path = require('path');
const replace = require('rollup-plugin-replace');
const typescript = require('rollup-plugin-typescript');
const nodeResolve = require('rollup-plugin-node-resolve');

const { version } = require('../package.json');
const { generateTargetName, ignoreCircularDependencies } = require('./engine.rollup.config.util');

const input = path.resolve(__dirname, '../src/framework/main.ts');
const outputDir = path.resolve(__dirname, '../dist/umd');

const banner = (`/**\n * Copyright (C) 2017 salesforce.com, inc.\n */`);
const footer = `/** version: ${version} */`;


function rollupConfig(config) {
    const { format, target } = config;
    const targetName = generateTargetName(config);
    return {
        input: input,
        onwarn: ignoreCircularDependencies,
        output: {
            name: "Engine",
            banner: banner,
            footer: footer,
            file: path.join(outputDir + `/${target}`,  targetName),
            format: format
        },
        plugins: [
<<<<<<< HEAD
            nodeResolve(),
            typescript({
                target: target,
                typescript: require('typescript'),
            }),
            replace({
                'process.env.NODE_ENV': JSON.stringify('development')
            })
=======
            typescript({ target: target, typescript: require('typescript') }),
            replace({ 'process.env.NODE_ENV': JSON.stringify('development') })
>>>>>>> 48ed8087
        ]
    }
}

module.exports = [
    rollupConfig({ format:'umd', target:'es5' }),
    rollupConfig({ format:'umd', target:'es2017' })
]<|MERGE_RESOLUTION|>--- conflicted
+++ resolved
@@ -27,19 +27,9 @@
             format: format
         },
         plugins: [
-<<<<<<< HEAD
             nodeResolve(),
-            typescript({
-                target: target,
-                typescript: require('typescript'),
-            }),
-            replace({
-                'process.env.NODE_ENV': JSON.stringify('development')
-            })
-=======
             typescript({ target: target, typescript: require('typescript') }),
             replace({ 'process.env.NODE_ENV': JSON.stringify('development') })
->>>>>>> 48ed8087
         ]
     }
 }
