--- conflicted
+++ resolved
@@ -1,11 +1,8 @@
 const path = require('path');
 const typescript = require('rollup-plugin-typescript');
-<<<<<<< HEAD
 const nodeResolve = require('rollup-plugin-node-resolve');
 
-=======
 const { generateTargetName, ignoreCircularDependencies } = require('./engine.rollup.config.util');
->>>>>>> 48ed8087
 const { version } = require('../package.json');
 
 const entry = path.resolve(__dirname, '../src/framework/main.ts');
@@ -31,17 +28,7 @@
             banner: banner,
             footer: footer,
         },
-<<<<<<< HEAD
-        plugins: [
-            nodeResolve(),
-            typescript({
-                target: target,
-                typescript: require('typescript'),
-            }),
-        ]
-=======
-        plugins: [ typescript({ target: target, typescript: require('typescript') }) ]
->>>>>>> 48ed8087
+        plugins: [  nodeResolve(), typescript({ target: target, typescript: require('typescript') }) ]
     }
 }
 
