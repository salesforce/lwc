--- conflicted
+++ resolved
@@ -17,15 +17,9 @@
 
 function rollupConfig(config){
     const { format, target, prod } = config;
-<<<<<<< HEAD
-
     let plugins = [
         nodeResolve(),
-        typescript({ target: target, typescript: require('typescript') }),
-=======
-    const plugins = [
         rollupTypescriptPlugin({ typescript, target, module: 'es6', sourceMap: false }),
->>>>>>> 48ed8087
         replace({ 'process.env.NODE_ENV': JSON.stringify('production') }),
         prod && rollupUglifyPlugin({}, minify)
     ].filter(p => p);
