--- conflicted
+++ resolved
@@ -1,10 +1,5 @@
-<<<<<<< HEAD
 import { Element, api, wire } from 'engine';
-
-=======
-import { Element } from 'engine';
 import { serviceTodo } from 'todo';
->>>>>>> 29cb560b
 export default class WiredProp extends Element {
     @api todoId;
 
