--- conflicted
+++ resolved
@@ -21,18 +21,11 @@
         "sauce:prod_compat": "MODE=prod_compat yarn build:prod_compat && MODE=prod_compat wdio ./scripts/wdio.sauce.conf.js"
     },
     "devDependencies": {
-<<<<<<< HEAD
-        "@lwc/compiler": "0.39.1",
-        "@lwc/synthetic-shadow": "0.39.1",
-        "@lwc/engine": "0.39.1",
-        "@lwc/rollup-plugin": "0.39.1",
-        "@lwc/wire-service": "0.39.1",
-=======
         "@lwc/compiler": "0.40.0",
         "@lwc/engine": "0.40.0",
         "@lwc/rollup-plugin": "0.40.0",
+        "@lwc/synthetic-shadow": "0.40.0",
         "@lwc/wire-service": "0.40.0",
->>>>>>> 2801b92c
         "compat-polyfills": "0.21.4",
         "deepmerge": "^1.5.2",
         "dotenv": "^4.0.0",
