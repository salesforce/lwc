/*
 * Copyright (c) 2018, salesforce.com, inc.
 * All rights reserved.
 * SPDX-License-Identifier: MIT
 * For full license text, see the LICENSE file in the repo root or https://opensource.org/licenses/MIT
 */
const fs = require('fs');
const path = require('path');

const port = process.env.PORT || 4567;
const suiteFolders = path.resolve(__dirname, '../', 'src/components');

/*
    SUITE
    {
        name: string, // folder names at src/components. attributes, dom, etc
        path: string, // fully qualified path to suite in src/components
        specs: Array<{
            mount: string, // browser where web driver will access spec
            path: string, // local file path where web driver will resolve mount path
        }>
    }
*/
const suites = fs.readdirSync(suiteFolders).map(suiteName => {
    const suitePath = path.resolve(suiteFolders, suiteName);
    const specs = fs.readdirSync(suitePath).map(specFolderName => {
        const testBasePath = path.basename(specFolderName).replace('test-', '');
        return {
            mount: `/${testBasePath}`,
            path: `./public/${suiteName}/${testBasePath}`,
        };
    });
    return {
        name: suiteName,
        path: suitePath,
        specs,
    };
});

const wdSuites = suites.reduce((seed, suite) => {
    seed[suite.name] = [`${suite.path}/**/*.spec.js`];
    return seed;
}, {});

exports.config = {
    logLevel: 'warn',

    specs: ['./src/**/*.spec.js'],
    suites: wdSuites,

<<<<<<< HEAD
=======
    baseUrl: `http://localhost:${port}`,

    maxInstances: 3,
    capabilities: [],

    waitforTimeout: 10000,
    connectionRetryTimeout: 90000,

>>>>>>> 98e90ac5
    services: ['static-server'],

    staticServerPort: port,
    staticServerFolders: [
        { mount: '/', path: './public' },
        ...suites.flatMap(suite => suite.specs),
    ],

    framework: 'mocha',
    reporters: ['spec'],
};<|MERGE_RESOLUTION|>--- conflicted
+++ resolved
@@ -48,8 +48,6 @@
     specs: ['./src/**/*.spec.js'],
     suites: wdSuites,
 
-<<<<<<< HEAD
-=======
     baseUrl: `http://localhost:${port}`,
 
     maxInstances: 3,
@@ -58,7 +56,6 @@
     waitforTimeout: 10000,
     connectionRetryTimeout: 90000,
 
->>>>>>> 98e90ac5
     services: ['static-server'],
 
     staticServerPort: port,
