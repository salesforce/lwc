# postcss-plugin-lwc

[Postcss](https://github.com/postcss/postcss) plugin for LWC components styles.

## Features

* Selectors
    * Scoping CSS selectors to enforce Shadow DOM style encapsulation
    * Transform `:host` and `:host-context` pseudo-class selectors
* Custom Properties
    * Inline replacement of `var()` CSS function

## Installation

```
npm install --save-dev postcss-plugin-lwc
```

## Usage

```js
const postcss = require('postcss');
const source = `
:host {
    opacity: 0.4;
}

span {
    text-transform: uppercase;
}
`;

postcss([
    lwcPlugin({
        token: 'x-btn_tmpl'
    })
]).process(source).then(res => {
    console.log(res)
    /*
    [x-btn_tmpl-host] {
        opacity: 0.4;
    }

    span[x-btn_tmpl] {
        text-transform: uppercase;
    }
    */
});
```

## Options

#### `token`

Type: `string`
Required: `true`

A unique token to scope the CSS rules. The rules will apply only to element having the token as attribute.

<<<<<<< HEAD
## Caveats
=======
### `customProperties`

Type: `object`
Required: `false`

#### `customProperties.allowDefinition`

Type: `boolean`
Required: `false`
Default: `true`

When `false` the plugin will throw an error if a custom property is defined in the stylesheet.

```js
lwcPlugin({
    // ... other options
    customProperties: {
        allowDefinition: false
    }
});
```

```css
:host {
    --bg-color: red;
/*  ^ PostCSS Error - Invalid custom property definition for "--bg-color" */
}
```

#### `customProperties.transformVar`

Type: `(name: string, fallback?: string): string`
Required: `false`
Default: `undefined`

Hook that allows to replace `var()` function usage in the stylesheet. The `transformVar` function receives a custom property name and a fallback value, to be used when custom property does not exist. The resulting string is then inserted into generated stylesheet.

```js
lwcPlugin({
    // ... other options
    customProperties: {
        transformVar(name, fallback) {
            if (name === '--lwc-bg') {
                return 'red';
            } else {
                return fallback;
            }
        }
    }
});
```

```css
div {
    background-color: var(--lwc-bg);
    color: var(--lwc-color, purple);
}

/* becomes */

div {
    background-color: red;
    color: purple;
}
```

## Attribute usage restrictions

Since LWC uses the HTML attribute syntax to define properties on components, it will be misleading to use attribute selectors when styling a component. For this reason the CSS transform restricts the usage of CSS attribute selectors.

* CSS selectors using [Global HTML attributes](https://developer.mozilla.org/en-US/docs/Web/HTML/Global_attributes) are allowed.
* Usage of attributes are only allowed in compound selectors with known tag selectors

```css
[hidden] {}         /* ✅ OK - global HTML attribute selector */
x-btn[hidden] {}    /* ✅ OK - global HTML attribute selector */

[min=0] {}          /* 🚨 ERROR - the compound selector is not specific enough */
input[min=0] {}     /* ✅ OK - "min" attribute is a known special attribute on the "input" element */
x-btn[min=0] {}     /* 🚨 ERROR - invalid usage "min" attribute on "x-btn" */
```

## Selector scoping caveats
>>>>>>> 231e00d4

* No support for [`::slotted`](https://drafts.csswg.org/css-scoping/#slotted-pseudo) pseudo-element.
* No support for [`>>>`](https://drafts.csswg.org/css-scoping/#deep-combinator) deep combinator (spec still under consideration: [issue](https://github.com/w3c/webcomponents/issues/78)).
* Scoped CSS has a non-negligeable performance impact:
    * Each selector chain is scoped and each compound expression passed to the `:host()` and `:host-context()` need to be spread into multiple selectors. This tranformation greatly increases the overall size and complexity of the generated CSS, leading to more bits on the wire, longer parsing time and longer style recalculation.
    * In order to ensure CSS encapsulation, each element needs to add an extra attribute. This increases the actual rendering time.<|MERGE_RESOLUTION|>--- conflicted
+++ resolved
@@ -57,9 +57,6 @@
 
 A unique token to scope the CSS rules. The rules will apply only to element having the token as attribute.
 
-<<<<<<< HEAD
-## Caveats
-=======
 ### `customProperties`
 
 Type: `object`
@@ -143,7 +140,6 @@
 ```
 
 ## Selector scoping caveats
->>>>>>> 231e00d4
 
 * No support for [`::slotted`](https://drafts.csswg.org/css-scoping/#slotted-pseudo) pseudo-element.
 * No support for [`>>>`](https://drafts.csswg.org/css-scoping/#deep-combinator) deep combinator (spec still under consideration: [issue](https://github.com/w3c/webcomponents/issues/78)).
