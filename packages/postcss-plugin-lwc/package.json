{
  "name": "postcss-plugin-lwc",
<<<<<<< HEAD
  "version": "0.22.6",
  "description": "Postcss plugin for LWC components styles",
=======
  "version": "0.22.8",
  "description": "Postcss plugin for LWC style scoping",
>>>>>>> 598d9406
  "main": "dist/commonjs/index.js",
  "types": "dist/types/index.d.ts",
  "scripts": {
    "clean": "rm -rf dist",
    "build": "echo 'Building postcss plugin...' && DIR=`pwd` && cd ../../ && tsc -p $DIR/tsconfig.json",
    "test": "DIR=`pwd` && cd ../../ && jest $DIR"
  },
  "dependencies": {
    "postcss": "^6.0.13",
    "postcss-selector-parser": "3.1.1"
  }
}<|MERGE_RESOLUTION|>--- conflicted
+++ resolved
@@ -1,12 +1,7 @@
 {
   "name": "postcss-plugin-lwc",
-<<<<<<< HEAD
-  "version": "0.22.6",
+  "version": "0.22.8",
   "description": "Postcss plugin for LWC components styles",
-=======
-  "version": "0.22.8",
-  "description": "Postcss plugin for LWC style scoping",
->>>>>>> 598d9406
   "main": "dist/commonjs/index.js",
   "types": "dist/types/index.d.ts",
   "scripts": {
