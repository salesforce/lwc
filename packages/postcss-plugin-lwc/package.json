--- conflicted
+++ resolved
@@ -1,12 +1,7 @@
 {
   "name": "postcss-plugin-lwc",
-<<<<<<< HEAD
-  "version": "0.21.0",
+  "version": "0.22.5",
   "description": "Postcss plugin for LWC components styles",
-=======
-  "version": "0.22.5",
-  "description": "Postcss plugin for LWC style scoping",
->>>>>>> d1cf4a75
   "main": "dist/commonjs/index.js",
   "types": "dist/types/index.d.ts",
   "scripts": {
