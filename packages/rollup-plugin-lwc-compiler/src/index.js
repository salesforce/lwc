const fs = require("fs");
const path = require("path");
const babel = require("@babel/core");
const minify = require("babel-preset-minify");
const compiler = require("lwc-compiler");
const pluginUtils = require("rollup-pluginutils");
const replacePlugin = require("rollup-plugin-replace");
const lwcResolver = require("lwc-module-resolver");
const rollupCompatPlugin = require("rollup-plugin-compat").default;


const { DEFAULT_NS, DEFAULT_OPTIONS, DEFAULT_MODE } = require("./constants");

function getModuleQualifiedName(file, { mapNamespaceFromPath }) {
    const registry = {
        entry: file,
        moduleSpecifier: null,
        moduleName: null,
        moduleNamespace: DEFAULT_NS
    };
    const fileName = path.basename(file, path.extname(file));
    const rootParts = path.dirname(file).split(path.sep);
    const nameParts = fileName.split("-");
    const validModuleName = nameParts.length > 1;

    if (mapNamespaceFromPath) {
        registry.moduleName = rootParts.pop();
        registry.moduleNamespace = rootParts.pop();
    } else if (validModuleName) {
        registry.moduleNamespace = nameParts.shift();
        registry.moduleName = nameParts.join("-");
    } else {
        registry.moduleName = fileName;
    }

    return registry;
}

function normalizeResult(result) {
    return { code: result.code || result, map: result.map || { mappings: "" } };
}

/*
    API for rollup-compat plugin:
    {
        disableProxyTransform?: boolean,
        onlyProxyTransform?: boolean,
        downgrade?: boolean,
        resolveProxyCompat?
        polyfills?
    }
 */
module.exports = function rollupLwcCompiler(pluginOptions = {}) {
    const { include, exclude, mapNamespaceFromPath } = pluginOptions;
    const filter = pluginUtils.createFilter(include, exclude);
    const mergedPluginOptions = Object.assign(
        {},
        DEFAULT_OPTIONS,
        pluginOptions,
        {
            mapNamespaceFromPath: Boolean(mapNamespaceFromPath)
        }
    );
    const { mode, compat } = mergedPluginOptions;

    // We will compose compat plugin on top of this one
    const rollupCompatInstance = rollupCompatPlugin(compat);

    // Closure to store the resolved modules
    const modulePaths = {};

    return {
        name: "rollup-plugin-lwc-compiler",

        options(rollupOptions) {
            const entry = rollupOptions.input || rollupOptions.entry;
            const entryDir = mergedPluginOptions.rootDir || path.dirname(entry);
            const externalPaths = mergedPluginOptions.resolveFromPackages
                ? lwcResolver.resolveLwcNpmModules(mergedPluginOptions)
                : {};
            const sourcePaths = mergedPluginOptions.resolveFromSource
                ? lwcResolver.resolveModulesInDir(entryDir, mergedPluginOptions)
                : {};
            Object.assign(modulePaths, externalPaths, sourcePaths);
        },

        resolveId(importee, importer) {
            // Resolve entry point if the import references a LWC module
            if (modulePaths[importee]) {
                return modulePaths[importee].entry;
            }

            // Normalize relative import to absolute import
            if (importee.startsWith(".") && importer) {
                const normalizedPath = path.resolve(
                    path.dirname(importer),
                    importee
                );
                return pluginUtils.addExtension(normalizedPath);
            }

            // Check if compat needs to resolve this file
            return rollupCompatInstance.resolveId(importee, importer);
        },

        load(id) {
            const exists = fs.existsSync(id);
            const isCSS = path.extname(id) === ".css";

            if (!exists && isCSS) {
                return "";
            }

            // Check if compat knows how to load this file
            return rollupCompatInstance.load(id);
        },

        async transform(code, id) {
            if (!filter(id)) {
                return;
            }

            // If we don't find the moduleId, just resolve the module name/namespace
            const moduleEntry = Object.values(modulePaths).find(
                r => id === r.entry
            );
            const moduleRegistry =
                moduleEntry || getModuleQualifiedName(id, mergedPluginOptions);

            let result = code;

            if (!rollupCompatInstance.knownCompatModule(id)) {
                result = await compiler.transform(code, id, {
                    mode: DEFAULT_MODE, // Use always default mode since any other (prod or compat) will be resolved later
                    moduleName: moduleRegistry.moduleName,
                    moduleNamespace: moduleRegistry.moduleNamespace,
                    moduleSpecifier: moduleRegistry.moduleSpecifier
                });
            }

            result = normalizeResult(result);

            if (mode === "compat" || mode === "prod_compat") {
                result = normalizeResult(
                    rollupCompatInstance.transform(result.code, id)
                );
            }

            return { code: result.code, map: result.map };
        },

        transformBundle(code) {
<<<<<<< HEAD
            code = rollupCompatInstance.transformBundle(code);
            let result = undefined;
            if (mode === "prod" || mode === "prod_compat") {
                const rollupReplace = replacePlugin({
                    "process.env.NODE_ENV": JSON.stringify("production")
                });
                const resultReplace = rollupReplace.transform(
                    code,
                    "$__tmpBundleSrc"
                );

                const transformConfig = {
                    babelrc: false,
                    sourceMaps: true,
                    parserOpts: { plugins: ["*"] },
                    presets: [[minify, { guards: false, evaluate: false }]],
                };

                const output = babel.transform(
                    resultReplace ? resultReplace.code : code,
                    transformConfig
                );

                result = output.code;
            }
            return result || code;
=======
            if (mode === 'compat' || mode === 'prod_compat') {
                code = rollupCompatInstance.transformBundle(code);
            }

            return compiler.transformBundle(code, { mode });
>>>>>>> b11a2ddd
        }
    };
};<|MERGE_RESOLUTION|>--- conflicted
+++ resolved
@@ -150,8 +150,9 @@
         },
 
         transformBundle(code) {
-<<<<<<< HEAD
-            code = rollupCompatInstance.transformBundle(code);
+            if (mode === 'compat' || mode === 'prod_compat') {
+                code = rollupCompatInstance.transformBundle(code);
+            }
             let result = undefined;
             if (mode === "prod" || mode === "prod_compat") {
                 const rollupReplace = replacePlugin({
@@ -177,13 +178,6 @@
                 result = output.code;
             }
             return result || code;
-=======
-            if (mode === 'compat' || mode === 'prod_compat') {
-                code = rollupCompatInstance.transformBundle(code);
-            }
-
-            return compiler.transformBundle(code, { mode });
->>>>>>> b11a2ddd
         }
     };
 };