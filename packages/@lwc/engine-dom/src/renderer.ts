--- conflicted
+++ resolved
@@ -82,20 +82,6 @@
     };
     HTMLElementConstructor.prototype = HTMLElement.prototype;
 }
-
-<<<<<<< HEAD
-let hydrating = false;
-
-export function setIsHydrating(value: boolean) {
-    hydrating = value;
-}
-
-function isHydrating(): boolean {
-    return hydrating;
-}
-=======
-const ssr: boolean = false;
->>>>>>> fb3474b6
 
 const isNativeShadowDefined: boolean = globalThis[KEY__IS_NATIVE_SHADOW_ROOT_DEFINED];
 export const isSyntheticShadowDefined: boolean = hasOwnProperty.call(
