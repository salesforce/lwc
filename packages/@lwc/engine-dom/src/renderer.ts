--- conflicted
+++ resolved
@@ -13,11 +13,6 @@
     isUndefined,
     KEY__IS_NATIVE_SHADOW_ROOT_DEFINED,
     KEY__SHADOW_TOKEN,
-<<<<<<< HEAD
-=======
-    setPrototypeOf,
-    StringToLowerCase,
->>>>>>> 4f97aeb3
     isNull,
 } from '@lwc/shared';
 import { insertStylesheet } from './styles';
@@ -217,11 +212,6 @@
 export const renderer = {
     isNativeShadowDefined,
     isSyntheticShadowDefined,
-<<<<<<< HEAD
-    isHydrating,
-=======
-    HTMLElementExported,
->>>>>>> 4f97aeb3
     insert,
     remove,
     cloneNode,
