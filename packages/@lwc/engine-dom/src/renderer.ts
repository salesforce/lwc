/*
 * Copyright (c) 2018, salesforce.com, inc.
 * All rights reserved.
 * SPDX-License-Identifier: MIT
 * For full license text, see the LICENSE file in the repo root or https://opensource.org/licenses/MIT
 */

import {
    assert,
    hasOwnProperty,
    htmlPropertyToAttribute,
    globalThis,
    isUndefined,
    KEY__IS_NATIVE_SHADOW_ROOT_DEFINED,
    KEY__SHADOW_TOKEN,
    isNull,
} from '@lwc/shared';
import { insertStylesheet } from './styles';
<<<<<<< HEAD
import { createCustomElement } from './customElements';
=======
import { createFragment } from './createFragment';
let getCustomElement: any;
let defineCustomElement: any;
let HTMLElementConstructor;

function isCustomElementRegistryAvailable() {
    if (typeof customElements === 'undefined') {
        return false;
    }
    try {
        // dereference HTMLElement global because babel wraps globals in compat mode with a
        // _wrapNativeSuper()
        // This is a problem because LWCUpgradableElement extends renderer.HTMLElementExported which does not
        // get wrapped by babel.
        const HTMLElementAlias = HTMLElement;
        // In case we use compat mode with a modern browser, the compat mode transformation
        // invokes the DOM api with an .apply() or .call() to initialize any DOM api sub-classing,
        // which are not equipped to be initialized that way.
        class clazz extends HTMLElementAlias {}

        customElements.define('lwc-test-' + Math.floor(Math.random() * 1000000), clazz);
        new clazz();
        return true;
    } catch {
        return false;
    }
}

if (isCustomElementRegistryAvailable()) {
    getCustomElement = customElements.get.bind(customElements);
    defineCustomElement = customElements.define.bind(customElements);
    HTMLElementConstructor = HTMLElement;
} else {
    const registry: Record<string, CustomElementConstructor> = create(null);
    const reverseRegistry: WeakMap<CustomElementConstructor, string> = new WeakMap();

    defineCustomElement = function define(name: string, ctor: CustomElementConstructor) {
        if (name !== StringToLowerCase.call(name) || registry[name]) {
            throw new TypeError(`Invalid Registration`);
        }
        registry[name] = ctor;
        reverseRegistry.set(ctor, name);
    };

    getCustomElement = function get(name: string): CustomElementConstructor | undefined {
        return registry[name];
    };

    HTMLElementConstructor = function HTMLElement(this: HTMLElement) {
        if (!(this instanceof HTMLElement)) {
            throw new TypeError(`Invalid Invocation`);
        }
        const { constructor } = this;
        const name = reverseRegistry.get(constructor as CustomElementConstructor);
        if (!name) {
            throw new TypeError(`Invalid Construction`);
        }
        const elm = document.createElement(name);
        setPrototypeOf(elm, constructor.prototype);
        return elm;
    };
    HTMLElementConstructor.prototype = HTMLElement.prototype;
}
>>>>>>> 03491dcf

let hydrating = false;

export function setIsHydrating(value: boolean) {
    hydrating = value;
}

const ssr: boolean = false;

function isHydrating(): boolean {
    return hydrating;
}

const isNativeShadowDefined: boolean = globalThis[KEY__IS_NATIVE_SHADOW_ROOT_DEFINED];
export const isSyntheticShadowDefined: boolean = hasOwnProperty.call(
    Element.prototype,
    KEY__SHADOW_TOKEN
);

function cloneNode(node: Node, deep: boolean): Node {
    return node.cloneNode(deep);
}

function createElement(tagName: string, namespace?: string): Element {
    return isUndefined(namespace)
        ? document.createElement(tagName)
        : document.createElementNS(namespace, tagName);
}

function createText(content: string): Node {
    return document.createTextNode(content);
}

function createComment(content: string): Node {
    return document.createComment(content);
}

function insert(node: Node, parent: Node, anchor: Node): void {
    parent.insertBefore(node, anchor);
}

function remove(node: Node, parent: Node): void {
    parent.removeChild(node);
}

function nextSibling(node: Node): Node | null {
    return node.nextSibling;
}

function attachShadow(element: Element, options: ShadowRootInit): ShadowRoot {
    // `shadowRoot` will be non-null in two cases:
    //   1. upon initial load with an SSR-generated DOM, while in Shadow render mode
    //   2. when a webapp author places <c-app> in their static HTML and mounts their
    //      root component with customElement.define('c-app', Ctor)
    if (!isNull(element.shadowRoot)) {
        return element.shadowRoot;
    }
    return element.attachShadow(options);
}

function setText(node: Node, content: string): void {
    node.nodeValue = content;
}

function getProperty(node: Node, key: string): any {
    return (node as any)[key];
}

function setProperty(node: Node, key: string, value: any): void {
    if (process.env.NODE_ENV !== 'production') {
        if (node instanceof Element && !(key in node)) {
            // TODO [#1297]: Move this validation to the compiler
            assert.fail(
                `Unknown public property "${key}" of element <${
                    node.tagName
                }>. This is likely a typo on the corresponding attribute "${htmlPropertyToAttribute(
                    key
                )}".`
            );
        }
    }

    (node as any)[key] = value;
}

function getAttribute(element: Element, name: string, namespace?: string | null): string | null {
    return isUndefined(namespace)
        ? element.getAttribute(name)
        : element.getAttributeNS(namespace, name);
}

function setAttribute(
    element: Element,
    name: string,
    value: string,
    namespace?: string | null
): void {
    return isUndefined(namespace)
        ? element.setAttribute(name, value)
        : element.setAttributeNS(namespace, name, value);
}

function removeAttribute(element: Element, name: string, namespace?: string | null): void {
    if (isUndefined(namespace)) {
        element.removeAttribute(name);
    } else {
        element.removeAttributeNS(namespace, name);
    }
}

function addEventListener(
    target: Node,
    type: string,
    callback: EventListener,
    options?: AddEventListenerOptions | boolean
): void {
    target.addEventListener(type, callback, options);
}

function removeEventListener(
    target: Node,
    type: string,
    callback: EventListener,
    options?: EventListenerOptions | boolean
): void {
    target.removeEventListener(type, callback, options);
}

function dispatchEvent(target: Node, event: Event): boolean {
    return target.dispatchEvent(event);
}

function getClassList(element: Element): DOMTokenList {
    return element.classList;
}

function setCSSStyleProperty(
    element: Element,
    name: string,
    value: string,
    important: boolean
): void {
    // TODO [#0]: How to avoid this type casting? Shall we use a different type interface to
    // represent elements in the engine?
    (element as HTMLElement | SVGElement).style.setProperty(
        name,
        value,
        important ? 'important' : ''
    );
}

function getBoundingClientRect(element: Element): DOMRect {
    return element.getBoundingClientRect();
}

function querySelector(element: Element, selectors: string): Element | null {
    return element.querySelector(selectors);
}

function querySelectorAll(element: Element, selectors: string): NodeList {
    return element.querySelectorAll(selectors);
}

function getElementsByTagName(element: Element, tagNameOrWildCard: string): HTMLCollection {
    return element.getElementsByTagName(tagNameOrWildCard);
}

function getElementsByClassName(element: Element, names: string): HTMLCollection {
    return element.getElementsByClassName(names);
}

function getChildren(element: Element): HTMLCollection {
    return element.children;
}

function getChildNodes(element: Element): NodeList {
    return element.childNodes;
}

function getFirstChild(element: Element): Node | null {
    return element.firstChild;
}

function getFirstElementChild(element: Element): Element | null {
    return element.firstElementChild;
}

function getLastChild(element: Element): Node | null {
    return element.lastChild;
}

function getLastElementChild(element: Element): Element | null {
    return element.lastElementChild;
}

function isConnected(node: Node): boolean {
    return node.isConnected;
}

function assertInstanceOfHTMLElement(elm: any, msg: string) {
    assert.invariant(elm instanceof HTMLElement, msg);
}

export const renderer = {
    ssr,
    isNativeShadowDefined,
    isSyntheticShadowDefined,
    isHydrating,
    insert,
    remove,
    cloneNode,
    createFragment,
    createElement,
    createText,
    createComment,
    createCustomElement,
    nextSibling,
    attachShadow,
    getProperty,
    setProperty,
    setText,
    getAttribute,
    setAttribute,
    removeAttribute,
    addEventListener,
    removeEventListener,
    dispatchEvent,
    getClassList,
    setCSSStyleProperty,
    getBoundingClientRect,
    querySelector,
    querySelectorAll,
    getElementsByTagName,
    getElementsByClassName,
    getChildren,
    getChildNodes,
    getFirstChild,
    getFirstElementChild,
    getLastChild,
    getLastElementChild,
    isConnected,
    insertStylesheet,
    assertInstanceOfHTMLElement,
};<|MERGE_RESOLUTION|>--- conflicted
+++ resolved
@@ -16,73 +16,8 @@
     isNull,
 } from '@lwc/shared';
 import { insertStylesheet } from './styles';
-<<<<<<< HEAD
 import { createCustomElement } from './customElements';
-=======
 import { createFragment } from './createFragment';
-let getCustomElement: any;
-let defineCustomElement: any;
-let HTMLElementConstructor;
-
-function isCustomElementRegistryAvailable() {
-    if (typeof customElements === 'undefined') {
-        return false;
-    }
-    try {
-        // dereference HTMLElement global because babel wraps globals in compat mode with a
-        // _wrapNativeSuper()
-        // This is a problem because LWCUpgradableElement extends renderer.HTMLElementExported which does not
-        // get wrapped by babel.
-        const HTMLElementAlias = HTMLElement;
-        // In case we use compat mode with a modern browser, the compat mode transformation
-        // invokes the DOM api with an .apply() or .call() to initialize any DOM api sub-classing,
-        // which are not equipped to be initialized that way.
-        class clazz extends HTMLElementAlias {}
-
-        customElements.define('lwc-test-' + Math.floor(Math.random() * 1000000), clazz);
-        new clazz();
-        return true;
-    } catch {
-        return false;
-    }
-}
-
-if (isCustomElementRegistryAvailable()) {
-    getCustomElement = customElements.get.bind(customElements);
-    defineCustomElement = customElements.define.bind(customElements);
-    HTMLElementConstructor = HTMLElement;
-} else {
-    const registry: Record<string, CustomElementConstructor> = create(null);
-    const reverseRegistry: WeakMap<CustomElementConstructor, string> = new WeakMap();
-
-    defineCustomElement = function define(name: string, ctor: CustomElementConstructor) {
-        if (name !== StringToLowerCase.call(name) || registry[name]) {
-            throw new TypeError(`Invalid Registration`);
-        }
-        registry[name] = ctor;
-        reverseRegistry.set(ctor, name);
-    };
-
-    getCustomElement = function get(name: string): CustomElementConstructor | undefined {
-        return registry[name];
-    };
-
-    HTMLElementConstructor = function HTMLElement(this: HTMLElement) {
-        if (!(this instanceof HTMLElement)) {
-            throw new TypeError(`Invalid Invocation`);
-        }
-        const { constructor } = this;
-        const name = reverseRegistry.get(constructor as CustomElementConstructor);
-        if (!name) {
-            throw new TypeError(`Invalid Construction`);
-        }
-        const elm = document.createElement(name);
-        setPrototypeOf(elm, constructor.prototype);
-        return elm;
-    };
-    HTMLElementConstructor.prototype = HTMLElement.prototype;
-}
->>>>>>> 03491dcf
 
 let hydrating = false;
 
