/*
 * Copyright (c) 2018, salesforce.com, inc.
 * All rights reserved.
 * SPDX-License-Identifier: MIT
 * For full license text, see the LICENSE file in the repo root or https://opensource.org/licenses/MIT
 */
import {
    assert,
    assign,
    isFunction,
    isNull,
    isObject,
    isUndefined,
    toString,
    StringToLowerCase,
} from '@lwc/shared';
import {
    createVM,
    connectRootElement,
    disconnectRootElement,
    LightningElement,
} from '@lwc/engine-core';
<<<<<<< HEAD
import { getUpgradableElement, getUserConstructor } from '../renderer';
=======
import { renderer } from '../renderer';
>>>>>>> cc0cd606

// TODO [#2472]: Remove this workaround when appropriate.
// eslint-disable-next-line lwc-internal/no-global-node
const _Node = Node;

type NodeSlotCallback = (element: Node) => void;

const ConnectingSlot = new WeakMap<any, NodeSlotCallback>();
const DisconnectingSlot = new WeakMap<any, NodeSlotCallback>();

function callNodeSlot(node: Node, slot: WeakMap<any, NodeSlotCallback>): Node {
    if (process.env.NODE_ENV !== 'production') {
        assert.isTrue(node, `callNodeSlot() should not be called for a non-object`);
    }

    const fn = slot.get(node);

    if (!isUndefined(fn)) {
        fn(node);
    }

    return node; // for convenience
}

// Monkey patching Node methods to be able to detect the insertions and removal of root elements
// created via createElement.
const { appendChild, insertBefore, removeChild, replaceChild } = _Node.prototype;
assign(_Node.prototype, {
    appendChild(newChild) {
        const appendedNode = appendChild.call(this, newChild);
        return callNodeSlot(appendedNode, ConnectingSlot);
    },
    insertBefore(newChild, referenceNode) {
        const insertedNode = insertBefore.call(this, newChild, referenceNode);
        return callNodeSlot(insertedNode, ConnectingSlot);
    },
    removeChild(oldChild) {
        const removedNode = removeChild.call(this, oldChild);
        return callNodeSlot(removedNode, DisconnectingSlot);
    },
    replaceChild(newChild, oldChild) {
        const replacedNode = replaceChild.call(this, newChild, oldChild);
        callNodeSlot(replacedNode, DisconnectingSlot);
        callNodeSlot(newChild, ConnectingSlot);
        return replacedNode;
    },
} as Pick<Node, 'appendChild' | 'insertBefore' | 'removeChild' | 'replaceChild'>);

/**
 * EXPERIMENTAL: This function is almost identical to document.createElement with the slightly
 * difference that in the options, you can pass the `is` property set to a Constructor instead of
 * just a string value. The intent is to allow the creation of an element controlled by LWC without
 * having to register the element as a custom element.
 *
 * @example
 * ```
 * const el = createElement('x-foo', { is: FooCtor });
 * ```
 */
export function createElement(
    sel: string,
    options: {
        is: typeof LightningElement;
        mode?: 'open' | 'closed';
    }
): HTMLElement {
    if (!isObject(options) || isNull(options)) {
        throw new TypeError(
            `"createElement" function expects an object as second parameter but received "${toString(
                options
            )}".`
        );
    }

    const Ctor = options.is;
    if (!isFunction(Ctor)) {
        throw new TypeError(
            `"createElement" function expects an "is" option with a valid component constructor.`
        );
    }

<<<<<<< HEAD
    // tagName must be all lowercase, unfortunately, we have legacy code that is
    // passing `sel` as a camel-case, which makes them invalid custom elements name
    // the following line guarantees that this does not leaks beyond this point.
    const tagName = StringToLowerCase.call(sel);
    const UpgradableConstructor = getUpgradableElement(tagName);
=======
    const UpgradableConstructor = getUpgradableConstructor(sel, renderer);
>>>>>>> cc0cd606
    let wasComponentUpgraded: boolean = false;
    // the custom element from the registry is expecting an upgrade callback
    /**
     * Note: if the upgradable constructor does not expect, or throw when we new it
     * with a callback as the first argument, we could implement a more advanced
     * mechanism that only passes that argument if the constructor is known to be
     * an upgradable custom element.
     */
<<<<<<< HEAD
    const upgradeCallback = (elm: HTMLElement) => {
        createVM(elm, Ctor, {
            tagName,
=======
    const element = new UpgradableConstructor((elm: HTMLElement) => {
        createVM(elm, Ctor, renderer, {
            tagName: sel,
>>>>>>> cc0cd606
            mode: options.mode !== 'closed' ? 'open' : 'closed',
            owner: null,
        });
        ConnectingSlot.set(elm, connectRootElement);
        DisconnectingSlot.set(elm, disconnectRootElement);
        wasComponentUpgraded = true;
    };
    const UserConstructor = getUserConstructor(upgradeCallback);
    const element = new UpgradableConstructor(UserConstructor);
    if (!wasComponentUpgraded) {
        /* eslint-disable-next-line no-console */
        console.error(
            `Unexpected tag name "${tagName}". This name is a registered custom element, preventing LWC to upgrade the element.`
        );
    }
    return element;
}<|MERGE_RESOLUTION|>--- conflicted
+++ resolved
@@ -20,11 +20,7 @@
     disconnectRootElement,
     LightningElement,
 } from '@lwc/engine-core';
-<<<<<<< HEAD
-import { getUpgradableElement, getUserConstructor } from '../renderer';
-=======
 import { renderer } from '../renderer';
->>>>>>> cc0cd606
 
 // TODO [#2472]: Remove this workaround when appropriate.
 // eslint-disable-next-line lwc-internal/no-global-node
@@ -106,15 +102,13 @@
         );
     }
 
-<<<<<<< HEAD
+    const { getUpgradableElement, getUserConstructor } = renderer;
+
     // tagName must be all lowercase, unfortunately, we have legacy code that is
     // passing `sel` as a camel-case, which makes them invalid custom elements name
     // the following line guarantees that this does not leaks beyond this point.
     const tagName = StringToLowerCase.call(sel);
     const UpgradableConstructor = getUpgradableElement(tagName);
-=======
-    const UpgradableConstructor = getUpgradableConstructor(sel, renderer);
->>>>>>> cc0cd606
     let wasComponentUpgraded: boolean = false;
     // the custom element from the registry is expecting an upgrade callback
     /**
@@ -123,15 +117,9 @@
      * mechanism that only passes that argument if the constructor is known to be
      * an upgradable custom element.
      */
-<<<<<<< HEAD
     const upgradeCallback = (elm: HTMLElement) => {
-        createVM(elm, Ctor, {
+        createVM(elm, Ctor, renderer, {
             tagName,
-=======
-    const element = new UpgradableConstructor((elm: HTMLElement) => {
-        createVM(elm, Ctor, renderer, {
-            tagName: sel,
->>>>>>> cc0cd606
             mode: options.mode !== 'closed' ? 'open' : 'closed',
             owner: null,
         });
