--- conflicted
+++ resolved
@@ -4,7 +4,6 @@
  * SPDX-License-Identifier: MIT
  * For full license text, see the LICENSE file in the repo root or https://opensource.org/licenses/MIT
  */
-<<<<<<< HEAD
 import {
     assert,
     assign,
@@ -15,10 +14,7 @@
     toString,
     StringToLowerCase,
 } from '@lwc/shared';
-=======
 import features from '@lwc/features';
-import { assert, assign, isFunction, isNull, isObject, isUndefined, toString } from '@lwc/shared';
->>>>>>> 15348ebb
 import {
     createVM,
     connectRootElement,
