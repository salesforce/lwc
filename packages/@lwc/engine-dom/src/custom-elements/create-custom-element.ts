--- conflicted
+++ resolved
@@ -30,17 +30,8 @@
 ) => HTMLElement;
 
 if (hasCustomElements) {
-<<<<<<< HEAD
-    if (lwcRuntimeFlags.ENABLE_SCOPED_CUSTOM_ELEMENT_REGISTRY) {
-        createCustomElement = createCustomElementScoped;
-    } else {
-        // use the global registry, with an upgradable constructor for the defined custom element
-        createCustomElement = createCustomElementUsingUpgradableConstructor;
-    }
-=======
     // use the global registry, with an upgradable constructor for the defined custom element
     createCustomElement = createCustomElementUsingUpgradableConstructor;
->>>>>>> fba85015
 } else {
     // no registry available here
     createCustomElement = createCustomElementCompat;
