--- conflicted
+++ resolved
@@ -24,14 +24,9 @@
         "types/"
     ],
     "devDependencies": {
-<<<<<<< HEAD
-        "@lwc/aria-reflection": "2.32.0",
-        "@lwc/engine-core": "2.32.0",
-        "@lwc/shared": "2.32.0"
-=======
+        "@lwc/aria-reflection": "2.32.1",
         "@lwc/engine-core": "2.32.1",
         "@lwc/shared": "2.32.1"
->>>>>>> f817a044
     },
     "lwc": {
         "modules": [
