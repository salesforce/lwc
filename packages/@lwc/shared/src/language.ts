/*
 * Copyright (c) 2024, Salesforce, Inc.
 * All rights reserved.
 * SPDX-License-Identifier: MIT
 * For full license text, see the LICENSE file in the repo root or https://opensource.org/licenses/MIT
 */

const {
    /** Detached {@linkcode Object.assign}; see {@link https://developer.mozilla.org/en-US/docs/Web/JavaScript/Reference/Global_Objects/Object/assign MDN Reference}. */
    assign,
    /** Detached {@linkcode Object.create}; see {@link https://developer.mozilla.org/en-US/docs/Web/JavaScript/Reference/Global_Objects/Object/create MDN Reference}. */
    create,
    /** Detached {@linkcode Object.defineProperties}; see {@link https://developer.mozilla.org/en-US/docs/Web/JavaScript/Reference/Global_Objects/Object/defineProperties MDN Reference}. */
    defineProperties,
    /** Detached {@linkcode Object.defineProperty}; see {@link https://developer.mozilla.org/en-US/docs/Web/JavaScript/Reference/Global_Objects/Object/defineProperty MDN Reference}. */
    defineProperty,
    /** Detached {@linkcode Object.entries}; see {@link https://developer.mozilla.org/en-US/docs/Web/JavaScript/Reference/Global_Objects/Object/entries MDN Reference}. */
    entries,
    /** Detached {@linkcode Object.freeze}; see {@link https://developer.mozilla.org/en-US/docs/Web/JavaScript/Reference/Global_Objects/Object/freeze MDN Reference}. */
    freeze,
    /** Detached {@linkcode Object.getOwnPropertyDescriptor}; see {@link https://developer.mozilla.org/en-US/docs/Web/JavaScript/Reference/Global_Objects/Object/getOwnPropertyDescriptor MDN Reference}. */
    getOwnPropertyDescriptor,
    /** Detached {@linkcode Object.getOwnPropertyDescriptors}; see {@link https://developer.mozilla.org/en-US/docs/Web/JavaScript/Reference/Global_Objects/Object/getOwnPropertyDescriptors MDN Reference}. */
    getOwnPropertyDescriptors,
    /** Detached {@linkcode Object.getOwnPropertyNames}; see {@link https://developer.mozilla.org/en-US/docs/Web/JavaScript/Reference/Global_Objects/Object/getOwnPropertyNames MDN Reference}. */
    getOwnPropertyNames,
    /** Detached {@linkcode Object.getPrototypeOf}; see {@link https://developer.mozilla.org/en-US/docs/Web/JavaScript/Reference/Global_Objects/Object/getPrototypeOf MDN Reference}. */
    getPrototypeOf,
    /** Detached {@linkcode Object.hasOwnProperty}; see {@link https://developer.mozilla.org/en-US/docs/Web/JavaScript/Reference/Global_Objects/Object/hasOwnProperty MDN Reference}. */
    hasOwnProperty,
    /** Detached {@linkcode Object.isFrozen}; see {@link https://developer.mozilla.org/en-US/docs/Web/JavaScript/Reference/Global_Objects/Object/isFrozen MDN Reference}. */
    isFrozen,
    /** Detached {@linkcode Object.keys}; see {@link https://developer.mozilla.org/en-US/docs/Web/JavaScript/Reference/Global_Objects/Object/keys MDN Reference}. */
    keys,
    /** Detached {@linkcode Object.seal}; see {@link https://developer.mozilla.org/en-US/docs/Web/JavaScript/Reference/Global_Objects/Object/seal MDN Reference}. */
    seal,
    /** Detached {@linkcode Object.setPrototypeOf}; see {@link https://developer.mozilla.org/en-US/docs/Web/JavaScript/Reference/Global_Objects/Object/setPrototypeOf MDN Reference}. */
    setPrototypeOf,
} = Object;

/** Detached {@linkcode Array.isArray}; see {@link https://developer.mozilla.org/en-US/docs/Web/JavaScript/Reference/Global_Objects/Array/isArray MDN Reference}. */
const { isArray } = Array;

// For some reason, JSDoc don't get picked up for multiple renamed destructured constants (even
// though it works fine for one, e.g. isArray), so comments for these are added to the export
// statement, rather than this declaration.
const {
    concat: ArrayConcat,
    copyWithin: ArrayCopyWithin,
    every: ArrayEvery,
    fill: ArrayFill,
    filter: ArrayFilter,
    find: ArrayFind,
    findIndex: ArrayFindIndex,
    includes: ArrayIncludes,
    indexOf: ArrayIndexOf,
    join: ArrayJoin,
    map: ArrayMap,
    pop: ArrayPop,
    push: ArrayPush,
    reduce: ArrayReduce,
    reverse: ArrayReverse,
    shift: ArrayShift,
    slice: ArraySlice,
    some: ArraySome,
    sort: ArraySort,
    splice: ArraySplice,
    unshift: ArrayUnshift,
    forEach, // Weird anomaly!
} = Array.prototype;

// The type of the return value of Array.prototype.every is `this is T[]`. However, once this
// Array method is pulled out of the prototype, the function is now referencing `this` where
// `this` is meaningless, resulting in a TypeScript compilation error.
//
// Exposing this helper function is the closest we can get to preserving the usage patterns
// of Array.prototype methods used elsewhere in the codebase.
/**
 * Wrapper for {@linkcode Array.prototype.every} that correctly preserves the type predicate in the
 * return value; see {@link https://developer.mozilla.org/en-US/docs/Web/JavaScript/Reference/Global_Objects/Array/every MDN Reference}.
 * @param arr Array to test.
 * @param predicate A function to execute for each element of the array.
 * @returns Whether all elements in the array pass the test provided by the predicate.
 */
function arrayEvery<T>(
    arr: unknown[],
    predicate: (value: any, index: number, array: typeof arr) => value is T
): arr is T[] {
    return ArrayEvery.call(arr, predicate);
}

/** Detached {@linkcode String.fromCharCode}; see {@link https://developer.mozilla.org/en-US/docs/Web/JavaScript/Reference/Global_Objects/String/fromCharCode MDN Reference}. */
const { fromCharCode: StringFromCharCode } = String;

// No JSDocs here - see comment for Array.prototype
const {
    charCodeAt: StringCharCodeAt,
    replace: StringReplace,
    split: StringSplit,
    slice: StringSlice,
    toLowerCase: StringToLowerCase,
} = String.prototype;

export {
    /*
     * Array static
     */
    /** Detached {@linkcode Array.isArray}; see {@link https://developer.mozilla.org/en-US/docs/Web/JavaScript/Reference/Global_Objects/Array/isArray MDN Reference}. */
    isArray,
    /*
     * Array prototype
     */
    /** Unbound {@linkcode Array.prototype.concat}; see {@link https://developer.mozilla.org/en-US/docs/Web/JavaScript/Reference/Global_Objects/Array/concat MDN Reference}. */
    ArrayConcat,
    /** Unbound {@linkcode Array.prototype.copyWithin}; see {@link https://developer.mozilla.org/en-US/docs/Web/JavaScript/Reference/Global_Objects/Array/copyWithin MDN Reference}. */
    ArrayCopyWithin,
    /** Unbound {@linkcode Array.prototype.every}; see {@link https://developer.mozilla.org/en-US/docs/Web/JavaScript/Reference/Global_Objects/Array/every MDN Reference}. */
    ArrayEvery,
    /** Unbound {@linkcode Array.prototype.fill}; see {@link https://developer.mozilla.org/en-US/docs/Web/JavaScript/Reference/Global_Objects/Array/fill MDN Reference}. */
    ArrayFill,
    /** Unbound {@linkcode Array.prototype.filter}; see {@link https://developer.mozilla.org/en-US/docs/Web/JavaScript/Reference/Global_Objects/Array/filter MDN Reference}. */
    ArrayFilter,
    /** Unbound {@linkcode Array.prototype.find}; see {@link https://developer.mozilla.org/en-US/docs/Web/JavaScript/Reference/Global_Objects/Array/find MDN Reference}. */
    ArrayFind,
    /** Unbound {@linkcode Array.prototype.findIndex}; see {@link https://developer.mozilla.org/en-US/docs/Web/JavaScript/Reference/Global_Objects/Array/findIndex MDN Reference}. */
    ArrayFindIndex,
    /** Unbound {@linkcode Array.prototype.includes}; see {@link https://developer.mozilla.org/en-US/docs/Web/JavaScript/Reference/Global_Objects/Array/includes MDN Reference}. */
    ArrayIncludes,
    /** Unbound {@linkcode Array.prototype.indexOf}; see {@link https://developer.mozilla.org/en-US/docs/Web/JavaScript/Reference/Global_Objects/Array/indexOf MDN Reference}. */
    ArrayIndexOf,
    /** Unbound {@linkcode Array.prototype.join}; see {@link https://developer.mozilla.org/en-US/docs/Web/JavaScript/Reference/Global_Objects/Array/join MDN Reference}. */
    ArrayJoin,
    /** Unbound {@linkcode Array.prototype.map}; see {@link https://developer.mozilla.org/en-US/docs/Web/JavaScript/Reference/Global_Objects/Array/map MDN Reference}. */
    ArrayMap,
    /** Unbound {@linkcode Array.prototype.pop}; see {@link https://developer.mozilla.org/en-US/docs/Web/JavaScript/Reference/Global_Objects/Array/pop MDN Reference}. */
    ArrayPop,
    /** Unbound {@linkcode Array.prototype.push}; see {@link https://developer.mozilla.org/en-US/docs/Web/JavaScript/Reference/Global_Objects/Array/push MDN Reference}. */
    ArrayPush,
    /** Unbound {@linkcode Array.prototype.reduce}; see {@link https://developer.mozilla.org/en-US/docs/Web/JavaScript/Reference/Global_Objects/Array/reduce MDN Reference}. */
    ArrayReduce,
    /** Unbound {@linkcode Array.prototype.reverse}; see {@link https://developer.mozilla.org/en-US/docs/Web/JavaScript/Reference/Global_Objects/Array/reverse MDN Reference}. */
    ArrayReverse,
    /** Unbound {@linkcode Array.prototype.shift}; see {@link https://developer.mozilla.org/en-US/docs/Web/JavaScript/Reference/Global_Objects/Array/shift MDN Reference}. */
    ArrayShift,
    /** Unbound {@linkcode Array.prototype.slice}; see {@link https://developer.mozilla.org/en-US/docs/Web/JavaScript/Reference/Global_Objects/Array/slice MDN Reference}. */
    ArraySlice,
    /** Unbound {@linkcode Array.prototype.some}; see {@link https://developer.mozilla.org/en-US/docs/Web/JavaScript/Reference/Global_Objects/Array/some MDN Reference}. */
    ArraySome,
    /** Unbound {@linkcode Array.prototype.sort}; see {@link https://developer.mozilla.org/en-US/docs/Web/JavaScript/Reference/Global_Objects/Array/sort MDN Reference}. */
    ArraySort,
    /** Unbound {@linkcode Array.prototype.splice}; see {@link https://developer.mozilla.org/en-US/docs/Web/JavaScript/Reference/Global_Objects/Array/splice MDN Reference}. */
    ArraySplice,
    /** Unbound {@linkcode Array.prototype.unshift}; see {@link https://developer.mozilla.org/en-US/docs/Web/JavaScript/Reference/Global_Objects/Array/unshift MDN Reference}. */
    ArrayUnshift,
    /** Unbound {@linkcode Array.prototype.forEach}; see {@link https://developer.mozilla.org/en-US/docs/Web/JavaScript/Reference/Global_Objects/Array/forEach MDN Reference}. */
    forEach, // Doesn't follow convention!
    arrayEvery, // Not actually Array#every!
    /*
     * Object static
     */
    assign,
    create,
    defineProperties,
    defineProperty,
    entries,
    freeze,
    getOwnPropertyDescriptor,
    getOwnPropertyDescriptors,
    getOwnPropertyNames,
    getPrototypeOf,
    hasOwnProperty,
    isFrozen,
    keys,
    seal,
    setPrototypeOf,
    /*
     * String static
     */
    StringFromCharCode,
    /*
     * String prototype
     */
    /** Unbound {@linkcode String.prototype.charCodeAt}; see {@link https://developer.mozilla.org/en-US/docs/Web/JavaScript/Reference/Global_Objects/String/charCodeAt MDN Reference}. */
    StringCharCodeAt,
    /** Unbound {@linkcode String.prototype.replace}; see {@link https://developer.mozilla.org/en-US/docs/Web/JavaScript/Reference/Global_Objects/String/replace MDN Reference}. */
    StringReplace,
    /** Unbound {@linkcode String.prototype.split}; see {@link https://developer.mozilla.org/en-US/docs/Web/JavaScript/Reference/Global_Objects/String/split MDN Reference}. */
    StringSplit,
    /** Unbound {@linkcode String.prototype.slice}; see {@link https://developer.mozilla.org/en-US/docs/Web/JavaScript/Reference/Global_Objects/String/slice MDN Reference}. */
    StringSlice,
    /** Unbound {@linkcode String.prototype.toLowerCase}; see {@link https://developer.mozilla.org/en-US/docs/Web/JavaScript/Reference/Global_Objects/String/toLowerCase MDN Reference}. */
    StringToLowerCase,
};

/**
 * Determines whether the argument is `undefined`.
<<<<<<< HEAD
 * @param obj - Value to test
=======
 * @param obj Value to test
>>>>>>> 0f0de700
 * @returns `true` if the value is `undefined`.
 */
export function isUndefined(obj: unknown): obj is undefined {
    return obj === undefined;
}

/**
 * Determines whether the argument is `null`.
<<<<<<< HEAD
 * @param obj - Value to test
=======
 * @param obj Value to test
>>>>>>> 0f0de700
 * @returns `true` if the value is `null`.
 */
export function isNull(obj: unknown): obj is null {
    return obj === null;
}

/**
 * Determines whether the argument is `true`.
<<<<<<< HEAD
 * @param obj - Value to test
=======
 * @param obj Value to test
>>>>>>> 0f0de700
 * @returns `true` if the value is `true`.
 */
export function isTrue(obj: unknown): obj is true {
    return obj === true;
}

/**
 * Determines whether the argument is `false`.
<<<<<<< HEAD
 * @param obj - Value to test
=======
 * @param obj Value to test
>>>>>>> 0f0de700
 * @returns `true` if the value is `false`.
 */
export function isFalse(obj: unknown): obj is false {
    return obj === false;
}

/**
 * Determines whether the argument is a boolean.
<<<<<<< HEAD
 * @param obj - Value to test
=======
 * @param obj Value to test
>>>>>>> 0f0de700
 * @returns `true` if the value is a boolean.
 */
export function isBoolean(obj: unknown): obj is boolean {
    return typeof obj === 'boolean';
}

/**
 * Determines whether the argument is a function.
<<<<<<< HEAD
 * @param obj - Value to test
=======
 * @param obj Value to test
>>>>>>> 0f0de700
 * @returns `true` if the value is a function.
 */
// Replacing `Function` with a narrower type that works for all our use cases is tricky...
// eslint-disable-next-line @typescript-eslint/ban-types
export function isFunction(obj: unknown): obj is Function {
    return typeof obj === 'function';
}

/**
 * Determines whether the argument is an object or null.
<<<<<<< HEAD
 * @param obj - Value to test
=======
 * @param obj Value to test
>>>>>>> 0f0de700
 * @returns `true` if the value is an object or null.
 */
export function isObject(obj: unknown): obj is object | null {
    return typeof obj === 'object';
}

/**
 * Determines whether the argument is a string.
<<<<<<< HEAD
 * @param obj - Value to test
=======
 * @param obj Value to test
>>>>>>> 0f0de700
 * @returns `true` if the value is a string.
 */
export function isString(obj: unknown): obj is string {
    return typeof obj === 'string';
}

/**
 * Determines whether the argument is a number.
<<<<<<< HEAD
 * @param obj - Value to test
=======
 * @param obj Value to test
>>>>>>> 0f0de700
 * @returns `true` if the value is a number.
 */
export function isNumber(obj: unknown): obj is number {
    return typeof obj === 'number';
}

/** Does nothing! 🚀 */
export function noop(): void {
    /* Do nothing */
}

const OtS = {}.toString;
/**
 * Converts the argument to a string, safely accounting for objects with "null" prototype.
 * Note that `toString(null)` returns `"[object Null]"` rather than `"null"`.
<<<<<<< HEAD
 * @param obj - Value to convert to a string.
=======
 * @param obj Value to convert to a string.
>>>>>>> 0f0de700
 * @returns String representation of the value.
 */
export function toString(obj: unknown): string {
    if (obj?.toString) {
        // Arrays might hold objects with "null" prototype So using
        // Array.prototype.toString directly will cause an error Iterate through
        // all the items and handle individually.
        if (isArray(obj)) {
            // This behavior is slightly different from Array#toString:
            // 1. Array#toString calls `this.join`, rather than Array#join
            // Ex: arr = []; arr.join = () => 1; arr.toString() === 1; toString(arr) === ''
            // 2. Array#toString delegates to Object#toString if `this.join` is not a function
            // Ex: arr = []; arr.join = 'no'; arr.toString() === '[object Array]; toString(arr) = ''
            // 3. Array#toString converts null/undefined to ''
            // Ex: arr = [null, undefined]; arr.toString() === ','; toString(arr) === '[object Null],undefined'
            // 4. Array#toString converts recursive references to arrays to ''
            // Ex: arr = [1]; arr.push(arr, 2); arr.toString() === '1,,2'; toString(arr) throws
            // Ref: https://developer.mozilla.org/en-US/docs/Web/JavaScript/Reference/Global_Objects/Array/toString
            return ArrayJoin.call(ArrayMap.call(obj, toString), ',');
        }
        return obj.toString();
    } else if (typeof obj === 'object') {
        // This catches null and returns "[object Null]". Weird, but kept for backwards compatibility.
        return OtS.call(obj);
    } else {
        return String(obj);
    }
}

/**
 * Gets the property descriptor for the given object and property key. Similar to
 * {@linkcode Object.getOwnPropertyDescriptor}, but looks up the prototype chain.
 * @param o Value to get the property descriptor for
 * @param p Property key to get the descriptor for
 * @returns The property descriptor for the given object and property key.
 */
export function getPropertyDescriptor(o: unknown, p: PropertyKey): PropertyDescriptor | undefined {
    do {
        const d = getOwnPropertyDescriptor(o, p);
        if (!isUndefined(d)) {
            return d;
        }
        o = getPrototypeOf(o);
    } while (o !== null);
}<|MERGE_RESOLUTION|>--- conflicted
+++ resolved
@@ -194,11 +194,7 @@
 
 /**
  * Determines whether the argument is `undefined`.
-<<<<<<< HEAD
- * @param obj - Value to test
-=======
- * @param obj Value to test
->>>>>>> 0f0de700
+ * @param obj Value to test
  * @returns `true` if the value is `undefined`.
  */
 export function isUndefined(obj: unknown): obj is undefined {
@@ -207,11 +203,7 @@
 
 /**
  * Determines whether the argument is `null`.
-<<<<<<< HEAD
- * @param obj - Value to test
-=======
- * @param obj Value to test
->>>>>>> 0f0de700
+ * @param obj Value to test
  * @returns `true` if the value is `null`.
  */
 export function isNull(obj: unknown): obj is null {
@@ -220,11 +212,7 @@
 
 /**
  * Determines whether the argument is `true`.
-<<<<<<< HEAD
- * @param obj - Value to test
-=======
- * @param obj Value to test
->>>>>>> 0f0de700
+ * @param obj Value to test
  * @returns `true` if the value is `true`.
  */
 export function isTrue(obj: unknown): obj is true {
@@ -233,11 +221,7 @@
 
 /**
  * Determines whether the argument is `false`.
-<<<<<<< HEAD
- * @param obj - Value to test
-=======
- * @param obj Value to test
->>>>>>> 0f0de700
+ * @param obj Value to test
  * @returns `true` if the value is `false`.
  */
 export function isFalse(obj: unknown): obj is false {
@@ -246,11 +230,7 @@
 
 /**
  * Determines whether the argument is a boolean.
-<<<<<<< HEAD
- * @param obj - Value to test
-=======
- * @param obj Value to test
->>>>>>> 0f0de700
+ * @param obj Value to test
  * @returns `true` if the value is a boolean.
  */
 export function isBoolean(obj: unknown): obj is boolean {
@@ -259,11 +239,7 @@
 
 /**
  * Determines whether the argument is a function.
-<<<<<<< HEAD
- * @param obj - Value to test
-=======
- * @param obj Value to test
->>>>>>> 0f0de700
+ * @param obj Value to test
  * @returns `true` if the value is a function.
  */
 // Replacing `Function` with a narrower type that works for all our use cases is tricky...
@@ -274,11 +250,7 @@
 
 /**
  * Determines whether the argument is an object or null.
-<<<<<<< HEAD
- * @param obj - Value to test
-=======
- * @param obj Value to test
->>>>>>> 0f0de700
+ * @param obj Value to test
  * @returns `true` if the value is an object or null.
  */
 export function isObject(obj: unknown): obj is object | null {
@@ -287,11 +259,7 @@
 
 /**
  * Determines whether the argument is a string.
-<<<<<<< HEAD
- * @param obj - Value to test
-=======
- * @param obj Value to test
->>>>>>> 0f0de700
+ * @param obj Value to test
  * @returns `true` if the value is a string.
  */
 export function isString(obj: unknown): obj is string {
@@ -300,11 +268,7 @@
 
 /**
  * Determines whether the argument is a number.
-<<<<<<< HEAD
- * @param obj - Value to test
-=======
- * @param obj Value to test
->>>>>>> 0f0de700
+ * @param obj Value to test
  * @returns `true` if the value is a number.
  */
 export function isNumber(obj: unknown): obj is number {
@@ -320,11 +284,7 @@
 /**
  * Converts the argument to a string, safely accounting for objects with "null" prototype.
  * Note that `toString(null)` returns `"[object Null]"` rather than `"null"`.
-<<<<<<< HEAD
- * @param obj - Value to convert to a string.
-=======
  * @param obj Value to convert to a string.
->>>>>>> 0f0de700
  * @returns String representation of the value.
  */
 export function toString(obj: unknown): string {
