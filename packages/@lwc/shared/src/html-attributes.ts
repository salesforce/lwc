/*
 * Copyright (c) 2020, salesforce.com, inc.
 * All rights reserved.
 * SPDX-License-Identifier: MIT
 * For full license text, see the LICENSE file in the repo root or https://opensource.org/licenses/MIT
 */
import { AriaPropNameToAttrNameMap } from './aria';
import { isUndefined, StringCharCodeAt, StringFromCharCode, StringReplace } from './language';

const CAMEL_REGEX = /-([a-z])/g;

/**
 * Maps boolean attribute name to supported tags: 'boolean attr name' => Set of allowed tag names
 * that supports them.
 */
const BOOLEAN_ATTRIBUTES = /*@__PURE__@*/ new Map([
    ['autofocus', /*@__PURE__@*/ new Set(['button', 'input', 'keygen', 'select', 'textarea'])],
    ['autoplay', /*@__PURE__@*/ new Set(['audio', 'video'])],
    ['checked', /*@__PURE__@*/ new Set(['command', 'input'])],
    [
        'disabled',
        /*@__PURE__@*/ new Set([
            'button',
            'command',
            'fieldset',
            'input',
            'keygen',
            'optgroup',
            'select',
            'textarea',
        ]),
    ],
    ['formnovalidate', /*@__PURE__@*/ new Set(['button'])], // button[type=submit]
    ['hidden', /*@__PURE__@*/ new Set()], // Global attribute
    ['loop', /*@__PURE__@*/ new Set(['audio', 'bgsound', 'marquee', 'video'])],
    ['multiple', /*@__PURE__@*/ new Set(['input', 'select'])],
    ['muted', /*@__PURE__@*/ new Set(['audio', 'video'])],
    ['novalidate', /*@__PURE__@*/ new Set(['form'])],
    ['open', /*@__PURE__@*/ new Set(['details'])],
    ['readonly', /*@__PURE__@*/ new Set(['input', 'textarea'])],
    ['readonly', /*@__PURE__@*/ new Set(['input', 'textarea'])],
    ['required', /*@__PURE__@*/ new Set(['input', 'select', 'textarea'])],
    ['reversed', /*@__PURE__@*/ new Set(['ol'])],
    ['selected', /*@__PURE__@*/ new Set(['option'])],
]);

export function isBooleanAttribute(attrName: string, tagName: string): boolean {
    const allowedTagNames = BOOLEAN_ATTRIBUTES.get(attrName);
    return (
        allowedTagNames !== undefined &&
        (allowedTagNames.size === 0 || allowedTagNames.has(tagName))
    );
}

// This list is based on https://developer.mozilla.org/en-US/docs/Web/HTML/Global_attributes
const GLOBAL_ATTRIBUTE = /*@__PURE__*/ new Set([
    'accesskey',
    'autocapitalize',
    'autofocus',
    'class',
    'contenteditable',
    'contextmenu',
    'dir',
    'draggable',
    'enterkeyhint',
    'exportparts',
    'hidden',
    'id',
    'inputmode',
    'is',
    'itemid',
    'itemprop',
    'itemref',
    'itemscope',
    'itemtype',
    'lang',
    'nonce',
    'part',
    'slot',
    'spellcheck',
    'style',
    'tabindex',
    'title',
    'translate',
]);

export function isGlobalHtmlAttribute(attrName: string): boolean {
    return GLOBAL_ATTRIBUTE.has(attrName);
}

// These are HTML standard prop/attribute IDL mappings, but are not predictable based on camel/kebab-case conversion
const SPECIAL_PROPERTY_ATTRIBUTE_MAPPING = new Map([
    ['accessKey', 'accesskey'],
    ['readOnly', 'readonly'],
    ['tabIndex', 'tabindex'],
    ['bgColor', 'bgcolor'],
    ['colSpan', 'colspan'],
    ['rowSpan', 'rowspan'],
    ['contentEditable', 'contenteditable'],
    ['crossOrigin', 'crossorigin'],
    ['dateTime', 'datetime'],
    ['formAction', 'formaction'],
    ['isMap', 'ismap'],
    ['maxLength', 'maxlength'],
    ['minLength', 'minlength'],
    ['noValidate', 'novalidate'],
    ['useMap', 'usemap'],
    ['htmlFor', 'for'],
]);

/**
 * Map associating previously transformed HTML property into HTML attribute.
 */
const CACHED_PROPERTY_ATTRIBUTE_MAPPING = /*@__PURE__@*/ new Map<string, string>();

<<<<<<< HEAD
=======
/**
 * Map associating previously transformed HTML attribute into HTML property.
 */
const CACHED_ATTRIBUTE_PROPERTY_MAPPING = /*@__PURE__@*/ new Map<string, string>();

>>>>>>> 791f96aa
export function htmlPropertyToAttribute(propName: string): string {
    const ariaAttributeName = AriaPropNameToAttrNameMap[propName];
    if (!isUndefined(ariaAttributeName)) {
        return ariaAttributeName;
    }

    const specialAttributeName = SPECIAL_PROPERTY_ATTRIBUTE_MAPPING.get(propName);
    if (!isUndefined(specialAttributeName)) {
        return specialAttributeName;
    }

    const cachedAttributeName = CACHED_PROPERTY_ATTRIBUTE_MAPPING.get(propName);
    if (!isUndefined(cachedAttributeName)) {
        return cachedAttributeName;
    }

    let attributeName = '';
    for (let i = 0, len = propName.length; i < len; i++) {
        const code = StringCharCodeAt.call(propName, i);
        if (
            code >= 65 && // "A"
            code <= 90 // "Z"
        ) {
            attributeName += '-' + StringFromCharCode(code + 32);
        } else {
            attributeName += StringFromCharCode(code);
        }
    }

    CACHED_PROPERTY_ATTRIBUTE_MAPPING.set(propName, attributeName);
    return attributeName;
}

/**
 * Map associating previously transformed kabab-case attributes into camel-case props.
 */
const CACHED_KEBAB_CAMEL_MAPPING = new Map<string, string>();

export function kebabCaseToCamelCase(attrName: string): string {
    let result = CACHED_KEBAB_CAMEL_MAPPING.get(attrName);

    if (isUndefined(result)) {
        result = StringReplace.call(attrName, CAMEL_REGEX, (g) => g[1].toUpperCase());
        CACHED_KEBAB_CAMEL_MAPPING.set(attrName, result);
    }

    return result;
}<|MERGE_RESOLUTION|>--- conflicted
+++ resolved
@@ -89,7 +89,7 @@
 }
 
 // These are HTML standard prop/attribute IDL mappings, but are not predictable based on camel/kebab-case conversion
-const SPECIAL_PROPERTY_ATTRIBUTE_MAPPING = new Map([
+const SPECIAL_PROPERTY_ATTRIBUTE_MAPPING = /*@__PURE__@*/ new Map([
     ['accessKey', 'accesskey'],
     ['readOnly', 'readonly'],
     ['tabIndex', 'tabindex'],
@@ -113,14 +113,6 @@
  */
 const CACHED_PROPERTY_ATTRIBUTE_MAPPING = /*@__PURE__@*/ new Map<string, string>();
 
-<<<<<<< HEAD
-=======
-/**
- * Map associating previously transformed HTML attribute into HTML property.
- */
-const CACHED_ATTRIBUTE_PROPERTY_MAPPING = /*@__PURE__@*/ new Map<string, string>();
-
->>>>>>> 791f96aa
 export function htmlPropertyToAttribute(propName: string): string {
     const ariaAttributeName = AriaPropNameToAttrNameMap[propName];
     if (!isUndefined(ariaAttributeName)) {
@@ -157,7 +149,7 @@
 /**
  * Map associating previously transformed kabab-case attributes into camel-case props.
  */
-const CACHED_KEBAB_CAMEL_MAPPING = new Map<string, string>();
+const CACHED_KEBAB_CAMEL_MAPPING = /*@__PURE__@*/ new Map<string, string>();
 
 export function kebabCaseToCamelCase(attrName: string): string {
     let result = CACHED_KEBAB_CAMEL_MAPPING.get(attrName);
