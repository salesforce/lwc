/*
 * Copyright (c) 2023, salesforce.com, inc.
 * All rights reserved.
 * SPDX-License-Identifier: MIT
 * For full license text, see the LICENSE file in the repo root or https://opensource.org/licenses/MIT
 */

import { isNumber } from './language';

export const enum APIVersion {
    V58_244_SUMMER_23 = 58,
    V59_246_WINTER_24 = 59,
    V60_248_SPRING_24 = 60,
}

// These must be updated when the enum is updated.
// It's a bit annoying to do have to do this manually, but this makes the file tree-shakeable,
// passing the `verify-treeshakeable.js` test.

export const LOWEST_API_VERSION = APIVersion.V58_244_SUMMER_23;
export const HIGHEST_API_VERSION = APIVersion.V60_248_SPRING_24;
const allVersions = [
    APIVersion.V58_244_SUMMER_23,
    APIVersion.V59_246_WINTER_24,
    APIVersion.V60_248_SPRING_24,
];
const allVersionsSet = /*@__PURE__@*/ new Set(allVersions);

export function getAPIVersionFromNumber(version: number | undefined): APIVersion {
    if (!isNumber(version)) {
        // if version is unspecified, default to latest
        return HIGHEST_API_VERSION;
    }
    if (allVersionsSet.has(version)) {
        return version;
    }
    if (version < LOWEST_API_VERSION) {
        return LOWEST_API_VERSION;
    }
    // If it's a number, and it's within the bounds of our known versions, then we should find the
    // highest version lower than the requested number.
    // For instance, if we know about versions 1, 2, 5, and 6, and the user requests 3, then we should return 2.
    for (let i = 1; i < allVersions.length; i++) {
        if (allVersions[i] > version) {
            return allVersions[i - 1];
        }
    }
    // version > HIGHEST_API_VERSION, so fall back to highest
    return HIGHEST_API_VERSION;
}

export const enum APIFeature {
    /**
     * Lowercase all scope tokens, enable the SVG static optimization
     */
    LOWERCASE_SCOPE_TOKENS,
    /**
     * If enabled, all parse5 errors will result in a compile-time error, rather than some being treated as warnings
     * (for backwards compatibility).
     */
    TREAT_ALL_PARSE5_ERRORS_AS_ERRORS,
    /**
<<<<<<< HEAD
     * If enabled, `registerDecorators()` calls will only be added to classes that extend from another class.
     * This avoids unnecessary decorators on classes that cannot possibly be LightningElements.
     */
    SKIP_UNNECESSARY_REGISTER_DECORATORS,
=======
     * If enabled, use fragments for slots in light DOM.
     */
    USE_FRAGMENTS_FOR_LIGHT_DOM_SLOTS,
    /**
     * If enabled, Babel object rest spread polyfills are not applied, and the native format is used instead.
     */
    DISABLE_OBJECT_REST_SPREAD_TRANSFORMATION,
>>>>>>> 48f622ef
}

export function isAPIFeatureEnabled(
    apiVersionFeature: APIFeature,
    apiVersion: APIVersion
): boolean {
    switch (apiVersionFeature) {
        case APIFeature.LOWERCASE_SCOPE_TOKENS:
        case APIFeature.TREAT_ALL_PARSE5_ERRORS_AS_ERRORS:
            return apiVersion >= APIVersion.V59_246_WINTER_24;
<<<<<<< HEAD
        case APIFeature.SKIP_UNNECESSARY_REGISTER_DECORATORS:
=======
        case APIFeature.USE_FRAGMENTS_FOR_LIGHT_DOM_SLOTS:
        case APIFeature.DISABLE_OBJECT_REST_SPREAD_TRANSFORMATION:
>>>>>>> 48f622ef
            return apiVersion >= APIVersion.V60_248_SPRING_24;
    }
}<|MERGE_RESOLUTION|>--- conflicted
+++ resolved
@@ -60,12 +60,6 @@
      */
     TREAT_ALL_PARSE5_ERRORS_AS_ERRORS,
     /**
-<<<<<<< HEAD
-     * If enabled, `registerDecorators()` calls will only be added to classes that extend from another class.
-     * This avoids unnecessary decorators on classes that cannot possibly be LightningElements.
-     */
-    SKIP_UNNECESSARY_REGISTER_DECORATORS,
-=======
      * If enabled, use fragments for slots in light DOM.
      */
     USE_FRAGMENTS_FOR_LIGHT_DOM_SLOTS,
@@ -73,7 +67,11 @@
      * If enabled, Babel object rest spread polyfills are not applied, and the native format is used instead.
      */
     DISABLE_OBJECT_REST_SPREAD_TRANSFORMATION,
->>>>>>> 48f622ef
+    /**
+     * If enabled, `registerDecorators()` calls will only be added to classes that extend from another class.
+     * This avoids unnecessary decorators on classes that cannot possibly be LightningElements.
+     */
+    SKIP_UNNECESSARY_REGISTER_DECORATORS,
 }
 
 export function isAPIFeatureEnabled(
@@ -84,12 +82,9 @@
         case APIFeature.LOWERCASE_SCOPE_TOKENS:
         case APIFeature.TREAT_ALL_PARSE5_ERRORS_AS_ERRORS:
             return apiVersion >= APIVersion.V59_246_WINTER_24;
-<<<<<<< HEAD
-        case APIFeature.SKIP_UNNECESSARY_REGISTER_DECORATORS:
-=======
         case APIFeature.USE_FRAGMENTS_FOR_LIGHT_DOM_SLOTS:
         case APIFeature.DISABLE_OBJECT_REST_SPREAD_TRANSFORMATION:
->>>>>>> 48f622ef
+        case APIFeature.SKIP_UNNECESSARY_REGISTER_DECORATORS:
             return apiVersion >= APIVersion.V60_248_SPRING_24;
     }
 }