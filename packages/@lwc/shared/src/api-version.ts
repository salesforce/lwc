--- conflicted
+++ resolved
@@ -102,11 +102,6 @@
      */
     ENABLE_ELEMENT_INTERNALS_AND_FACE,
     /**
-<<<<<<< HEAD
-     * If enabled, add support for complex class expressions in the template.
-     */
-    TEMPLATE_CLASS_NAME_OBJECT_BINDING,
-=======
      * If enabled, allow `this.hostElement` within a `LightningElement` to return the host element.
      */
     ENABLE_THIS_DOT_HOST_ELEMENT,
@@ -115,7 +110,10 @@
      * for that element.
      */
     ENABLE_THIS_DOT_STYLE,
->>>>>>> c87600a8
+    /**
+     * If enabled, add support for complex class expressions in the template.
+     */
+    TEMPLATE_CLASS_NAME_OBJECT_BINDING,
 }
 
 /**
@@ -140,12 +138,9 @@
         case APIFeature.ENABLE_NATIVE_CUSTOM_ELEMENT_LIFECYCLE:
         case APIFeature.USE_LIGHT_DOM_SLOT_FORWARDING:
             return apiVersion >= APIVersion.V61_250_SUMMER_24;
-<<<<<<< HEAD
-        case APIFeature.TEMPLATE_CLASS_NAME_OBJECT_BINDING:
-=======
         case APIFeature.ENABLE_THIS_DOT_HOST_ELEMENT:
         case APIFeature.ENABLE_THIS_DOT_STYLE:
->>>>>>> c87600a8
+        case APIFeature.TEMPLATE_CLASS_NAME_OBJECT_BINDING:
             return apiVersion >= APIVersion.V62_252_WINTER_25;
     }
 }