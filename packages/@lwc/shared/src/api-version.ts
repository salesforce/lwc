--- conflicted
+++ resolved
@@ -19,11 +19,6 @@
 // It's a bit annoying to do have to do this manually, but this makes the file tree-shakeable,
 // passing the `verify-treeshakeable.js` test.
 
-<<<<<<< HEAD
-export const LOWEST_API_VERSION = APIVersion.V58_244_SUMMER_23;
-export const HIGHEST_API_VERSION = APIVersion.V62_252_WINTER_25;
-=======
->>>>>>> 24eff618
 const allVersions = [
     APIVersion.V58_244_SUMMER_23,
     APIVersion.V59_246_WINTER_24,
