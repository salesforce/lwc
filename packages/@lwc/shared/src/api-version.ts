--- conflicted
+++ resolved
@@ -81,17 +81,15 @@
      */
     USE_COMMENTS_FOR_FRAGMENT_BOOKENDS,
     /**
-<<<<<<< HEAD
      * If enabled, allows slot forwarding for light DOM slots. This will cause the slot attribute of the slotted
      * content to be updated to match the slot attribute of the light DOM slot it slotted into.
      */
     USE_LIGHT_DOM_SLOT_FORWARDING,
-=======
+    /**
      * If enabled, we use the native custom element lifecycle events: connectedCallback, disconnectedCallback
      * rather than synthetic events.
      */
     ENABLE_NATIVE_CUSTOM_ELEMENT_LIFECYCLE,
->>>>>>> 3235744b
 }
 
 export function isAPIFeatureEnabled(
@@ -107,11 +105,8 @@
         case APIFeature.SKIP_UNNECESSARY_REGISTER_DECORATORS:
         case APIFeature.USE_COMMENTS_FOR_FRAGMENT_BOOKENDS:
             return apiVersion >= APIVersion.V60_248_SPRING_24;
-<<<<<<< HEAD
         case APIFeature.USE_LIGHT_DOM_SLOT_FORWARDING:
-=======
         case APIFeature.ENABLE_NATIVE_CUSTOM_ELEMENT_LIFECYCLE:
->>>>>>> 3235744b
             return apiVersion >= APIVersion.V61_250_SUMMER_24;
     }
 }