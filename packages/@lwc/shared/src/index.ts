/*
 * Copyright (c) 2018, salesforce.com, inc.
 * All rights reserved.
 * SPDX-License-Identifier: MIT
 * For full license text, see the LICENSE file in the repo root or https://opensource.org/licenses/MIT
 */
import * as assert from './assert';

export * from './api-version';
export * from './aria';
export * from './ecmascript';
export * from './language';
export * from './keys';
export * from './void-elements';
export * from './html-attributes';
export * from './html-escape';
export * from './meta';
export * from './namespaces';
export * from './overridable-hooks';
export * from './static-part-tokens';
export * from './style';
export * from './signals';
<<<<<<< HEAD
export * from './ssr';
=======
export * from './custom-element';
>>>>>>> d2be62ad

export { assert };<|MERGE_RESOLUTION|>--- conflicted
+++ resolved
@@ -20,10 +20,7 @@
 export * from './static-part-tokens';
 export * from './style';
 export * from './signals';
-<<<<<<< HEAD
+export * from './custom-element';
 export * from './ssr';
-=======
-export * from './custom-element';
->>>>>>> d2be62ad
 
 export { assert };