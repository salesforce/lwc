{
    "name": "@lwc/integration-wdio",
    "private": true,
    "version": "8.26.0",
    "scripts": {
        "build": "node scripts/build.js",
        "build:dev": "MODE=dev yarn build",
        "build:prod": "MODE=prod yarn build",
        "local": "yarn local:prod",
        "local:dev": "yarn build:dev && MODE=dev wdio ./scripts/wdio.local.conf.js",
        "local:prod": "yarn build:prod && MODE=prod wdio ./scripts/wdio.local.conf.js",
        "local:dev:ci": "yarn build:dev && MODE=dev ../../../scripts/ci/retry.sh wdio ./scripts/wdio.local.conf.js",
        "local:prod:ci": "yarn build:prod && MODE=prod ../../../scripts/ci/retry.sh wdio ./scripts/wdio.local.conf.js",
        "sauce": "yarn sauce:prod",
        "sauce:dev": "MODE=dev yarn build:dev && MODE=dev wdio ./scripts/wdio.sauce.conf.js",
        "sauce:prod": "MODE=prod yarn build:prod && MODE=prod wdio ./scripts/wdio.sauce.conf.js",
        "sauce:dev:ci": "MODE=dev yarn build:dev && MODE=dev ../../../scripts/ci/retry.sh wdio ./scripts/wdio.sauce.conf.js",
        "sauce:prod:ci": "MODE=prod yarn build:prod && MODE=prod ../../../scripts/ci/retry.sh wdio ./scripts/wdio.sauce.conf.js"
    },
    "devDependencies": {
        "@lwc/rollup-plugin": "8.26.0",
        "@wdio/cli": "^9.20.0",
<<<<<<< HEAD
        "@wdio/local-runner": "^9.20.1",
        "@wdio/mocha-framework": "^9.20.0",
=======
        "@wdio/local-runner": "^9.20.0",
        "@wdio/mocha-framework": "^9.20.1",
>>>>>>> 7f2006e3
        "@wdio/sauce-service": "^9.20.0",
        "@wdio/spec-reporter": "^9.20.0",
        "@wdio/static-server-service": "^9.20.0",
        "deepmerge": "^4.3.1",
        "dotenv": "^17.2.3",
        "lwc": "8.26.0",
        "minimist": "^1.2.8",
        "webdriverio": "^9.20.0"
    },
    "volta": {
        "extends": "../../../package.json"
    }
}<|MERGE_RESOLUTION|>--- conflicted
+++ resolved
@@ -20,13 +20,8 @@
     "devDependencies": {
         "@lwc/rollup-plugin": "8.26.0",
         "@wdio/cli": "^9.20.0",
-<<<<<<< HEAD
         "@wdio/local-runner": "^9.20.1",
-        "@wdio/mocha-framework": "^9.20.0",
-=======
-        "@wdio/local-runner": "^9.20.0",
         "@wdio/mocha-framework": "^9.20.1",
->>>>>>> 7f2006e3
         "@wdio/sauce-service": "^9.20.0",
         "@wdio/spec-reporter": "^9.20.0",
         "@wdio/static-server-service": "^9.20.0",
