{
    "name": "@lwc/perf-benchmarks-components",
    "version": "8.11.0",
    "private": true,
    "scripts": {
        "build": "rm -fr dist && rollup -c ./rollup.config.mjs"
    },
    "devDependencies": {
<<<<<<< HEAD
        "@lwc/rollup-plugin": "workspace:*"
=======
        "@lwc/rollup-plugin": "8.11.0"
>>>>>>> fb163f7e
    },
    "nx": {
        "targets": {
            "build": {
                "outputs": [
                    "{projectRoot}/dist"
                ]
            }
        }
    }
}<|MERGE_RESOLUTION|>--- conflicted
+++ resolved
@@ -6,11 +6,7 @@
         "build": "rm -fr dist && rollup -c ./rollup.config.mjs"
     },
     "devDependencies": {
-<<<<<<< HEAD
         "@lwc/rollup-plugin": "workspace:*"
-=======
-        "@lwc/rollup-plugin": "8.11.0"
->>>>>>> fb163f7e
     },
     "nx": {
         "targets": {
