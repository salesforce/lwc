/*
 * Copyright (c) 2018, salesforce.com, inc.
 * All rights reserved.
 * SPDX-License-Identifier: MIT
 * For full license text, see the LICENSE file in the repo root or https://opensource.org/licenses/MIT
 */
import { isUndefined, forEach, defineProperty, isTrue } from '@lwc/shared';
import { childNodesGetter, compareDocumentPosition, Node } from '../env/node';
import { MutationObserver, MutationObserverObserve } from '../env/mutation-observer';
import {
    getShadowRootResolver,
    isSyntheticShadowHost,
    setShadowRootResolver,
    ShadowRootResolver,
} from './shadow-root';
import { setShadowToken, getShadowToken } from './shadow-token';
import { setLegacyShadowToken, getLegacyShadowToken } from './legacy-shadow-token';

const DomManualPrivateKey = '$$DomManualKey$$';

// Resolver function used when a node is removed from within a portal
const DocumentResolverFn = function () {} as ShadowRootResolver;

// We can use a single observer without having to worry about leaking because
// "Registered observers in a node’s registered observer list have a weak
// reference to the node."
// https://dom.spec.whatwg.org/#garbage-collection
let portalObserver: MutationObserver | undefined;

const portalObserverConfig: MutationObserverInit = {
    childList: true,
};

// TODO [#3733]: remove support for legacy scope tokens
function adoptChildNode(
    node: Node,
    fn: ShadowRootResolver,
    shadowToken: string | undefined,
    legacyShadowToken: string | undefined
) {
    const previousNodeShadowResolver = getShadowRootResolver(node);
    if (previousNodeShadowResolver === fn) {
        return; // nothing to do here, it is already correctly patched
    }
    setShadowRootResolver(node, fn);
    if (node instanceof Element) {
        setShadowToken(node, shadowToken);
        if (lwcRuntimeFlags.ENABLE_LEGACY_SCOPE_TOKENS) {
            setLegacyShadowToken(node, legacyShadowToken);
        }

        if (isSyntheticShadowHost(node)) {
            // Root LWC elements can't get content slotted into them, therefore we don't observe their children.
            return;
        }

        if (isUndefined(previousNodeShadowResolver)) {
            // we only care about Element without shadowResolver (no MO.observe has been called)
            MutationObserverObserve.call(portalObserver, node, portalObserverConfig);
        }
        // recursively patching all children as well
        const childNodes = childNodesGetter.call(node);
        for (let i = 0, len = childNodes.length; i < len; i += 1) {
            adoptChildNode(childNodes[i], fn, shadowToken, legacyShadowToken);
        }
    }
}

function initPortalObserver() {
    return new MutationObserver((mutations) => {
        forEach.call(mutations, (mutation: MutationRecord) => {
            /**
             * This routine will process all nodes added or removed from elm (which is marked as a portal)
             * When adding a node to the portal element, we should add the ownership.
             * When removing a node from the portal element, this ownership should be removed.
             *
             * There is some special cases in which MutationObserver may call with stacked mutations (the same node
             * will be in addedNodes and removedNodes) or with false positives (a node that is removed and re-appended
             * in the same tick) for those cases, we cover by checking that the node is contained
             * (or not in the case of removal) by the element.
             */
            const { target: elm, addedNodes, removedNodes } = mutation;
            // the target of the mutation should always have a ShadowRootResolver attached to it
            const fn = getShadowRootResolver(elm)!;
            const shadowToken = getShadowToken(elm);
            const legacyShadowToken = lwcRuntimeFlags.ENABLE_LEGACY_SCOPE_TOKENS
                ? getLegacyShadowToken(elm)
                : undefined;

            // Process removals first to handle the case where an element is removed and reinserted
            for (let i = 0, len = removedNodes.length; i < len; i += 1) {
                const node: Node = removedNodes[i];
                if (
                    !(compareDocumentPosition.call(elm, node) & Node.DOCUMENT_POSITION_CONTAINED_BY)
                ) {
                    adoptChildNode(node, DocumentResolverFn, undefined, undefined);
                }
            }

            for (let i = 0, len = addedNodes.length; i < len; i += 1) {
                const node: Node = addedNodes[i];
                if (compareDocumentPosition.call(elm, node) & Node.DOCUMENT_POSITION_CONTAINED_BY) {
                    adoptChildNode(node, fn, shadowToken, legacyShadowToken);
                }
            }
        });
    });
}

function markElementAsPortal(elm: Element) {
    if (isUndefined(portalObserver)) {
        portalObserver = initPortalObserver();
    }
    if (isUndefined(getShadowRootResolver(elm))) {
        // only an element from a within a shadowRoot should be used here
        throw new Error(`Invalid Element`);
    }
    // install mutation observer for portals
    MutationObserverObserve.call(portalObserver, elm, portalObserverConfig);
    // TODO [#1253]: optimization to synchronously adopt new child nodes added
    // to this elm, we can do that by patching the most common operations
    // on the node itself
}

/**
 * Patching Element.prototype.$domManual$ to mark elements as portal:
 * - we use a property to allow engines to signal that a particular element in
 * a shadow supports manual insertion of child nodes.
 * - this signal comes as a boolean value, and we use it to install the MO instance
 * onto the element, to propagate the $ownerKey$ and $shadowToken$ to all new
 * child nodes.
 * - at the moment, there is no way to undo this operation, once the element is
 * marked as $domManual$, setting it to false does nothing.
 *
<<<<<<< HEAD
 *  - we use a property to allow engines to signal that a particular element in
 *    a shadow supports manual insertion of child nodes.
 *
 *  - this signal comes as a boolean value, and we use it to install the MO instance
 *    onto the element, to propagate the $ownerKey$ and $shadowToken$ to all new
 *    child nodes.
 *
 *  - at the moment, there is no way to undo this operation, once the element is
 *    marked as $domManual$, setting it to false does nothing.
 *
=======
>>>>>>> 0f0de700
 */
// TODO [#1306]: rename this to $observerConnection$
defineProperty(Element.prototype, '$domManual$', {
    set(this: Element, v: boolean) {
        (this as any)[DomManualPrivateKey] = v;

        if (isTrue(v)) {
            markElementAsPortal(this);
        }
    },
    get(this: Element) {
        return (this as any)[DomManualPrivateKey];
    },
    configurable: true,
});<|MERGE_RESOLUTION|>--- conflicted
+++ resolved
@@ -131,20 +131,6 @@
  * child nodes.
  * - at the moment, there is no way to undo this operation, once the element is
  * marked as $domManual$, setting it to false does nothing.
- *
-<<<<<<< HEAD
- *  - we use a property to allow engines to signal that a particular element in
- *    a shadow supports manual insertion of child nodes.
- *
- *  - this signal comes as a boolean value, and we use it to install the MO instance
- *    onto the element, to propagate the $ownerKey$ and $shadowToken$ to all new
- *    child nodes.
- *
- *  - at the moment, there is no way to undo this operation, once the element is
- *    marked as $domManual$, setting it to false does nothing.
- *
-=======
->>>>>>> 0f0de700
  */
 // TODO [#1306]: rename this to $observerConnection$
 defineProperty(Element.prototype, '$domManual$', {
