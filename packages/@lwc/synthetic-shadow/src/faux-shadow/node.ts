--- conflicted
+++ resolved
@@ -206,15 +206,9 @@
  * Get the shadow root
  * getNodeOwner() returns the host element that owns the given node
  * Note: getNodeOwner() returns null when running in native-shadow mode.
-<<<<<<< HEAD
- *  Fallback to using the native getRootNode() to discover the root node.
- *  This is because, it is not possible to inspect the node and decide if it is part
- *  of a native shadow or the synthetic shadow.
-=======
  * Fallback to using the native getRootNode() to discover the root node.
  * This is because, it is not possible to inspect the node and decide if it is part
  * of a native shadow or the synthetic shadow.
->>>>>>> 0f0de700
  * @param node
  */
 function getNearestRoot(node: Node): Node {
