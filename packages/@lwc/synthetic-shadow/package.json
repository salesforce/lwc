{
    "name": "@lwc/synthetic-shadow",
    "version": "2.45.1",
    "description": "Synthetic Shadow Root for LWC",
    "keywords": [
        "lwc"
    ],
    "homepage": "https://lwc.dev",
    "repository": {
        "type": "git",
        "url": "https://github.com/salesforce/lwc.git",
        "directory": "packages/@lwc/synthetic-shadow"
    },
    "bugs": {
        "url": "https://github.com/salesforce/lwc/issues"
    },
    "license": "MIT",
    "publishConfig": {
        "access": "public"
    },
    "main": "dist/index.cjs.js",
    "module": "dist/index.js",
    "types": "dist/index.d.ts",
    "files": [
        "dist"
    ],
    "scripts": {
        "build": "rollup --config ../../../scripts/rollup/rollup.config.js",
        "dev": "rollup  --config ../../../scripts/rollup/rollup.config.js --watch --no-watch.clearScreen"
    },
    "nx": {
        "targets": {
            "build": {
                "outputs": [
                    "dist"
                ]
            }
        }
    },
    "devDependencies": {
        "@lwc/features": "2.43.0",
        "@lwc/shared": "2.43.0"
    },
    "lwc": {
        "modules": [
            {
                "name": "@lwc/synthetic-shadow",
                "path": "dist/index.js"
            }
        ],
        "expose": [
            "@lwc/synthetic-shadow"
        ]
<<<<<<< HEAD
=======
    },
    "publishConfig": {
        "access": "public"
    },
    "devDependencies": {
        "@lwc/features": "2.45.1",
        "@lwc/shared": "2.45.1"
    },
    "nx": {
        "targets": {
            "build": {
                "outputs": [
                    "./dist"
                ]
            }
        }
>>>>>>> 7bef1987
    }
}<|MERGE_RESOLUTION|>--- conflicted
+++ resolved
@@ -38,8 +38,8 @@
         }
     },
     "devDependencies": {
-        "@lwc/features": "2.43.0",
-        "@lwc/shared": "2.43.0"
+        "@lwc/features": "2.45.1",
+        "@lwc/shared": "2.45.1"
     },
     "lwc": {
         "modules": [
@@ -51,24 +51,5 @@
         "expose": [
             "@lwc/synthetic-shadow"
         ]
-<<<<<<< HEAD
-=======
-    },
-    "publishConfig": {
-        "access": "public"
-    },
-    "devDependencies": {
-        "@lwc/features": "2.45.1",
-        "@lwc/shared": "2.45.1"
-    },
-    "nx": {
-        "targets": {
-            "build": {
-                "outputs": [
-                    "./dist"
-                ]
-            }
-        }
->>>>>>> 7bef1987
     }
 }