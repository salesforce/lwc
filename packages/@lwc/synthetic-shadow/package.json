{
    "name": "@lwc/synthetic-shadow",
    "version": "2.23.0",
    "description": "Synthetic Shadow Root for LWC",
    "homepage": "https://lwc.dev/",
    "repository": {
        "type": "git",
        "url": "https://github.com/salesforce/lwc.git",
        "directory": "packages/@lwc/synthetic-shadow"
    },
    "bugs": {
        "url": "https://github.com/salesforce/lwc/issues"
    },
    "license": "MIT",
    "main": "index.js",
    "module": "dist/synthetic-shadow.js",
    "scripts": {
        "build": "rollup --config ./scripts/rollup/rollup.config.js",
        "dev": "rollup  --config scripts/rollup/rollup.config.js --watch --no-watch.clearScreen"
    },
    "files": [
        "dist/"
    ],
    "lwc": {
        "modules": [
            {
                "name": "@lwc/synthetic-shadow",
                "path": "dist/synthetic-shadow.js"
            }
        ],
        "expose": [
            "@lwc/synthetic-shadow"
        ]
    },
    "publishConfig": {
        "access": "public"
    },
    "devDependencies": {
<<<<<<< HEAD
        "@lwc/features": "2.22.0",
        "@lwc/shared": "2.22.0"
    },
    "nx": {
        "targets": {
            "build": {
                "outputs": [
                    "./dist"
                ]
            }
        }
=======
        "@lwc/features": "2.23.0",
        "@lwc/shared": "2.23.0"
>>>>>>> 0bb7b6e9
    }
}<|MERGE_RESOLUTION|>--- conflicted
+++ resolved
@@ -36,9 +36,8 @@
         "access": "public"
     },
     "devDependencies": {
-<<<<<<< HEAD
-        "@lwc/features": "2.22.0",
-        "@lwc/shared": "2.22.0"
+        "@lwc/features": "2.23.0",
+        "@lwc/shared": "2.23.0"
     },
     "nx": {
         "targets": {
@@ -48,9 +47,5 @@
                 ]
             }
         }
-=======
-        "@lwc/features": "2.23.0",
-        "@lwc/shared": "2.23.0"
->>>>>>> 0bb7b6e9
     }
 }