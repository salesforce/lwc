--- conflicted
+++ resolved
@@ -10,12 +10,8 @@
 import * as api from './api';
 import { EmptyArray, useSyntheticShadow } from './utils';
 import { VM } from './vm';
-<<<<<<< HEAD
-import { removeAttribute, setAttribute } from '../env/element';
+import { removeAttribute, setAttribute } from '../../dom/src/env/element';
 import { getStyleOrSwappedStyle } from './hot-swaps';
-=======
-import { removeAttribute, setAttribute } from '../../dom/src/env/element';
->>>>>>> 76812fb0
 /**
  * Function producing style based on a host and a shadow selector. This function is invoked by
  * the engine with different values depending on the mode that the component is running on.
