--- conflicted
+++ resolved
@@ -4,12 +4,8 @@
  * SPDX-License-Identifier: MIT
  * For full license text, see the LICENSE file in the repo root or https://opensource.org/licenses/MIT
  */
-<<<<<<< HEAD
 import { compileTemplate, stripNodeReactionsMarker } from 'test-utils';
-=======
 import { fields } from '@lwc/shared';
-import { compileTemplate } from 'test-utils';
->>>>>>> f6844f28
 import { createElement, LightningElement, registerDecorators } from '../main';
 import { ViewModelReflection } from '../utils';
 import { getComponentVM } from '../vm';
