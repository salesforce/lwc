/*
 * Copyright (c) 2018, salesforce.com, inc.
 * All rights reserved.
 * SPDX-License-Identifier: MIT
 * For full license text, see the LICENSE file in the repo root or https://opensource.org/licenses/MIT
 */
import { createElement, LightningElement } from '../main';
import { compileTemplate } from 'test-utils';

describe('upgrade', () => {
    describe('#createElement()', () => {
<<<<<<< HEAD
    describe('patches for Node.', () => {
        beforeEach(() => {
            document.body.innerHTML = '';
        });

        it('appendChild()', () => {
            const el = document.createElement('div');
            expect(document.body.appendChild(el)).toBe(el);
            expect(el.parentNode).toBe(document.body);
        });

        it('insertBefore()', () => {
            const el = document.createElement('div');
            const anchor = document.createElement('p');
            document.body.appendChild(anchor);
            expect(document.body.insertBefore(el, anchor)).toBe(el);
            expect(document.body.firstChild).toBe(el);
        });

        it('removeChild()', () => {
            const el = document.createElement('div');
            document.body.appendChild(el);
            expect(document.body.removeChild(el)).toBe(el);
            expect(el.parentNode).toBeNull();
        });

        it('replaceChild()', () => {
            const el = document.createElement('div');
            const anchor = document.createElement('p');
            document.body.appendChild(anchor);
            expect(document.body.replaceChild(el, anchor)).toBe(anchor);
            expect(document.body.childNodes[0]).toBe(el);
            expect(document.body.childNodes.length).toBe(1);
        });
=======
        it('should throw an error when options parameter is missing', () => {
            expect(() => {
                createElement('x-foo');
            }).toThrow(
                '"createElement" function expects an object as second parameter but received "undefined".'
            );
        });

        it('should throw an error when options parameter is null', () => {
            expect(() => {
                createElement('x-foo', null);
            }).toThrow(
                '"createElement" function expects an object as second parameter but received "[object Null]".'
            );
        });

        it('should throw an error when "is" value is null', () => {
            expect(() => {
                createElement('x-foo', { is: null});
            }).toThrow(
                '"is" value must be a function but received "[object Null]".'
            );
        });

        it('should throw an error when "is" value is undefined', () => {
            expect(() => {
                createElement('x-foo', { is: undefined});
            }).toThrow(
                '"is" value must be a function but received "undefined".'
            );
        });

        it('should support constructors with circular dependencies', () => {
            const factory = () => class extends LightningElement { };
            factory.__circular__ = true;

            expect(
                () => createElement('x-foo', { is: factory })
            ).not.toThrow();
        });

        it('should allow access to profixied default values for public props', () => {
            const x = [1, 2, 3], y = { foo: 1 };
            type MyComponentElement = HTMLElement & {
                x: any,
                y: any;
            };
            const def = class MyComponent extends LightningElement {
                x: any;
                y: any;
                constructor() {
                    super();
                    this.x = x;
                    this.y = y;
                }

                static publicProps = {
                    x: true,
                    y: true
                };
            };
            const elm: MyComponentElement = createElement('x-foo', { is: def }) as MyComponentElement;
            expect(x).toEqual(elm.x);
            expect(y).toEqual(elm.y);
            expect(elm.x).not.toBe(x);
            expect(elm.y).not.toBe(y);
        });

        it('should proxify any value before setting a property', () => {
            const def = class MyComponent extends LightningElement {};
            def.publicProps = { x: 1 };
            const elm = createElement('x-foo', { is: def });
            const o = { foo: 1 };
            elm.x = o;
            expect(o).toEqual(elm.x);
            expect(elm.x).not.toBe(o);
        });

>>>>>>> ed6c5f80
    });

    describe('patches for Element', () => {
        it('should patch querySelector', () => {
            class Root extends LightningElement {
                render() {
                    return compileTemplate(`
                        <template>
                            <p>Paragraph</p>
                        </template>
                    `);
                }
            }

            const el = createElement('x-foo', { is: Root });
            document.body.appendChild(el);
            expect(el.querySelector('p')).toBeNull();
        });

        it('should patch shadowRoot', () => {
            let root
            class Root extends LightningElement {
                connectedCallback() {
                    root = this.template
                }
                render() {
                    return compileTemplate(`
                        <template>
                            <p>Paragraph</p>
                        </template>
                    `);
                }
            }

            const el = createElement('x-foo', { is: Root });
            document.body.appendChild(el);
            expect(el.shadowRoot).toBe(root)
        });
    });
});<|MERGE_RESOLUTION|>--- conflicted
+++ resolved
@@ -8,124 +8,6 @@
 import { compileTemplate } from 'test-utils';
 
 describe('upgrade', () => {
-    describe('#createElement()', () => {
-<<<<<<< HEAD
-    describe('patches for Node.', () => {
-        beforeEach(() => {
-            document.body.innerHTML = '';
-        });
-
-        it('appendChild()', () => {
-            const el = document.createElement('div');
-            expect(document.body.appendChild(el)).toBe(el);
-            expect(el.parentNode).toBe(document.body);
-        });
-
-        it('insertBefore()', () => {
-            const el = document.createElement('div');
-            const anchor = document.createElement('p');
-            document.body.appendChild(anchor);
-            expect(document.body.insertBefore(el, anchor)).toBe(el);
-            expect(document.body.firstChild).toBe(el);
-        });
-
-        it('removeChild()', () => {
-            const el = document.createElement('div');
-            document.body.appendChild(el);
-            expect(document.body.removeChild(el)).toBe(el);
-            expect(el.parentNode).toBeNull();
-        });
-
-        it('replaceChild()', () => {
-            const el = document.createElement('div');
-            const anchor = document.createElement('p');
-            document.body.appendChild(anchor);
-            expect(document.body.replaceChild(el, anchor)).toBe(anchor);
-            expect(document.body.childNodes[0]).toBe(el);
-            expect(document.body.childNodes.length).toBe(1);
-        });
-=======
-        it('should throw an error when options parameter is missing', () => {
-            expect(() => {
-                createElement('x-foo');
-            }).toThrow(
-                '"createElement" function expects an object as second parameter but received "undefined".'
-            );
-        });
-
-        it('should throw an error when options parameter is null', () => {
-            expect(() => {
-                createElement('x-foo', null);
-            }).toThrow(
-                '"createElement" function expects an object as second parameter but received "[object Null]".'
-            );
-        });
-
-        it('should throw an error when "is" value is null', () => {
-            expect(() => {
-                createElement('x-foo', { is: null});
-            }).toThrow(
-                '"is" value must be a function but received "[object Null]".'
-            );
-        });
-
-        it('should throw an error when "is" value is undefined', () => {
-            expect(() => {
-                createElement('x-foo', { is: undefined});
-            }).toThrow(
-                '"is" value must be a function but received "undefined".'
-            );
-        });
-
-        it('should support constructors with circular dependencies', () => {
-            const factory = () => class extends LightningElement { };
-            factory.__circular__ = true;
-
-            expect(
-                () => createElement('x-foo', { is: factory })
-            ).not.toThrow();
-        });
-
-        it('should allow access to profixied default values for public props', () => {
-            const x = [1, 2, 3], y = { foo: 1 };
-            type MyComponentElement = HTMLElement & {
-                x: any,
-                y: any;
-            };
-            const def = class MyComponent extends LightningElement {
-                x: any;
-                y: any;
-                constructor() {
-                    super();
-                    this.x = x;
-                    this.y = y;
-                }
-
-                static publicProps = {
-                    x: true,
-                    y: true
-                };
-            };
-            const elm: MyComponentElement = createElement('x-foo', { is: def }) as MyComponentElement;
-            expect(x).toEqual(elm.x);
-            expect(y).toEqual(elm.y);
-            expect(elm.x).not.toBe(x);
-            expect(elm.y).not.toBe(y);
-        });
-
-        it('should proxify any value before setting a property', () => {
-            const def = class MyComponent extends LightningElement {};
-            def.publicProps = { x: 1 };
-            const elm = createElement('x-foo', { is: def });
-            const o = { foo: 1 };
-            elm.x = o;
-            expect(o).toEqual(elm.x);
-            expect(elm.x).not.toBe(o);
-        });
-
->>>>>>> ed6c5f80
-    });
-
     describe('patches for Element', () => {
         it('should patch querySelector', () => {
             class Root extends LightningElement {
