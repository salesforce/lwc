--- conflicted
+++ resolved
@@ -88,14 +88,7 @@
             }
             for (let i = 0, len = addedNodes.length; i < len; i += 1) {
                 const node: Node = addedNodes[i];
-<<<<<<< HEAD
-                setNodeOwnerKey(node, ownerKey);
-                if (node instanceof Element) {
-                    setCSSToken(node, shadowToken);
-                }
-=======
                 patchPortalElement(node, ownerKey, shadowToken);
->>>>>>> 041eb1e2
             }
         });
     });
