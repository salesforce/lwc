--- conflicted
+++ resolved
@@ -16,14 +16,10 @@
         "types/"
     ],
     "dependencies": {
-<<<<<<< HEAD
-        "observable-membrane": "0.26.1",
-        "@lwc/node-reactions": "1.0.2"
-=======
+        "@lwc/node-reactions": "1.0.2",
         "@lwc/features": "1.0.2",
         "@lwc/shared": "1.0.2",
         "observable-membrane": "0.26.1"
->>>>>>> f6844f28
     },
     "devDependencies": {
         "@lwc/template-compiler": "1.0.2"
