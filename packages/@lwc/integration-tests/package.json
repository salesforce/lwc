{
    "name": "@lwc/integration-tests",
    "private": true,
    "version": "8.10.1",
    "scripts": {
        "build": "node scripts/build.js",
        "build:dev": "MODE=dev pnpm build",
        "build:prod": "MODE=prod pnpm build",
        "local": "pnpm local:prod",
        "local:dev": "pnpm build:dev && MODE=dev wdio ./scripts/wdio.local.conf.js",
        "local:prod": "pnpm build:prod && MODE=prod wdio ./scripts/wdio.local.conf.js",
        "local:dev:ci": "pnpm build:dev && MODE=dev ../../../scripts/ci/retry.sh wdio ./scripts/wdio.local.conf.js",
        "local:prod:ci": "pnpm build:prod && MODE=prod ../../../scripts/ci/retry.sh wdio ./scripts/wdio.local.conf.js",
        "sauce": "pnpm sauce:prod",
        "sauce:dev": "MODE=dev pnpm build:dev && MODE=dev wdio ./scripts/wdio.sauce.conf.js",
        "sauce:prod": "MODE=prod pnpm build:prod && MODE=prod wdio ./scripts/wdio.sauce.conf.js",
        "sauce:dev:ci": "MODE=dev pnpm build:dev && MODE=dev ../../../scripts/ci/retry.sh wdio ./scripts/wdio.sauce.conf.js",
        "sauce:prod:ci": "MODE=prod pnpm build:prod && MODE=prod ../../../scripts/ci/retry.sh wdio ./scripts/wdio.sauce.conf.js"
    },
    "devDependencies": {
<<<<<<< HEAD
        "@lwc/rollup-plugin": "workspace:*",
        "@lwc/engine-dom": "workspace:*",
        "@lwc/synthetic-shadow": "workspace:*",
        "@lwc/wire-service": "workspace:*",
=======
        "@lwc/rollup-plugin": "8.10.1",
>>>>>>> 9d0e5b9e
        "@wdio/cli": "^9.2.14",
        "@wdio/local-runner": "^9.2.15",
        "@wdio/mocha-framework": "^9.2.8",
        "@wdio/sauce-service": "^9.2.14",
        "@wdio/spec-reporter": "^9.2.14",
        "@wdio/static-server-service": "^9.2.2",
        "tsx": "^4.19.2",
        "deepmerge": "^4.3.1",
        "dotenv": "^16.4.5",
<<<<<<< HEAD
        "lwc": "workspace:*",
=======
        "lwc": "8.10.1",
>>>>>>> 9d0e5b9e
        "minimist": "^1.2.8",
        "webdriverio": "^9.0.7"
    }
}<|MERGE_RESOLUTION|>--- conflicted
+++ resolved
@@ -18,14 +18,10 @@
         "sauce:prod:ci": "MODE=prod pnpm build:prod && MODE=prod ../../../scripts/ci/retry.sh wdio ./scripts/wdio.sauce.conf.js"
     },
     "devDependencies": {
-<<<<<<< HEAD
         "@lwc/rollup-plugin": "workspace:*",
         "@lwc/engine-dom": "workspace:*",
         "@lwc/synthetic-shadow": "workspace:*",
         "@lwc/wire-service": "workspace:*",
-=======
-        "@lwc/rollup-plugin": "8.10.1",
->>>>>>> 9d0e5b9e
         "@wdio/cli": "^9.2.14",
         "@wdio/local-runner": "^9.2.15",
         "@wdio/mocha-framework": "^9.2.8",
@@ -35,11 +31,7 @@
         "tsx": "^4.19.2",
         "deepmerge": "^4.3.1",
         "dotenv": "^16.4.5",
-<<<<<<< HEAD
         "lwc": "workspace:*",
-=======
-        "lwc": "8.10.1",
->>>>>>> 9d0e5b9e
         "minimist": "^1.2.8",
         "webdriverio": "^9.0.7"
     }
