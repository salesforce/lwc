{
    "name": "@lwc/integration-tests",
    "private": true,
    "version": "8.10.1",
    "scripts": {
        "build": "node scripts/build.js",
        "build:dev": "MODE=dev pnpm build",
        "build:prod": "MODE=prod pnpm build",
        "local": "pnpm local:prod",
        "local:dev": "pnpm build:dev && MODE=dev wdio ./scripts/wdio.local.conf.js",
        "local:prod": "pnpm build:prod && MODE=prod wdio ./scripts/wdio.local.conf.js",
        "local:dev:ci": "pnpm build:dev && MODE=dev ../../../scripts/ci/retry.sh wdio ./scripts/wdio.local.conf.js",
        "local:prod:ci": "pnpm build:prod && MODE=prod ../../../scripts/ci/retry.sh wdio ./scripts/wdio.local.conf.js",
        "sauce": "pnpm sauce:prod",
        "sauce:dev": "MODE=dev pnpm build:dev && MODE=dev wdio ./scripts/wdio.sauce.conf.js",
        "sauce:prod": "MODE=prod pnpm build:prod && MODE=prod wdio ./scripts/wdio.sauce.conf.js",
        "sauce:dev:ci": "MODE=dev pnpm build:dev && MODE=dev ../../../scripts/ci/retry.sh wdio ./scripts/wdio.sauce.conf.js",
        "sauce:prod:ci": "MODE=prod pnpm build:prod && MODE=prod ../../../scripts/ci/retry.sh wdio ./scripts/wdio.sauce.conf.js"
    },
    "devDependencies": {
<<<<<<< HEAD
        "@lwc/rollup-plugin": "workspace:*",
        "@wdio/cli": "^9.2.14",
        "@wdio/local-runner": "^9.2.15",
=======
        "@lwc/rollup-plugin": "8.10.1",
        "@wdio/cli": "^9.3.1",
        "@wdio/local-runner": "^9.3.1",
>>>>>>> 8fb39b90
        "@wdio/mocha-framework": "^9.2.8",
        "@wdio/sauce-service": "^9.3.1",
        "@wdio/spec-reporter": "^9.2.14",
        "@wdio/static-server-service": "^9.2.2",
        "deepmerge": "^4.3.1",
        "dotenv": "^16.4.5",
        "lwc": "workspace:*",
        "minimist": "^1.2.8",
        "webdriverio": "^9.0.7"
    }
}<|MERGE_RESOLUTION|>--- conflicted
+++ resolved
@@ -18,15 +18,9 @@
         "sauce:prod:ci": "MODE=prod pnpm build:prod && MODE=prod ../../../scripts/ci/retry.sh wdio ./scripts/wdio.sauce.conf.js"
     },
     "devDependencies": {
-<<<<<<< HEAD
         "@lwc/rollup-plugin": "workspace:*",
-        "@wdio/cli": "^9.2.14",
-        "@wdio/local-runner": "^9.2.15",
-=======
-        "@lwc/rollup-plugin": "8.10.1",
         "@wdio/cli": "^9.3.1",
         "@wdio/local-runner": "^9.3.1",
->>>>>>> 8fb39b90
         "@wdio/mocha-framework": "^9.2.8",
         "@wdio/sauce-service": "^9.3.1",
         "@wdio/spec-reporter": "^9.2.14",
