--- conflicted
+++ resolved
@@ -18,23 +18,13 @@
         "sauce:prod:ci": "MODE=prod yarn build:prod && MODE=prod ../../../scripts/ci/retry.sh wdio ./scripts/wdio.sauce.conf.js"
     },
     "devDependencies": {
-<<<<<<< HEAD
-        "@lwc/rollup-plugin": "8.14.0",
+        "@lwc/rollup-plugin": "8.16.0",
         "@wdio/cli": "^9.10.1",
         "@wdio/local-runner": "^9.10.1",
         "@wdio/mocha-framework": "^9.10.1",
         "@wdio/sauce-service": "^9.10.1",
         "@wdio/spec-reporter": "^9.10.1",
         "@wdio/static-server-service": "^9.10.1",
-=======
-        "@lwc/rollup-plugin": "8.16.0",
-        "@wdio/cli": "^9.9.1",
-        "@wdio/local-runner": "^9.9.1",
-        "@wdio/mocha-framework": "^9.9.0",
-        "@wdio/sauce-service": "^9.9.1",
-        "@wdio/spec-reporter": "^9.9.0",
-        "@wdio/static-server-service": "^9.9.0",
->>>>>>> 5463f8f4
         "deepmerge": "^4.3.1",
         "dotenv": "^16.4.7",
         "lwc": "8.16.0",
