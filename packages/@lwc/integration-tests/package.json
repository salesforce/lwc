--- conflicted
+++ resolved
@@ -18,11 +18,7 @@
         "sauce:prod:ci": "MODE=prod pnpm build:prod && MODE=prod ../../../scripts/ci/retry.sh wdio ./scripts/wdio.sauce.conf.js"
     },
     "devDependencies": {
-<<<<<<< HEAD
         "@lwc/rollup-plugin": "workspace:*",
-=======
-        "@lwc/rollup-plugin": "8.11.0",
->>>>>>> fb163f7e
         "@wdio/cli": "^9.3.1",
         "@wdio/local-runner": "^9.3.1",
         "@wdio/mocha-framework": "^9.2.8",
@@ -31,11 +27,7 @@
         "@wdio/static-server-service": "^9.2.2",
         "deepmerge": "^4.3.1",
         "dotenv": "^16.4.5",
-<<<<<<< HEAD
         "lwc": "workspace:*",
-=======
-        "lwc": "8.11.0",
->>>>>>> fb163f7e
         "minimist": "^1.2.8",
         "webdriverio": "^9.0.7"
     }
