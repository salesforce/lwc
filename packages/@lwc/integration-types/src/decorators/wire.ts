--- conflicted
+++ resolved
@@ -15,10 +15,7 @@
 declare const testConfig: TestConfig;
 declare const testValue: TestValue;
 declare const TestAdapter: WireAdapterConstructor<TestConfig, TestValue, TestContext>;
-<<<<<<< HEAD
 declare const TestAdapterNoConfig: WireAdapterConstructor<never, TestValue, TestContext>;
-=======
->>>>>>> 2f3ecc2c
 declare const TestAdapterWithImperative: {
     (config: TestConfig): TestValue;
     adapter: WireAdapterConstructor<TestConfig, TestValue, TestContext>;
@@ -195,15 +192,7 @@
     // Can we be smarter about the type and require a config, but only if the adapter does?
     @wire(TestAdapterWithImperative)
     noConfig?: TestValue;
-<<<<<<< HEAD
     // @ts-expect-error config limited to specific string or valid reactive prop
-=======
-    // Because the basic type `string` could be _any_ string, we can't narrow it and compare against
-    // the component's props, so we must accept all string props, even if they're incorrect.
-    // We could technically be strict, and enforce that all configs objects use `as const`, but very
-    // few projects currently use it (there is no need) and the error reported is not simple to
-    // understand.
->>>>>>> 2f3ecc2c
     @wire(TestAdapterWithImperative, { config: 'incorrect' })
     wrongConfigButInferredAsString?: TestValue;
     // People shouldn't do this, and they probably never (heh) will. TypeScript allows it, though.
@@ -746,7 +735,6 @@
     // @ts-expect-error Incorrect non-reactive string literal type
     @wire(TestAdapterWithImperative, { config: 'not reactive' } as const)
     set nonReactiveStringLiteral(_: TestValue) {}
-<<<<<<< HEAD
 }
 
 /** Ensure that components extending other components correctly use the hosting component's props */
@@ -777,6 +765,4 @@
     // @ts-expect-error Referenced reactive prop is the wrong type
     @wire(TestAdapter, { config: '$number' } as const)
     numberReactiveProp?: TestValue;
-=======
->>>>>>> 2f3ecc2c
 }