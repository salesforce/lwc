--- conflicted
+++ resolved
@@ -9,13 +9,8 @@
         "playground": "rollup -c src/playground/rollup.config.js --watch"
     },
     "dependencies": {
-<<<<<<< HEAD
         "@lwc/rollup-plugin": "workspace:*",
         "lwc": "workspace:*"
-=======
-        "@lwc/rollup-plugin": "8.11.0",
-        "lwc": "8.11.0"
->>>>>>> fb163f7e
     },
     "devDependencies": {
         "@rollup/plugin-replace": "^6.0.1",
