--- conflicted
+++ resolved
@@ -1,6 +1,6 @@
 {
     "name": "@lwc/module-resolver",
-    "version": "2.43.0",
+    "version": "2.45.1",
     "description": "Resolves paths for LWC components",
     "keywords": [
         "lwc"
@@ -14,24 +14,7 @@
     "bugs": {
         "url": "https://github.com/salesforce/lwc/issues"
     },
-<<<<<<< HEAD
     "license": "MIT",
-=======
-    "version": "2.45.1",
-    "main": "dist/commonjs/index.js",
-    "typings": "dist/types/index.d.ts",
-    "scripts": {
-        "build": "tsc",
-        "dev": "tsc --watch --preserveWatchOutput  --incremental"
-    },
-    "license": "MIT",
-    "files": [
-        "dist/"
-    ],
-    "dependencies": {
-        "resolve": "~1.22.2"
-    },
->>>>>>> 7bef1987
     "publishConfig": {
         "access": "public"
     },
@@ -55,6 +38,6 @@
         }
     },
     "dependencies": {
-        "resolve": "~1.22.1"
+        "resolve": "~1.22.2"
     }
 }