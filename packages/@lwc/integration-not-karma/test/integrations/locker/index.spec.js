--- conflicted
+++ resolved
@@ -1,16 +1,9 @@
 import { createElement, setFeatureFlagForTest } from 'lwc';
 
-<<<<<<< HEAD
 import LockerIntegration from 'c/lockerIntegration';
 import LockerLiveComponent from 'c/lockerLiveComponent';
 import LockerHooks, { hooks } from 'c/lockerHooks';
-import { jasmine, jasmineSpyOn as spyOn } from '../../../helpers/jasmine.js';
-=======
-import LockerIntegration from 'x/lockerIntegration';
-import LockerLiveComponent from 'x/lockerLiveComponent';
-import LockerHooks, { hooks } from 'x/lockerHooks';
 import { spyOn } from '@vitest/spy';
->>>>>>> 90c13d9a
 beforeEach(() => {
     setFeatureFlagForTest('LEGACY_LOCKER_ENABLED', true);
 });
