--- conflicted
+++ resolved
@@ -1,20 +1,11 @@
 import { createElement } from 'lwc';
 
-<<<<<<< HEAD
 import Slotted from 'c/slotted';
 import Test from 'c/test';
 import DisconnectedCallbackThrow from 'c/disconnectedCallbackThrow';
 import DualTemplate from 'c/dualTemplate';
 import ExplicitRender from 'c/explicitRender';
-import { jasmine } from '../../../helpers/jasmine.js';
-=======
-import Slotted from 'x/slotted';
-import Test from 'x/test';
-import DisconnectedCallbackThrow from 'x/disconnectedCallbackThrow';
-import DualTemplate from 'x/dualTemplate';
-import ExplicitRender from 'x/explicitRender';
 import { fn as mockFn } from '@vitest/spy';
->>>>>>> 90c13d9a
 import { customElementCallbackReactionErrorListener } from '../../../helpers/matchers/errors.js';
 
 function testDisconnectSlot(name, fn) {
@@ -103,17 +94,10 @@
     let parent;
 
     beforeEach(() => {
-<<<<<<< HEAD
-        parentDisconnectSpy = jasmine.createSpy();
-        slotIgnoringChildSpy = jasmine.createSpy();
-        slotAcceptingChildSpy = jasmine.createSpy();
-        parent = createElement('c-slotted', { is: Slotted });
-=======
         parentDisconnectSpy = mockFn();
         slotIgnoringChildSpy = mockFn();
         slotAcceptingChildSpy = mockFn();
-        parent = createElement('x-slotted', { is: Slotted });
->>>>>>> 90c13d9a
+        parent = createElement('c-slotted', { is: Slotted });
         document.body.appendChild(parent);
         parent.disconnect = parentDisconnectSpy;
         parent.shadowRoot.querySelector('c-accepting-slots').disconnect = slotAcceptingChildSpy;
@@ -143,13 +127,8 @@
     });
 
     it('should invoke disconnectedCallback on child that has rendered slot content', () => {
-<<<<<<< HEAD
         const slotContent = parent.shadowRoot.querySelector('c-test.slotted');
-        const slotContentDisconnectSpy = jasmine.createSpy();
-=======
-        const slotContent = parent.shadowRoot.querySelector('x-test.slotted');
         const slotContentDisconnectSpy = mockFn();
->>>>>>> 90c13d9a
         slotContent.disconnect = slotContentDisconnectSpy;
         parent.hideChildAcceptsSlots = true;
         return Promise.resolve(() => {
