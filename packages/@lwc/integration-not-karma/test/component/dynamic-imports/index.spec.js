import { createElement } from 'lwc';

import DynamicContainer from 'x/dynamic';
import LwcDynamicContainer from 'x/lwcDynamic';
import DynamicCtor from 'x/ctor';
import AlterCtor from 'x/alter';

import DynamicSlotted from 'x/dynamicSlotted';
import LwcDynamicSlotted from 'x/lwcDynamicSlotted';
import ContainerFoo from 'x/containerFoo';
import ContainerBar from 'x/containerBar';

import { spyOn } from '@vitest/spy';
import { registerForLoad, clearRegister } from '../../../helpers/dynamic-loader.js';

beforeEach(() => {
    clearRegister();
});

async function microTask() {
    await Promise.resolve();
}

/** Actually waits a macro-task and then a micro-task, for reasons unspecified. */
async function macroTask() {
<<<<<<< HEAD
    await new Promise(setTimeout);
=======
    await new Promise((resolve) => setTimeout(resolve, 0));
>>>>>>> 8fb80dbd
    await microTask();
}

// TODO [#3331]: remove lwc:dynamic portion of these tests in 246

it('should call the loader using lwc:dynamic', async () => {
    // note, using `x-` prefix instead of `x/` because these are
    // handled by `registerForLoad`
    registerForLoad('x-ctor', DynamicCtor);
    registerForLoad('x-alter', AlterCtor);

    const elm = createElement('x-dynamic', { is: LwcDynamicContainer });
    document.body.appendChild(elm);

    const child = elm.shadowRoot.querySelector('x-ctor');
    expect(child).toBeNull();
    // first rendered with ctor set to undefined (nothing)
    elm.enableCtor();

    await macroTask();

    // second rendered with ctor set to x-ctor
    const ctorElm = elm.shadowRoot.querySelector('x-ctor');
    expect(ctorElm).not.toBeNull();
    const ctorElmSpan = ctorElm.shadowRoot.querySelector('span');
    expect(ctorElmSpan).not.toBeNull();
    expect(ctorElmSpan.textContent).toBe('ctor_html');
    elm.enableAlter();

    await macroTask();

    // third rendered with ctor set to x-alter
    const alterElm = elm.shadowRoot.querySelector('x-ctor');
    expect(alterElm).not.toBeNull();
    const afterElmSpan = alterElm.shadowRoot.querySelector('span');
    expect(afterElmSpan).not.toBeNull();
    expect(afterElmSpan.textContent).toBe('alter_html');
    elm.disableAll();

    await macroTask();

    // third rendered with ctor set to null (nothing)
    expect(elm.shadowRoot.querySelector('x-ctor')).toBeNull();
});

it('should not reuse DOM elements using lwc:dynamic', async () => {
    registerForLoad('x-ctor', DynamicCtor);
    registerForLoad('x-alter', AlterCtor);

    const elm = createElement('x-dynamic', { is: LwcDynamicContainer });
    elm.enableCtor();
    document.body.appendChild(elm);

    await macroTask();

    const childElm = elm.shadowRoot.querySelector('x-ctor');
    expect(childElm).not.toBeNull();
    elm.enableAlter();

    await macroTask();

    const alterElm = elm.shadowRoot.querySelector('x-ctor');
    expect(alterElm).not.toBe(childElm);
});

it('should not cache DOM elements using lwc:dynamic', async () => {
    registerForLoad('x-ctor', DynamicCtor);
    registerForLoad('x-alter', AlterCtor);

    const elm = createElement('x-dynamic', { is: LwcDynamicContainer });
    elm.enableCtor();
    document.body.appendChild(elm);

    // from ctor to alter back to ctor, new elements should be created
    await macroTask();

    const childElm = elm.shadowRoot.querySelector('x-ctor');
    expect(childElm).not.toBeNull();
    elm.enableAlter();

    await macroTask();

    elm.enableCtor();

    await macroTask();

    const secondCtorElm = elm.shadowRoot.querySelector('x-ctor');
    expect(secondCtorElm).not.toBe(childElm);
});

describe('slotted content using lwc:dynamic', () => {
    let consoleSpy;
    beforeAll(() => {
        consoleSpy = spyOn(console, 'error');
    });
    afterAll(() => consoleSpy.mockRestore());

    it('reallocate slotted content after changing constructor', async () => {
        const elm = createElement('x-dynamic-slotted', { is: LwcDynamicSlotted });
        elm.ctor = ContainerFoo;

        document.body.appendChild(elm);

        expect(elm.shadowRoot.querySelector('[data-id="slot-default"]').assignedSlot).toBeDefined();
        expect(elm.shadowRoot.querySelector('[data-id="slot-foo"]').assignedSlot).toBeDefined();

        if (process.env.NATIVE_SHADOW) {
            // `slot-bar` is not rendered in synthetic shadow
            expect(elm.shadowRoot.querySelector('[data-id="slot-bar"]').assignedSlot).toBe(null);
        }
        expect(consoleSpy).not.toHaveBeenCalled();

        // Swap construstor and check if nodes have been reallocated.
        elm.ctor = ContainerBar;

        await microTask();

        expect(elm.shadowRoot.querySelector('[data-id="slot-default"]').assignedSlot).toBeDefined();
        expect(elm.shadowRoot.querySelector('[data-id="slot-bar"]').assignedSlot).toBeDefined();

        if (process.env.NATIVE_SHADOW) {
            // `slot-foo` is not rendered in synthetic shadow
            expect(elm.shadowRoot.querySelector('[data-id="slot-foo"]').assignedSlot).toBe(null);
        }
        expect(consoleSpy).not.toHaveBeenCalled();
    });
});

// Using <lwc:component lwc:is={}>

it('should call the loader', async () => {
    // note, using `x-` prefix instead of `x/` because these are
    // handled by `registerForLoad`
    registerForLoad('x-ctor', DynamicCtor);
    registerForLoad('x-alter', AlterCtor);

    const elm = createElement('x-dynamic', { is: DynamicContainer });
    document.body.appendChild(elm);

    await microTask();

    const child = elm.shadowRoot.querySelector('x-ctor');
    expect(child).toBeNull();
    // first rendered with ctor set to undefined (nothing)
    elm.enableCtor();

    await macroTask();

    // second rendered with ctor set to x-ctor
    const ctorElm = elm.shadowRoot.querySelector('x-ctor');
    expect(ctorElm).not.toBeNull();
    const ctorElmSpan = ctorElm.shadowRoot.querySelector('span');
    expect(ctorElmSpan).not.toBeNull();
    expect(ctorElmSpan.textContent).toBe('ctor_html');
    elm.enableAlter();

    await macroTask();

    // third rendered with ctor set to x-alter
    const alterElm = elm.shadowRoot.querySelector('x-alter');
    expect(alterElm).not.toBeNull();
    const afterElmSpan = alterElm.shadowRoot.querySelector('span');
    expect(afterElmSpan).not.toBeNull();
    expect(afterElmSpan.textContent).toBe('alter_html');
    elm.disableAll();

    await macroTask();

    // third rendered with ctor set to null (nothing)
    expect(elm.shadowRoot.querySelector('x-ctor')).toBeNull();
});

it('should not reuse DOM elements', async () => {
    registerForLoad('x-ctor', DynamicCtor);
    registerForLoad('x-alter', AlterCtor);

    const elm = createElement('x-dynamic', { is: DynamicContainer });
    elm.enableCtor();
    document.body.appendChild(elm);

    await macroTask();
    const childElm = elm.shadowRoot.querySelector('x-ctor');
    expect(childElm).not.toBeNull();
    elm.enableAlter();
    await macroTask();
    const alterElm = elm.shadowRoot.querySelector('x-alter');
    expect(alterElm).not.toBe(childElm);
});

it('should not cache DOM elements', async () => {
    registerForLoad('x-ctor', DynamicCtor);
    registerForLoad('x-alter', AlterCtor);

    const elm = createElement('x-dynamic', { is: DynamicContainer });
    elm.enableCtor();
    document.body.appendChild(elm);
    // from ctor to alter back to ctor, new elements should be created

    await macroTask();

    const childElm = elm.shadowRoot.querySelector('x-ctor');
    expect(childElm).not.toBeNull();
    elm.enableAlter();

    await macroTask();

    elm.enableCtor();

    await macroTask();

    const secondCtorElm = elm.shadowRoot.querySelector('x-ctor');
    expect(secondCtorElm).not.toBe(childElm);
});

describe('slotted content', () => {
    let consoleSpy;
    beforeAll(() => {
        consoleSpy = spyOn(console, 'error');
    });
    afterAll(() => consoleSpy.mockRestore());

    it('reallocate slotted content after changing constructor', async () => {
        const elm = createElement('x-dynamic-slotted', { is: DynamicSlotted });
        elm.ctor = ContainerFoo;

        document.body.appendChild(elm);

        expect(elm.shadowRoot.querySelector('[data-id="slot-default"]').assignedSlot).toBeDefined();
        expect(elm.shadowRoot.querySelector('[data-id="slot-foo"]').assignedSlot).toBeDefined();

        if (process.env.NATIVE_SHADOW) {
            // `slot-bar` is not rendered in synthetic shadow
            expect(elm.shadowRoot.querySelector('[data-id="slot-bar"]').assignedSlot).toBe(null);
        }
        expect(consoleSpy).not.toHaveBeenCalled();

        // Swap constructor and check if nodes have been reallocated.
        elm.ctor = ContainerBar;

        await microTask();

        expect(elm.shadowRoot.querySelector('[data-id="slot-default"]').assignedSlot).toBeDefined();
        expect(elm.shadowRoot.querySelector('[data-id="slot-bar"]').assignedSlot).toBeDefined();

        if (process.env.NATIVE_SHADOW) {
            // `slot-foo` is not rendered in synthetic shadow
            expect(elm.shadowRoot.querySelector('[data-id="slot-foo"]').assignedSlot).toBe(null);
        }
        expect(consoleSpy).not.toHaveBeenCalled();
    });
});<|MERGE_RESOLUTION|>--- conflicted
+++ resolved
@@ -23,11 +23,7 @@
 
 /** Actually waits a macro-task and then a micro-task, for reasons unspecified. */
 async function macroTask() {
-<<<<<<< HEAD
-    await new Promise(setTimeout);
-=======
     await new Promise((resolve) => setTimeout(resolve, 0));
->>>>>>> 8fb80dbd
     await microTask();
 }
 
