--- conflicted
+++ resolved
@@ -1,13 +1,7 @@
 import { createElement } from 'lwc';
-<<<<<<< HEAD
 import { installCustomContext, setCustomContext } from 'c/simpleProvider';
 import Consumer from 'c/simpleConsumer';
-import { jasmine } from '../../helpers/jasmine.js';
-=======
-import { installCustomContext, setCustomContext } from 'x/simpleProvider';
-import Consumer from 'x/simpleConsumer';
 import { fn as mockFn } from '@vitest/spy';
->>>>>>> 90c13d9a
 
 describe('Simple Custom Context Provider', () => {
     it('should be install-able on any dom element', function () {
