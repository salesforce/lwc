import { createElement, setFeatureFlagForTest } from 'lwc';
<<<<<<< HEAD
import Component from 'c/component';
import Scoping from 'c/scoping';
import { jasmineSpyOn as spyOn } from '../../../helpers/jasmine.js';
=======
import Component from 'x/component';
import Scoping from 'x/scoping';
import { spyOn } from '@vitest/spy';
>>>>>>> 90c13d9a
import { catchUnhandledRejectionsAndErrors } from '../../../helpers/utils.js';
import { resetAlreadyLoggedMessages, resetFragmentCache } from '../../../helpers/reset.js';

let caughtError;
let logger;

catchUnhandledRejectionsAndErrors((error) => {
    caughtError = error;
});

beforeAll(() => {
    logger = spyOn(console, 'warn');
});

afterEach(() => {
    caughtError = undefined;
    logger.mockReset();
});

afterAll(() => {
    logger.mockRestore();
});

const props = ['stylesheetToken', 'stylesheetTokens', 'legacyStylesheetToken'];

const components = [
    {
        tagName: 'c-component',
        Ctor: Component,
        name: 'unscoped styles',
    },
    {
        tagName: 'c-scoping',
        Ctor: Scoping,
        name: 'scoped styles',
    },
];

props.forEach((prop) => {
    describe(prop, () => {
        components.forEach(({ tagName, Ctor, name }) => {
            describe(name, () => {
                beforeEach(() => {
                    setFeatureFlagForTest(
                        'ENABLE_LEGACY_SCOPE_TOKENS',
                        prop === 'legacyStylesheetToken'
                    );
                });

                afterEach(() => {
                    setFeatureFlagForTest('ENABLE_LEGACY_SCOPE_TOKENS', false);
                    // We keep a cache of parsed static fragments; these need to be reset
                    // since they can vary based on whether we use the legacy scope token or not.
                    resetFragmentCache();
                    // Reset template object for clean state between tests
                    Ctor.resetTemplate();
                    resetAlreadyLoggedMessages();
                });

                it('W-16614556 should not render arbitrary content via stylesheet token', async () => {
                    const elm = createElement(tagName, { is: Ctor });
                    elm.propToUse = prop;
                    try {
                        document.body.appendChild(elm);
                    } catch (err) {
                        // In synthetic custom element lifecycle, the error is thrown synchronously on `appendChild`
                        caughtError = err;
                    }

                    await Promise.resolve();

                    if (
                        process.env.NATIVE_SHADOW &&
                        process.env.DISABLE_STATIC_CONTENT_OPTIMIZATION &&
                        Ctor !== Scoping
                    ) {
                        // If we're rendering in native shadow and the static content optimization is disabled,
                        // then there's no problem with invalid stylesheet tokens because they are only rendered
                        // as class attribute values using either `classList` or `setAttribute` (and this only applies
                        // when `*.scoped.css` is being used).
                        expect(elm.shadowRoot.children.length).toBe(1);
                    } else {
                        expect(elm.shadowRoot.children.length).toBe(0); // does not render

                        expect(caughtError).not.toBeUndefined();
                        expect(caughtError.message).toMatch(
                            /stylesheet token must be a valid string|Failed to execute 'setAttribute'|Invalid qualified name|String contains an invalid character|The string contains invalid characters/
                        );

                        if (process.env.NODE_ENV === 'production') {
                            // no warnings in prod mode
                            expect(logger).not.toHaveBeenCalled();
                        } else {
                            // dev mode
                            expect(logger).toHaveBeenCalledExactlyOnceWith(
                                expect.objectContaining({
                                    message: expect.stringContaining(
                                        `Mutating the "${prop}" property on a template is deprecated`
                                    ),
                                })
                            );
                        }
                    }
                });
            });
        });
    });
});<|MERGE_RESOLUTION|>--- conflicted
+++ resolved
@@ -1,13 +1,7 @@
 import { createElement, setFeatureFlagForTest } from 'lwc';
-<<<<<<< HEAD
 import Component from 'c/component';
 import Scoping from 'c/scoping';
-import { jasmineSpyOn as spyOn } from '../../../helpers/jasmine.js';
-=======
-import Component from 'x/component';
-import Scoping from 'x/scoping';
 import { spyOn } from '@vitest/spy';
->>>>>>> 90c13d9a
 import { catchUnhandledRejectionsAndErrors } from '../../../helpers/utils.js';
 import { resetAlreadyLoggedMessages, resetFragmentCache } from '../../../helpers/reset.js';
 
