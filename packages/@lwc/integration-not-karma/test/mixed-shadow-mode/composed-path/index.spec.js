import { createElement } from 'lwc';
<<<<<<< HEAD
import Test from 'c/test';
import { jasmine } from '../../../helpers/jasmine.js';
=======
import Test from 'x/test';
>>>>>>> 90c13d9a

describe('event.composedPath() of event dispatched from closed shadow root', () => {
    it('should have shadowed elements when invoked inside the shadow root', async () => {
        const elm = createElement('c-test', { is: Test });
        document.body.appendChild(elm);

        await Promise.resolve();
        elm.clickShadowedButton();
        expect(elm.getShadowedComposedPath()).toEqual([
            expect.any(HTMLElement), // button
            expect.any(Object), // #shadow-root(closed)
            elm.child,
            elm.shadowRoot,
            elm,
            document.body,
            document.documentElement,
            document,
            window,
        ]);
    });

    it('should not have shadowed elements when invoked outside the shadow root', async () => {
        const elm = createElement('c-test', { is: Test });
        document.body.appendChild(elm);

        await Promise.resolve();
        elm.clickShadowedButton();
        expect(elm.getComposedPath()).toEqual([
            elm.child,
            elm.shadowRoot,
            elm,
            document.body,
            document.documentElement,
            document,
            window,
        ]);
    });
});<|MERGE_RESOLUTION|>--- conflicted
+++ resolved
@@ -1,10 +1,5 @@
 import { createElement } from 'lwc';
-<<<<<<< HEAD
 import Test from 'c/test';
-import { jasmine } from '../../../helpers/jasmine.js';
-=======
-import Test from 'x/test';
->>>>>>> 90c13d9a
 
 describe('event.composedPath() of event dispatched from closed shadow root', () => {
     it('should have shadowed elements when invoked inside the shadow root', async () => {
