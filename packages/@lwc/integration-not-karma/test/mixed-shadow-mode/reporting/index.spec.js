--- conflicted
+++ resolved
@@ -1,16 +1,9 @@
 import { createElement } from 'lwc';
 
-<<<<<<< HEAD
 import Component from 'c/component';
 import Parent from 'c/parent';
 import Light from 'c/light';
-import { jasmine } from '../../../helpers/jasmine.js';
-=======
-import Component from 'x/component';
-import Parent from 'x/parent';
-import Light from 'x/light';
 import { fn as mockFn } from '@vitest/spy';
->>>>>>> 90c13d9a
 import {
     attachReportingControlDispatcher,
     detachReportingControlDispatcher,
