--- conflicted
+++ resolved
@@ -1,11 +1,6 @@
 import { createElement } from 'lwc';
-<<<<<<< HEAD
 import Test from 'c/test';
-import { jasmine, jasmineSpyOn as spyOn } from '../../helpers/jasmine.js';
-=======
-import Test from 'x/test';
 import { spyOn } from '@vitest/spy';
->>>>>>> 90c13d9a
 import { getHooks, setHooks } from '../../helpers/hooks.js';
 
 function setSanitizeHtmlContentHookForTest(impl) {
