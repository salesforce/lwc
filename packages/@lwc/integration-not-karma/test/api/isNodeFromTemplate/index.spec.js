--- conflicted
+++ resolved
@@ -1,11 +1,6 @@
 import { createElement, isNodeFromTemplate } from 'lwc';
-<<<<<<< HEAD
 import Test from 'c/test';
-import { jasmineSpyOn as spyOn } from '../../../helpers/jasmine.js';
-=======
-import Test from 'x/test';
 import { spyOn } from '@vitest/spy';
->>>>>>> 90c13d9a
 
 function testNonNodes(type, obj) {
     it(`should return false if the passed object if a ${type}`, () => {
