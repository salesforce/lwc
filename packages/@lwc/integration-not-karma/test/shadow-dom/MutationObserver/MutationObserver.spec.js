import { createElement } from 'lwc';
<<<<<<< HEAD
import XParent from 'c/parent';
import XSlottedChild from 'c/slottedChild';
import XNestedSlotContainer from 'c/nestedSlotContainer';
import XTemplateMutations from 'c/templateMutations';
import { jasmine } from '../../../helpers/jasmine.js';
=======
import XParent from 'x/parent';
import XSlottedChild from 'x/slottedChild';
import XNestedSlotContainer from 'x/nestedSlotContainer';
import XTemplateMutations from 'x/templateMutations';
import { fn as mockFn } from '@vitest/spy';
>>>>>>> 90c13d9a

const observerConfig = { childList: true, subtree: true };

function waitForMutationObservedToBeInvoked() {
    return Promise.resolve();
}

describe('MutationObserver is synthetic shadow dom aware.', () => {
    describe('mutations do not leak shadow boundary', () => {
        let globalObserverSpy;
        let container;
        beforeEach(() => {
            globalObserverSpy = mockFn();
            const globalObserver = new MutationObserver(globalObserverSpy);
            container = document.createElement('div');
            document.body.appendChild(container);
            // Attach to container node instead of document or body to not affect other tests
            globalObserver.observe(container, observerConfig);
        });

        it('global observer should be called 1 time, when the host element is attached to document', async () => {
            // Prepare body for new lwc element
            const host = createElement('c-parent', { is: XParent });
            const container = document.createElement('div');
            document.body.appendChild(container);
            const callback = function (actualMutationRecords, actualObserver) {
                expect(actualObserver).toBe(containerObserver);
                expect(actualMutationRecords.length).toBe(1);
                expect(actualMutationRecords[0].target).toBe(container);
                expect(actualMutationRecords[0].addedNodes.length).toBe(1);
                expect(actualMutationRecords[0].addedNodes[0].tagName).toBe('C-PARENT');
            };
            const containerObserver = new MutationObserver(callback);
            // Attach to container node instead of document or body to not affect other tests
            containerObserver.observe(container, observerConfig);
            container.appendChild(host);
            await waitForMutationObservedToBeInvoked();
        });

        it('global observer is not called when mutations occur inside shadow tree', async () => {
            const host = createElement('c-parent', { is: XParent });
            container.appendChild(host);
            await waitForMutationObservedToBeInvoked();
<<<<<<< HEAD
            // The first call will be when c-parent is appended to the container
            globalObserverSpy.calls.reset();
            // Mutate the shadow tree of c-parent
=======
            // The first call will be when x-parent is appended to the container
            globalObserverSpy.mockReset();
            // Mutate the shadow tree of x-parent
>>>>>>> 90c13d9a
            const parentDiv = host.shadowRoot.querySelector('div');
            parentDiv.appendChild(document.createElement('p'));
            await waitForMutationObservedToBeInvoked();
            expect(globalObserverSpy).not.toHaveBeenCalled();
            // Mutate the shadow tree of c-child
            const childElm = host.shadowRoot.querySelector('c-child');
            const childDiv = childElm.shadowRoot.querySelector('div');
            childDiv.appendChild(document.createElement('p'));
            await waitForMutationObservedToBeInvoked();
            expect(globalObserverSpy).not.toHaveBeenCalled();
        });

        it('global observer is not called when mutations occur in slotted content', async () => {
            const parent = createElement('c-slotted-child', { is: XSlottedChild });
            container.appendChild(parent);
            await waitForMutationObservedToBeInvoked();
<<<<<<< HEAD
            // The first call will be when c-slotted-child is appended to the container
            globalObserverSpy.calls.reset();
=======
            // The first call will be when x-slotted-child is appended to the container
            globalObserverSpy.mockReset();
>>>>>>> 90c13d9a
            const slottedDiv = parent.shadowRoot.querySelector('div.manual');
            slottedDiv.appendChild(document.createElement('p'));
            await waitForMutationObservedToBeInvoked();
            expect(globalObserverSpy).not.toHaveBeenCalled();
        });

        it('should invoke observer on parent when slotted content is altered', async () => {
            const parent = createElement('c-slotted-child', { is: XSlottedChild });
            container.appendChild(parent);
            const slottedDiv = parent.shadowRoot.querySelector('div.manual');

            // observer on parent element's shadowRoot will be notified
            // because the slot content being mutated belongs to that shadow tree
            const callback = function (actualMutationRecords, actualObserver) {
                expect(actualObserver).toBe(parentSRObserver);
                expect(actualMutationRecords.length).toBe(1);
                expect(actualMutationRecords[0].target).toBe(slottedDiv);
                expect(actualMutationRecords[0].addedNodes.length).toBe(1);
                expect(actualMutationRecords[0].addedNodes[0].tagName).toBe('P');
            };
            // Start observing the parent and child shadow trees
            const parentHostSpy = mockFn();
            new MutationObserver(parentHostSpy).observe(parent, observerConfig);
            const parentSRObserver = new MutationObserver(callback);
            parentSRObserver.observe(parent.shadowRoot, observerConfig);
            const childSRSpy = mockFn();
            new MutationObserver(childSRSpy).observe(
                parent.shadowRoot.querySelector('c-child').shadowRoot,
                observerConfig
            );

            slottedDiv.appendChild(document.createElement('p'));
            await waitForMutationObservedToBeInvoked();
            // observer on parent host element should not see mutation
            expect(parentHostSpy).not.toHaveBeenCalled();
            // observer on the slot receiver should not see mutation
            expect(childSRSpy).not.toHaveBeenCalled();
        });

        it('should invoke observer on slot content owner', async () => {
            const parent = createElement('c-nested-slot-container', { is: XNestedSlotContainer });
            container.appendChild(parent);
            const slottedDiv = parent.shadowRoot.querySelector('div.manual');

            // observer on parent element's shadowRoot will be notified
            // because the slot content being mutated belongs to that shadow tree
            const callback = function (actualMutationRecords, actualObserver) {
                expect(actualObserver).toBe(parentSRObserver);
                expect(actualMutationRecords.length).toBe(1);
                expect(actualMutationRecords[0].target).toBe(slottedDiv);
                expect(actualMutationRecords[0].addedNodes.length).toBe(1);
                expect(actualMutationRecords[0].addedNodes[0].tagName).toBe('P');
            };
            // Start observing the parent and child shadow trees
            // c-nested-slot-container
            const parentSRObserver = new MutationObserver(callback);
            parentSRObserver.observe(parent.shadowRoot, observerConfig);
<<<<<<< HEAD
            // c-nested-slot
            const childSRSpy = jasmine.createSpy();
            const child = parent.shadowRoot.querySelector('c-nested-slot');
            new MutationObserver(childSRSpy).observe(child.shadowRoot, observerConfig);
            // c-child
            const grandChildSRSpy = jasmine.createSpy();
            const grandChild = child.shadowRoot.querySelector('c-child');
            new MutationObserver(grandChildSRSpy).observe(grandChild.shadowRoot, observerConfig);
            // c-child > slot
            const grandChildSlotSpy = jasmine.createSpy();
=======
            // x-nested-slot
            const childSRSpy = mockFn();
            const child = parent.shadowRoot.querySelector('x-nested-slot');
            new MutationObserver(childSRSpy).observe(child.shadowRoot, observerConfig);
            // x-child
            const grandChildSRSpy = mockFn();
            const grandChild = child.shadowRoot.querySelector('x-child');
            new MutationObserver(grandChildSRSpy).observe(grandChild.shadowRoot, observerConfig);
            // x-child > slot
            const grandChildSlotSpy = mockFn();
>>>>>>> 90c13d9a
            const grandChildSlot = grandChild.shadowRoot.querySelector('slot');
            new MutationObserver(grandChildSlotSpy).observe(grandChildSlot, observerConfig);

            slottedDiv.appendChild(document.createElement('p'));
            // Skip a macrotask to allow for observers to be invoked, if any
            await waitForMutationObservedToBeInvoked();
            // observers on the slot receiver should not see mutation
            expect(childSRSpy).not.toHaveBeenCalled();
            expect(grandChildSRSpy).not.toHaveBeenCalled();
            expect(grandChildSlotSpy).not.toHaveBeenCalled();
        });

        it('parent observer not invoked when mutations occur in a nested lwc', async () => {
            const parent = createElement('c-parent', { is: XParent });
            container.appendChild(parent);

            // Start observing the parent and child shadow trees
            const parentSpy = mockFn();
            new MutationObserver(parentSpy).observe(parent.shadowRoot, observerConfig);

            const childElm = parent.shadowRoot.querySelector('c-child');
            const childDiv = childElm.shadowRoot.querySelector('div');
            childDiv.appendChild(document.createElement('p'));

            // Skip a macrotask to allow for observers to be invoked, if any
            await waitForMutationObservedToBeInvoked();
            expect(parentSpy).not.toHaveBeenCalled();
        });
    });
    describe('should handle mutations in shadow tree', () => {
        let container;
        beforeEach(() => {
            container = document.createElement('div');
            document.body.appendChild(container);
        });

        describe.skipIf(process.env.FORCE_NATIVE_SHADOW_MODE_FOR_TEST)('MutationObserver', () => {
            it('should invoke observer with correct MutationRecords when adding child nodes using innerHTML', async () => {
                const parent = createElement('c-parent', { is: XParent });
                container.appendChild(parent);
                const parentDiv = parent.shadowRoot.querySelector('div');
                const observer = new MutationObserver((actualMutationRecords, actualObserver) => {
                    expect(actualObserver).toBe(observer);
                    expect(actualMutationRecords.length).toBe(1);
                    expect(actualMutationRecords[0].target).toBe(parentDiv);
                    expect(actualMutationRecords[0].addedNodes.length).toBe(2);
                    expect(actualMutationRecords[0].addedNodes[0].tagName).toBe('H3');
                    expect(actualMutationRecords[0].addedNodes[1].tagName).toBe('P');
                });
                observer.observe(parent.shadowRoot, observerConfig);
                // Mutate the shadow tree of c-parent
                parentDiv.innerHTML = `<h3></h3><p></p>`;
                await waitForMutationObservedToBeInvoked();
            });

            it('should invoke observer with correct MutationRecords when adding child nodes using appendChild', async () => {
                const parent = createElement('c-parent', { is: XParent });
                container.appendChild(parent);
                await new Promise((resolve) => {
                    let observer;
                    const parentDiv = parent.shadowRoot.querySelector('div');
                    const callback = function (actualMutationRecords_1, actualObserver) {
                        expect(actualObserver).toBe(observer);
                        expect(actualMutationRecords_1.length).toBe(1);
                        expect(actualMutationRecords_1[0].target).toBe(parentDiv);
                        expect(actualMutationRecords_1[0].addedNodes.length).toBe(1);
                        expect(actualMutationRecords_1[0].addedNodes[0].tagName).toBe('P');
                        resolve();
                    };
                    observer = new MutationObserver(callback);
                    observer.observe(parent.shadowRoot, observerConfig);
                    // Mutate the shadow tree of c-parent
                    parentDiv.appendChild(document.createElement('p'));
                });
                const childElm = parent.shadowRoot.querySelector('c-child');
                const childDiv = childElm.shadowRoot.querySelector('div');
                const promise = new Promise((resolve_1) => {
                    const callback = function (actualMutationRecords_3) {
                        expect(actualMutationRecords_3.length).toBe(2);
                        expect(actualMutationRecords_3[0].target).toBe(childDiv);
                        expect(actualMutationRecords_3[0].addedNodes.length).toBe(1);
                        expect(actualMutationRecords_3[0].addedNodes[0].tagName).toBe('UL');
                        expect(actualMutationRecords_3[1].target).toBe(childDiv);
                        expect(actualMutationRecords_3[1].addedNodes.length).toBe(1);
                        expect(actualMutationRecords_3[1].addedNodes[0].tagName).toBe('OL');
                        resolve_1();
                    };
                    new MutationObserver(callback).observe(childElm.shadowRoot, observerConfig);
                    // Mutate the shadow tree of c-child
                    childDiv.appendChild(document.createElement('ul'));
                    childDiv.appendChild(document.createElement('ol'));
                });
                return await promise;
            });

            it('should invoke observer with correct MutationRecords when removing child nodes using innerHTML', async () => {
                const parent = createElement('c-parent', { is: XParent });
                container.appendChild(parent);
                const parentDiv = parent.shadowRoot.querySelector('div');
                parentDiv.innerHTML = `<h3></h3><p></p>`;
                let observer;
                const callback = function (actualMutationRecords, actualObserver) {
                    expect(actualObserver).toBe(observer);
                    expect(actualMutationRecords.length).toBe(1);
                    expect(actualMutationRecords[0].target).toBe(parentDiv);
                    expect(actualMutationRecords[0].removedNodes.length).toBe(2);
                    const removedNodes = Array.prototype.slice.call(
                        actualMutationRecords[0].removedNodes,
                        0
                    );
                    // In IE11, the order of nodes removal is reverse. Sorting the records to make the result deterministic
                    removedNodes.sort((nodeA, nodeB) => {
                        return nodeA.tagName > nodeB.tagName ? 1 : -1;
                    });
                    expect(removedNodes[0].tagName).toBe('H3');
                    expect(removedNodes[1].tagName).toBe('P');
                };
                observer = new MutationObserver(callback);
                observer.observe(parent.shadowRoot, observerConfig);
                parentDiv.innerHTML = '';
                await waitForMutationObservedToBeInvoked();
            });

            it('all observers of a given node are invoked', () => {
                const parent = createElement('c-parent', { is: XParent });
                container.appendChild(parent);
                let firstObserverCallback;
                let secondObserverCallback;
                const promise1 = new Promise((resolve) => {
                    firstObserverCallback = resolve;
                });
                const promise2 = new Promise((resolve) => {
                    secondObserverCallback = resolve;
                });
                const parentDiv = parent.shadowRoot.querySelector('div');
                const observer1 = new MutationObserver(function (
                    actualMutationRecords,
                    actualObserver
                ) {
                    expect(actualObserver).toBe(observer1);
                    expect(actualMutationRecords.length).toBe(1);
                    expect(actualMutationRecords[0].target).toBe(parentDiv);
                    expect(actualMutationRecords[0].addedNodes.length).toBe(1);
                    expect(actualMutationRecords[0].addedNodes[0].tagName).toBe('P');
                    firstObserverCallback();
                });
                observer1.observe(parent.shadowRoot, observerConfig);
                const observer2 = new MutationObserver(function (
                    actualMutationRecords,
                    actualObserver
                ) {
                    expect(actualObserver).toBe(observer2);
                    expect(actualMutationRecords.length).toBe(1);
                    expect(actualMutationRecords[0].target).toBe(parentDiv);
                    expect(actualMutationRecords[0].addedNodes.length).toBe(1);
                    expect(actualMutationRecords[0].addedNodes[0].tagName).toBe('P');
                    secondObserverCallback();
                });
                observer2.observe(parent.shadowRoot, observerConfig);

                // Mutate the shadow tree of c-parent
                parentDiv.appendChild(document.createElement('p'));

                return Promise.all([promise1, promise2]);
            });

            it('should not get notifications after disconnecting observer', async () => {
                const parent = createElement('c-parent', { is: XParent });
                container.appendChild(parent);
                const parentSRSpy = mockFn();
                const observer = new MutationObserver(parentSRSpy);
                observer.observe(parent.shadowRoot, observerConfig);
                const parentDiv = parent.shadowRoot.querySelector('div');

                // Mutate the shadow tree of c-parent
                parentDiv.appendChild(document.createElement('p'));
                // Wait for a macro task
                await waitForMutationObservedToBeInvoked();
                // Make sure the spy is getting called
                expect(parentSRSpy).toHaveBeenCalledTimes(1);
                parentSRSpy.mockReset();
                // disconnect and verify that spy does not get invoked after
                observer.disconnect();
                parentDiv.appendChild(document.createElement('ul'));
                await waitForMutationObservedToBeInvoked();
                expect(parentSRSpy).not.toHaveBeenCalled();
            });

            it('should return expected records when takeRecords is invoked', () => {
                const parent = createElement('c-parent', { is: XParent });
                container.appendChild(parent);
                const parentDiv = parent.shadowRoot.querySelector('div');
                const observer = new MutationObserver(() => {});
                observer.observe(parent.shadowRoot, observerConfig);
                // Mutate the shadow tree of c-parent
                parentDiv.appendChild(document.createElement('ul'));
                parentDiv.appendChild(document.createElement('ol'));
                const actualMutationRecords = observer.takeRecords();
                expect(actualMutationRecords.length).toBe(2);
                expect(actualMutationRecords[0].target).toBe(parentDiv);
                expect(actualMutationRecords[0].addedNodes.length).toBe(1);
                expect(actualMutationRecords[0].addedNodes[0].tagName).toBe('UL');
                expect(actualMutationRecords[1].target).toBe(parentDiv);
                expect(actualMutationRecords[1].addedNodes.length).toBe(1);
                expect(actualMutationRecords[1].addedNodes[0].tagName).toBe('OL');
            });
        });

        it('should retarget MutationRecord for mutations directly under shadowRoot - added nodes', async () => {
            const host = createElement('c-template-mutations', { is: XTemplateMutations });
            container.appendChild(host);

            const callback = function (actualMutationRecords, actualObserver) {
                expect(actualObserver).toBe(shadowRootObserver);
                expect(actualMutationRecords.length).toBe(1);
                expect(actualMutationRecords[0].target).toBe(host.shadowRoot);
                expect(actualMutationRecords[0].addedNodes.length).toBe(1);
                expect(actualMutationRecords[0].addedNodes[0].tagName).toBe('DIV');
                expect(actualMutationRecords[0].removedNodes.length).toBe(0);
                expect(actualMutationRecords[0].type).toBe('childList');
            };

            const globalObserverSpy = mockFn();
            const globalObserver = new MutationObserver(globalObserverSpy);
            globalObserver.observe(container, observerConfig);
            const hostSpy = mockFn();
            new MutationObserver(hostSpy).observe(host, observerConfig);
            const shadowRootObserver = new MutationObserver(callback);
            shadowRootObserver.observe(host.shadowRoot, observerConfig);

            // Trigger a mutation directly under the shadowRoot
            host.addNode = true;
            await waitForMutationObservedToBeInvoked();
            expect(globalObserverSpy).not.toHaveBeenCalled();
            expect(hostSpy).not.toHaveBeenCalled();
        });

        it('should retarget MutationRecord for mutations directly under shadowRoot - removed nodes', async () => {
            const host = createElement('c-template-mutations', { is: XTemplateMutations });
            container.appendChild(host);

            const callback = function (actualMutationRecords, actualObserver) {
                expect(actualObserver).toBe(shadowRootObserver);
                expect(actualMutationRecords.length).toBe(1);
                expect(actualMutationRecords[0].target).toBe(host.shadowRoot);
                expect(actualMutationRecords[0].addedNodes.length).toBe(0);
                expect(actualMutationRecords[0].removedNodes.length).toBe(1);
                expect(actualMutationRecords[0].removedNodes[0].tagName).toBe('DIV');
            };

            const globalObserverSpy = mockFn();
            const globalObserver = new MutationObserver(globalObserverSpy);
            globalObserver.observe(container, observerConfig);
            const hostSpy = mockFn();
            new MutationObserver(hostSpy).observe(host, observerConfig);
            const shadowRootObserver = new MutationObserver(callback);
            shadowRootObserver.observe(host.shadowRoot, observerConfig);

            // Trigger a mutation directly under the shadowRoot
            host.hideNode = true;
            await waitForMutationObservedToBeInvoked();
            expect(globalObserverSpy).not.toHaveBeenCalled();
            expect(hostSpy).not.toHaveBeenCalled();
        });
    });

    describe.skipIf(process.env.NATIVE_SHADOW)(
        'References to mutation observers are not leaked',
        () => {
            let container;
            beforeEach(() => {
                container = document.createElement('div');
                document.body.appendChild(container);
            });
            it('should not leak after disconnect', () => {
                const node = document.createElement('div');
                container.appendChild(node);
                const observer = new MutationObserver(() => {});
                observer.observe(node, observerConfig);
                expect(node.$$lwcNodeObservers$$.length).toBe(1);
                observer.disconnect();
                expect(node.$$lwcNodeObservers$$.length).toBe(0);
            });

            it('should not leak after disconnect - multiple nodes', () => {
                const node1 = document.createElement('div');
                const node2 = document.createElement('div');
                container.appendChild(node1);
                container.appendChild(node2);
                const observer = new MutationObserver(() => {});
                observer.observe(node1, observerConfig);
                observer.observe(node2, observerConfig);
                expect(node1.$$lwcNodeObservers$$.length).toBe(1);
                expect(node2.$$lwcNodeObservers$$.length).toBe(1);
                observer.disconnect();
                expect(node1.$$lwcNodeObservers$$.length).toBe(0);
                expect(node2.$$lwcNodeObservers$$.length).toBe(0);
            });

            it('should not leak after disconnect - multiple observers', () => {
                const node = document.createElement('div');
                container.appendChild(node);
                const observer1 = new MutationObserver(() => {});
                const observer2 = new MutationObserver(() => {});
                observer1.observe(node, observerConfig);
                expect(node.$$lwcNodeObservers$$.length).toBe(1);
                observer2.observe(node, observerConfig);
                expect(node.$$lwcNodeObservers$$.length).toBe(2);
                observer1.disconnect();
                expect(node.$$lwcNodeObservers$$.length).toBe(1);
                observer2.disconnect();
                expect(node.$$lwcNodeObservers$$.length).toBe(0);
            });

            it('should not leak after disconnect - duplicate observe()s', () => {
                const node = document.createElement('div');
                container.appendChild(node);
                const observer = new MutationObserver(() => {});
                observer.observe(node, observerConfig);
                observer.observe(node, observerConfig);
                observer.disconnect();
                expect(node.$$lwcNodeObservers$$.length).toBe(0);
            });
        }
    );
});<|MERGE_RESOLUTION|>--- conflicted
+++ resolved
@@ -1,17 +1,9 @@
 import { createElement } from 'lwc';
-<<<<<<< HEAD
 import XParent from 'c/parent';
 import XSlottedChild from 'c/slottedChild';
 import XNestedSlotContainer from 'c/nestedSlotContainer';
 import XTemplateMutations from 'c/templateMutations';
-import { jasmine } from '../../../helpers/jasmine.js';
-=======
-import XParent from 'x/parent';
-import XSlottedChild from 'x/slottedChild';
-import XNestedSlotContainer from 'x/nestedSlotContainer';
-import XTemplateMutations from 'x/templateMutations';
 import { fn as mockFn } from '@vitest/spy';
->>>>>>> 90c13d9a
 
 const observerConfig = { childList: true, subtree: true };
 
@@ -55,15 +47,9 @@
             const host = createElement('c-parent', { is: XParent });
             container.appendChild(host);
             await waitForMutationObservedToBeInvoked();
-<<<<<<< HEAD
             // The first call will be when c-parent is appended to the container
-            globalObserverSpy.calls.reset();
+            globalObserverSpy.mockReset();
             // Mutate the shadow tree of c-parent
-=======
-            // The first call will be when x-parent is appended to the container
-            globalObserverSpy.mockReset();
-            // Mutate the shadow tree of x-parent
->>>>>>> 90c13d9a
             const parentDiv = host.shadowRoot.querySelector('div');
             parentDiv.appendChild(document.createElement('p'));
             await waitForMutationObservedToBeInvoked();
@@ -80,13 +66,8 @@
             const parent = createElement('c-slotted-child', { is: XSlottedChild });
             container.appendChild(parent);
             await waitForMutationObservedToBeInvoked();
-<<<<<<< HEAD
             // The first call will be when c-slotted-child is appended to the container
-            globalObserverSpy.calls.reset();
-=======
-            // The first call will be when x-slotted-child is appended to the container
             globalObserverSpy.mockReset();
->>>>>>> 90c13d9a
             const slottedDiv = parent.shadowRoot.querySelector('div.manual');
             slottedDiv.appendChild(document.createElement('p'));
             await waitForMutationObservedToBeInvoked();
@@ -144,29 +125,16 @@
             // c-nested-slot-container
             const parentSRObserver = new MutationObserver(callback);
             parentSRObserver.observe(parent.shadowRoot, observerConfig);
-<<<<<<< HEAD
             // c-nested-slot
-            const childSRSpy = jasmine.createSpy();
+            const childSRSpy = mockFn();
             const child = parent.shadowRoot.querySelector('c-nested-slot');
             new MutationObserver(childSRSpy).observe(child.shadowRoot, observerConfig);
             // c-child
-            const grandChildSRSpy = jasmine.createSpy();
+            const grandChildSRSpy = mockFn();
             const grandChild = child.shadowRoot.querySelector('c-child');
             new MutationObserver(grandChildSRSpy).observe(grandChild.shadowRoot, observerConfig);
             // c-child > slot
-            const grandChildSlotSpy = jasmine.createSpy();
-=======
-            // x-nested-slot
-            const childSRSpy = mockFn();
-            const child = parent.shadowRoot.querySelector('x-nested-slot');
-            new MutationObserver(childSRSpy).observe(child.shadowRoot, observerConfig);
-            // x-child
-            const grandChildSRSpy = mockFn();
-            const grandChild = child.shadowRoot.querySelector('x-child');
-            new MutationObserver(grandChildSRSpy).observe(grandChild.shadowRoot, observerConfig);
-            // x-child > slot
             const grandChildSlotSpy = mockFn();
->>>>>>> 90c13d9a
             const grandChildSlot = grandChild.shadowRoot.querySelector('slot');
             new MutationObserver(grandChildSlotSpy).observe(grandChildSlot, observerConfig);
 
