import { createElement } from 'lwc';

<<<<<<< HEAD
import Container from 'c/container';
import { jasmineSpyOn as spyOn } from '../../../helpers/jasmine.js';
=======
import Container from 'x/container';
import { spyOn } from '@vitest/spy';
>>>>>>> 90c13d9a

describe('Event.target', () => {
    let globalListener = () => {};
    afterEach(() => {
        document.removeEventListener('test', globalListener);
    });

    it('should retarget', async () => {
        const container = createElement('c-container', { is: Container });
        document.body.appendChild(container);

        const child = container.shadowRoot.querySelector('c-child');
        const target = await new Promise((resolve) => {
            child.addEventListener('test', (event) => {
                resolve(event.target);
            });

            const div = child.shadowRoot.querySelector('div');
            div.dispatchEvent(new CustomEvent('test', { bubbles: true, composed: true }));
        });
        expect(target).toBe(child);
    });

    it('should patch the prototype instead of the instance', () => {
        const container = createElement('c-container', { is: Container });
        document.body.appendChild(container);

        function dispatchEventWithAssertions(target, event) {
            const hasOwnProperty = Object.prototype.hasOwnProperty;
            for (var node = target; node; node = node.parentNode || node.host) {
                node.addEventListener(event.type, function (event) {
                    expect(hasOwnProperty.call(event, 'target')).toBeFalse();
                });
            }
            target.dispatchEvent(event);
        }
        dispatchEventWithAssertions(
            container.shadowRoot.querySelector('c-child'),
            new CustomEvent('test', { bubbles: true, composed: true })
        );

        expect(hasOwnProperty.call(Event.prototype, 'target')).toBeTrue();
    });

    it('should retarget to the root component when accessed asynchronously', () => {
        const container = createElement('c-container', { is: Container });
        document.body.appendChild(container);

        let event;
        const child = container.shadowRoot.querySelector('c-child');
        child.addEventListener('test', (e) => {
            event = e;
        });

        const div = child.shadowRoot.querySelector('div');
        div.dispatchEvent(new CustomEvent('test', { bubbles: true, composed: true }));

        expect(event.target).toBe(container);
    });

    it('should retarget when accessed in a document event listener', async () => {
        const container = createElement('c-container', { is: Container });
        document.body.appendChild(container);

        const target = await new Promise((resolve) => {
            globalListener = (event) => {
                resolve(event.target);
            };
            document.addEventListener('test', globalListener);

            const child = container.shadowRoot.querySelector('c-child');
            const div = child.shadowRoot.querySelector('div');
            div.dispatchEvent(new CustomEvent('test', { bubbles: true, composed: true }));
        });

        expect(target).toBe(container);
    });

    describe.skipIf(process.env.NATIVE_SHADOW)('legacy behavior', () => {
        beforeAll(() => {
            // Suppress error logging
            spyOn(console, 'warn');
        });

        it('should not retarget when the target was manually added without lwc:dom="manual" and accessed asynchronously [W-6626752]', async () => {
            const container = createElement('c-container', { is: Container });
            document.body.appendChild(container);

            const child = container.shadowRoot.querySelector('c-child');
            const span = child.appendSpanAndReturn();

            const [first, second] = await new Promise((resolve) => {
                container.addEventListener('test', (event) => {
                    const first = event.target;
                    setTimeout(() => {
                        resolve([first, event.target]);
                    });
                });

                span.dispatchEvent(new CustomEvent('test', { bubbles: true, composed: true }));
            });

            expect(first).toBe(container);
            expect(second).toBe(span);
        });

        it('should not retarget when the target was manually added without lwc:dom="manual" and accessed in a document event listener [W-6626752]', async () => {
            const container = createElement('c-container', { is: Container });
            document.body.appendChild(container);

            const child = container.shadowRoot.querySelector('c-child');
            const span = child.appendSpanAndReturn();

            const target = await new Promise((resolve) => {
                globalListener = (event) => {
                    resolve(event.target);
                };
                document.addEventListener('test', globalListener);

                span.dispatchEvent(new CustomEvent('test', { bubbles: true, composed: true }));
            });

            expect(target).toBe(span);
        });
    });
});<|MERGE_RESOLUTION|>--- conflicted
+++ resolved
@@ -1,12 +1,7 @@
 import { createElement } from 'lwc';
 
-<<<<<<< HEAD
 import Container from 'c/container';
-import { jasmineSpyOn as spyOn } from '../../../helpers/jasmine.js';
-=======
-import Container from 'x/container';
 import { spyOn } from '@vitest/spy';
->>>>>>> 90c13d9a
 
 describe('Event.target', () => {
     let globalListener = () => {};
