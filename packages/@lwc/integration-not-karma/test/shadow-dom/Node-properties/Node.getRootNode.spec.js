--- conflicted
+++ resolved
@@ -1,5 +1,4 @@
 import { createElement } from 'lwc';
-<<<<<<< HEAD
 import Slotted from 'c/slotted';
 import Container from 'c/container';
 import ManualNodes from 'c/manualNodes';
@@ -7,17 +6,7 @@
 import WithLwcDomManual from 'c/withLwcDomManual';
 import WithoutLwcDomManual from 'c/withoutLwcDomManual';
 import Text from 'c/text';
-import { jasmineSpyOn as spyOn } from '../../../helpers/jasmine.js';
-=======
-import Slotted from 'x/slotted';
-import Container from 'x/container';
-import ManualNodes from 'x/manualNodes';
-import WithLwcDomManualNested from 'x/withLwcDomManualNested';
-import WithLwcDomManual from 'x/withLwcDomManual';
-import WithoutLwcDomManual from 'x/withoutLwcDomManual';
-import Text from 'x/text';
 import { spyOn } from '@vitest/spy';
->>>>>>> 90c13d9a
 
 const composedTrueConfig = { composed: true };
 describe('Node.getRootNode', () => {
