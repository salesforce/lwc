--- conflicted
+++ resolved
@@ -1,18 +1,10 @@
 import { createElement } from 'lwc';
 
-<<<<<<< HEAD
 import Slotted from 'c/slotted';
 import Nested from 'c/nested';
 import NestedFallback from 'c/nestedFallback';
 import TestWithDiv from 'c/testWithDiv';
-import { jasmineSpyOn as spyOn } from '../../../helpers/jasmine.js';
-=======
-import Slotted from 'x/slotted';
-import Nested from 'x/nested';
-import NestedFallback from 'x/nestedFallback';
-import TestWithDiv from 'x/testWithDiv';
 import { spyOn } from '@vitest/spy';
->>>>>>> 90c13d9a
 
 describe('Element.querySelector', () => {
     it('should return null if no Element match', () => {
