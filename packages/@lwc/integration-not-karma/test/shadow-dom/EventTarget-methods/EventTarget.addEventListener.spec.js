import { createElement } from 'lwc';
<<<<<<< HEAD
import Container from 'c/container';
import { jasmine } from '../../../helpers/jasmine.js';
=======
import Container from 'x/container';
import { fn as mockFn } from '@vitest/spy';
>>>>>>> 90c13d9a
import { extractDataIds } from '../../../helpers/utils.js';

function createShadowTree(parentNode) {
    const elm = createElement('c-container', { is: Container });
    elm.setAttribute('data-id', 'c-container');
    parentNode.appendChild(elm);
    return extractDataIds(elm);
}

describe('EventTarget.addEventListener', () => {
    let nodes;
    beforeEach(() => {
        nodes = createShadowTree(document.body);
    });

    it('should accept a function listener as second parameter for all nodes', () => {
        const targets = [
            nodes.button,
            nodes['container_div'],
            nodes['c-container'].shadowRoot,
            nodes['c-container'],
            document.body,
            document.documentElement,
            document,
            window,
        ];

        const log = [];
        targets.forEach((node) => {
            node.addEventListener('click', () => log.push(node));
        });

        nodes.button.click();

        expect(log).toEqual(targets);
    });

    it('should accept a listener config as second parameter for all nodes except shadow root and host', () => {
        const targets = [
            nodes.button,
            nodes['container_div'],
            /*
            TODO [#2134]: These are valid cases but currently fail.
            nodes['c-container'].shadowRoot,
            nodes['c-container'],
            */
            document.body,
            document.documentElement,
            document,
            window,
        ];

        const log = [];
        targets.forEach((node) => {
            node.addEventListener('click', { handleEvent: () => log.push(node) });
        });

        nodes.button.click();

        expect(log).toEqual(targets);
    });

    it('should accept a function listener as second parameter for a non-node EventTarget', () => {
        const target = new EventTarget();
        const listener = mockFn();
        target.addEventListener('dummy', listener);
        target.dispatchEvent(new CustomEvent('dummy'));
        expect(listener).toHaveBeenCalled();
    });

    it('should accept a listener config as second parameter for a non-node EventTarget', () => {
        const target = new EventTarget();
        const listener = mockFn();
        target.addEventListener('dummy', { handleEvent: listener });
        target.dispatchEvent(new CustomEvent('dummy'));
        expect(listener).toHaveBeenCalled();
    });

    it('should call event listener with the same order', () => {
        const logs = [];
        for (let i = 1; i <= 10; i++) {
            nodes.button.addEventListener('foo', () => logs.push(i));
        }
        nodes.button.dispatchEvent(new CustomEvent('foo'));
        expect(logs).toEqual([1, 2, 3, 4, 5, 6, 7, 8, 9, 10]);
    });

    it('should accept null as second parameter', () => {
        expect(() => nodes.button.addEventListener('dummy', null)).not.toThrowError(TypeError);
    });

    it('should accept undefined as second parameter', () => {
        expect(() => nodes.button.addEventListener('dummy', undefined)).not.toThrowError(TypeError);
    });

    it('should accept null as third parameter', () => {
        expect(() => nodes.button.addEventListener('dummy', null, null)).not.toThrowError(
            TypeError
        );
    });

    it('should accept undefined as third parameter', () => {
        expect(() => nodes.button.addEventListener('dummy', undefined, undefined)).not.toThrowError(
            TypeError
        );
    });

    it('should throw error when second parameter is not passed', () => {
        expect(() => nodes.button.addEventListener('dummy')).toThrowError(TypeError);
    });

    it('should throw error when no parameters are passed', () => {
        expect(() => nodes.button.addEventListener()).toThrowError(TypeError);
    });

    [123, 'string', true, BigInt('123'), Symbol('dummy')].forEach((primitive) => {
        it(`should throw error when ${typeof primitive} is passed as second parameter`, () => {
            expect(() => nodes.button.addEventListener('dummy', primitive)).toThrowError(TypeError);
        });
    });

    describe('identical event listeners', () => {
        function test({ node, expectedCount }) {
            let count = 0;
            function listener() {
                count += 1;
            }
            node.addEventListener('test', listener);
            node.addEventListener('test', listener);
            node.dispatchEvent(new CustomEvent('test'));
            expect(count).toBe(expectedCount);
        }
        function testWithOptions({ node, options, expectedCount }) {
            let count = 0;
            function listener() {
                count += 1;
            }
            if (options) {
                options.forEach((option) => {
                    node.addEventListener('test', listener, option);
                });
            }
            node.dispatchEvent(new CustomEvent('test'));
            expect(count).toBe(expectedCount);
        }

        describe('without options', () => {
            let container;
            beforeEach(() => {
                container = createElement('c-container', { is: Container });
                document.body.appendChild(container);
            });

            it('should be discarded on host elements', () => {
                test({
                    node: container,
                    expectedCount: 1,
                });
            });
            it('should be discarded on shadow roots', () => {
                test({
                    node: container.shadowRoot,
                    expectedCount: 1,
                });
            });
            it('should be discarded on native elements', () => {
                test({
                    node: container.shadowRoot.querySelector('button'),
                    expectedCount: 1,
                });
            });
        });

        describe('with options', () => {
            let container;
            beforeEach(() => {
                container = createElement('c-container', { is: Container });
                document.body.appendChild(container);
            });

            // TODO [#2253]: Uncomment test once options are supported on host/root.
            /*
            it('should be discarded on host elements', () => {
                testWithOptions({
                    node: container,
                    options: [true, { capture: true }],
                    expectedCount: 1,
                });
            });
            */
            it('should log error on host elements', () => {
                expect(() => {
                    container.addEventListener('test', () => {}, {});
                }).toLogErrorDev(
                    /The `addEventListener` method in `LightningElement` does not support any options./
                );
            });

            // TODO [#2253]: Uncomment test once options are supported on host/root.
            /*
            it('should be discarded on shadow roots', () => {
                testWithOptions({
                    node: container.shadowRoot,
                    options: [true, { capture: true }],
                    expectedCount: 1,
                });
            });
            */
            it('should log error on shadow roots', () => {
                expect(() => {
                    container.shadowRoot.addEventListener('test', () => {}, {});
                }).toLogErrorDev(
                    /The `addEventListener` method on ShadowRoot does not support any options./
                );
            });

            it('should be discarded on native elements', () => {
                testWithOptions({
                    node: container.shadowRoot.querySelector('button'),
                    options: [true, { capture: true }],
                    expectedCount: 1,
                });
            });
        });

        describe('with different options', () => {
            let container;
            beforeEach(() => {
                container = createElement('c-container', { is: Container });
                document.body.appendChild(container);
            });

            // TODO [#2253]: Uncomment test once options are supported on host/root.
            /*
            it('should not be discarded on host elements', () => {
                testWithOptions({
                    node: container,
                    options: [true, {capture: true}, false, {capture: false}],
                    expectedCount: 2,
                });
            });
            */
            it('should log error on host elements', () => {
                expect(() => {
                    container.addEventListener('test', () => {}, {});
                }).toLogErrorDev(
                    /The `addEventListener` method in `LightningElement` does not support any options./
                );
            });

            // TODO [#2253]: Uncomment test once options are supported on host/root.
            /*
            it('should not be discarded on shadow roots', () => {
                testWithOptions({
                    node: container.shadowRoot,
                    options: [true, {capture: true}, false, {capture: false}],
                    expectedCount: 2,
                });
            });
            */
            it('should log error on shadow roots', () => {
                expect(() => {
                    container.shadowRoot.addEventListener('test', () => {}, {});
                }).toLogErrorDev(
                    /The `addEventListener` method on ShadowRoot does not support any options./
                );
            });

            it('should not be discarded on native elements', () => {
                testWithOptions({
                    node: container.shadowRoot.querySelector('button'),
                    options: [true, { capture: true }, false, { capture: false }],
                    expectedCount: 2,
                });
            });
        });
    });

    describe('should invoke listener with correct current target', () => {
        it('for host element', () => {
            let id;
            function handleTest() {
                id = this.id;
            }

            const firstContainer = createElement('c-container', { is: Container });
            firstContainer.setAttribute('id', 'first-container');
            const secondContainer = createElement('c-container', { is: Container });
            secondContainer.setAttribute('id', 'second-container');

            firstContainer.addEventListener('test', handleTest);
            secondContainer.addEventListener('test', handleTest);
            firstContainer.dispatchEvent(new CustomEvent('test'));
            expect(id).toEqual('first-container');
            secondContainer.dispatchEvent(new CustomEvent('test'));
            expect(id).toEqual('second-container');
        });

        it('for shadow root', () => {
            let id;
            function handleTest() {
                id = this.host.id;
            }

            const firstContainer = createElement('c-container', { is: Container });
            firstContainer.setAttribute('id', 'first-container');
            const firstContainerShadowRoot = firstContainer.shadowRoot;
            const secondContainer = createElement('c-container', { is: Container });
            secondContainer.setAttribute('id', 'second-container');
            const secondContainerShadowRoot = secondContainer.shadowRoot;

            firstContainerShadowRoot.addEventListener('test', handleTest);
            secondContainerShadowRoot.addEventListener('test', handleTest);
            firstContainerShadowRoot.dispatchEvent(new CustomEvent('test'));
            expect(id).toEqual('first-container');
            secondContainerShadowRoot.dispatchEvent(new CustomEvent('test'));
            expect(id).toEqual('second-container');
        });
    });
});<|MERGE_RESOLUTION|>--- conflicted
+++ resolved
@@ -1,11 +1,6 @@
 import { createElement } from 'lwc';
-<<<<<<< HEAD
 import Container from 'c/container';
-import { jasmine } from '../../../helpers/jasmine.js';
-=======
-import Container from 'x/container';
 import { fn as mockFn } from '@vitest/spy';
->>>>>>> 90c13d9a
 import { extractDataIds } from '../../../helpers/utils.js';
 
 function createShadowTree(parentNode) {
