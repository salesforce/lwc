--- conflicted
+++ resolved
@@ -1,11 +1,6 @@
 import { createElement } from 'lwc';
-<<<<<<< HEAD
 import MixedSlotParent from 'c/mixedSlotParent';
-import { jasmineSpyOn as spyOn } from '../../../../helpers/jasmine.js';
-=======
-import MixedSlotParent from 'x/mixedSlotParent';
 import { spyOn } from '@vitest/spy';
->>>>>>> 90c13d9a
 import { USE_COMMENTS_FOR_FRAGMENT_BOOKENDS } from '../../../../helpers/constants.js';
 
 const vFragBookend = USE_COMMENTS_FOR_FRAGMENT_BOOKENDS ? '<!---->' : '';
