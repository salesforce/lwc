import { createElement } from 'lwc';

<<<<<<< HEAD
import AriaContainer from 'c/ariaContainer';
import Valid from 'c/valid';
import { jasmine } from '../../../helpers/jasmine.js';
=======
import AriaContainer from 'x/ariaContainer';
import Valid from 'x/valid';
import { fn as mockFn } from '@vitest/spy';
>>>>>>> 90c13d9a
import {
    attachReportingControlDispatcher,
    detachReportingControlDispatcher,
} from '../../../helpers/reporting-control.js';
import { resetAlreadyLoggedMessages, resetDOM } from '../../../helpers/reset.js';

const expectedMessageForCrossRoot =
    'Error: [LWC warn]: Element <input> uses attribute "aria-labelledby" to reference element <label>, which is not in the same shadow root. This will break in native shadow DOM. For details, see: https://sfdc.co/synthetic-aria\n<c-aria-source>';
const expectedMessageForCrossRootWithTargetAsVM =
    'Error: [LWC warn]: Element <input> uses attribute "aria-labelledby" to reference element <label>, which is not in the same shadow root. This will break in native shadow DOM. For details, see: https://sfdc.co/synthetic-aria\n<c-aria-target>';
const expectedMessageForCrossRootForSecondTarget =
    'Error: [LWC warn]: Element <input> uses attribute "aria-labelledby" to reference element <div>, which is not in the same shadow root. This will break in native shadow DOM. For details, see: https://sfdc.co/synthetic-aria\n<c-aria-source>';
const expectedMessageForNonStandardAria =
    'Error: [LWC warn]: Element <input> owned by <c-aria-source> uses non-standard property "ariaLabelledBy". This will be removed in a future version of LWC. See https://sfdc.co/deprecated-aria';

// These tests are designed to detect non-standard cross-root ARIA usage in synthetic shadow DOM
describe.skipIf(process.env.NATIVE_SHADOW)('synthetic shadow cross-root ARIA', () => {
    let dispatcher;

    beforeEach(() => {
        dispatcher = mockFn();
        attachReportingControlDispatcher(dispatcher, [
            'CrossRootAriaInSyntheticShadow',
            'NonStandardAriaReflection',
        ]);
    });

    afterEach(() => {
        detachReportingControlDispatcher();
        resetAlreadyLoggedMessages();
        resetDOM();
    });

    describe('detection', () => {
        let elm;
        let sourceElm;
        let targetElm;

        beforeEach(() => {
            elm = createElement('c-aria-container', { is: AriaContainer });
            document.body.appendChild(elm);
            sourceElm = elm.shadowRoot.querySelector('c-aria-source');
            targetElm = elm.shadowRoot.querySelector('c-aria-target');
        });

        const usePropertyAccessValues = [false].map((value) => ({ value }));

        // It doesn't make sense to test setting e.g. `elm.ariaLabelledBy` if the global
        // polyfill is not applied
        usePropertyAccessValues.push({
            value: true,
            suite: describe.runIf(process.env.ENABLE_ARIA_REFLECTION_GLOBAL_POLYFILL),
        });

        usePropertyAccessValues.forEach(({ value: usePropertyAccess, suite = describe }) => {
            const expectedMessages = [
                ...(usePropertyAccess ? [expectedMessageForNonStandardAria] : []),
                expectedMessageForCrossRoot,
            ];

            const getExpectedDispatcherCalls = (isSetter) => [
                ...(usePropertyAccess
                    ? [
                          [
                              'NonStandardAriaReflection',
                              {
                                  tagName: 'c-aria-source',
                                  propertyName: 'ariaLabelledBy',
                                  isSetter,
                                  setValueType: isSetter ? 'string' : undefined,
                              },
                          ],
                      ]
                    : []),
                [
                    'CrossRootAriaInSyntheticShadow',
                    {
                        tagName: 'c-aria-source',
                        attributeName: 'aria-labelledby',
                    },
                ],
            ];

            function expectWarningForNonStandardPropertyAccess(callback) {
                // eslint-disable-next-line vitest/valid-expect
                let expected = expect(callback);
                if (!usePropertyAccess) {
                    expected = expected.not;
                }
                expected.toLogWarningDev(
                    `Error: [LWC warn]: Element <input> owned by <c-aria-source> uses non-standard property "ariaLabelledBy". This will be removed in a future version of LWC. See https://sfdc.co/deprecated-aria`
                );
            }

            suite(usePropertyAccess ? 'property' : 'attribute', () => {
                beforeEach(() => {
                    elm.usePropertyAccess = usePropertyAccess;
                    return Promise.resolve();
                });

                it('setting aria-labelledby', () => {
                    expect(() => {
                        elm.linkUsingAriaLabelledBy();
                    }).toLogWarningDev(expectedMessages);
                    expect(dispatcher.mock.calls).toEqual(getExpectedDispatcherCalls(true));
                });

                it('setting id', () => {
                    expect(() => {
                        elm.linkUsingId();
                    }).toLogWarningDev(expectedMessages);
                    expect(dispatcher.mock.calls).toEqual(getExpectedDispatcherCalls(false));
                });

                it('linking to an element in global light DOM', () => {
                    const label = document.createElement('label');
                    label.id = 'foo';
                    document.body.appendChild(label);
                    expect(() => {
                        sourceElm.setAriaLabelledBy('foo');
                    }).toLogWarningDev(expectedMessages);
                    expect(dispatcher.mock.calls).toEqual(getExpectedDispatcherCalls(true));
                });

                it('linking from an element in global light DOM', () => {
                    const input = document.createElement('input');
                    input.type = 'text';
                    input.setAttribute('aria-labelledby', 'foo');
                    document.body.appendChild(input);
                    expect(() => {
                        targetElm.setId('foo');
                    }).toLogWarningDev(expectedMessageForCrossRootWithTargetAsVM);
                    expect(dispatcher.mock.calls).toEqual([
                        [
                            'CrossRootAriaInSyntheticShadow',
                            {
                                tagName: 'c-aria-target',
                                attributeName: 'aria-labelledby',
                            },
                        ],
                    ]);
                });

                [null, '', '  '].forEach((value) => {
                    it(`ignores setting id to ${JSON.stringify(value)}`, () => {
                        targetElm.setId(value);
                        expect(dispatcher).not.toHaveBeenCalled();
                    });

                    it(`ignores setting aria-labelledby to ${JSON.stringify(value)}`, () => {
                        expectWarningForNonStandardPropertyAccess(() => {
                            sourceElm.setAriaLabelledBy(value);
                        });

                        if (usePropertyAccess) {
                            expect(dispatcher.mock.calls).toEqual([
                                [
                                    'NonStandardAriaReflection',
                                    {
                                        tagName: 'c-aria-source',
                                        propertyName: 'ariaLabelledBy',
                                        isSetter: true,
                                        setValueType: value === null ? 'null' : typeof value,
                                    },
                                ],
                            ]);
                        } else {
                            expect(dispatcher).not.toHaveBeenCalled();
                        }
                    });
                });

                it('ignores id that references nonexistent element', () => {
                    expectWarningForNonStandardPropertyAccess(() => {
                        sourceElm.setAriaLabelledBy('does-not-exist-at-all-lol');
                    });

                    if (usePropertyAccess) {
                        expect(dispatcher.mock.calls).toEqual([
                            [
                                'NonStandardAriaReflection',
                                {
                                    tagName: 'c-aria-source',
                                    propertyName: 'ariaLabelledBy',
                                    isSetter: true,
                                    setValueType: 'string',
                                },
                            ],
                        ]);
                    } else {
                        expect(dispatcher).not.toHaveBeenCalled();
                    }
                });

                [
                    {},
                    { specialChars: true },
                    { reverseOrder: true },
                    { reverseOrder: true, specialChars: true },
                    { addWhitespace: true },
                    { addWhitespace: true, reverseOrder: true },
                ].forEach((options) => {
                    describe(`${JSON.stringify(options)}`, () => {
                        it('setting both id and aria-labelledby', () => {
                            expect(() => {
                                elm.linkUsingBoth(options);
                            }).toLogWarningDev(expectedMessages);
                            expect(dispatcher.mock.calls).toEqual(getExpectedDispatcherCalls(true));
                        });

                        it('linking multiple targets', () => {
                            expect(() => {
                                elm.linkUsingBoth({ ...options, multipleTargets: true });
                            }).toLogWarningDev([
                                ...expectedMessages,
                                expectedMessageForCrossRootForSecondTarget,
                            ]);

                            expect(dispatcher.mock.calls).toEqual([
                                ...getExpectedDispatcherCalls(true),
                                [
                                    'CrossRootAriaInSyntheticShadow',
                                    {
                                        tagName: 'c-aria-source',
                                        attributeName: 'aria-labelledby',
                                    },
                                ],
                            ]);
                        });
                    });
                });
            });
        });
    });

    it('does not log duplicates warnings', () => {
        const elm1 = createElement('c-aria-container', { is: AriaContainer });
        const elm2 = createElement('c-aria-container', { is: AriaContainer });
        document.body.appendChild(elm1);
        document.body.appendChild(elm2);

        // warning is logged only once
        expect(() => {
            elm1.linkUsingBoth({ idPrefix: 'prefix-1' });
            elm2.linkUsingBoth({ idPrefix: 'prefix-2' }); // ids must be globally unique
        }).toLogWarningDev(expectedMessageForCrossRoot);

        // dispatcher is still called twice
        expect(dispatcher.mock.calls).toEqual([
            [
                'CrossRootAriaInSyntheticShadow',
                {
                    tagName: 'c-aria-source',
                    attributeName: 'aria-labelledby',
                },
            ],
            [
                'CrossRootAriaInSyntheticShadow',
                {
                    tagName: 'c-aria-source',
                    attributeName: 'aria-labelledby',
                },
            ],
        ]);
    });

    [false, true].forEach((reverseOrder) => {
        describe(`reverseOrder: ${reverseOrder}`, () => {
            it('ignores valid usage', () => {
                const valid = createElement('c-valid', { is: Valid });
                document.body.appendChild(valid);
                valid.linkElements({ reverseOrder });

                expect(dispatcher).not.toHaveBeenCalled();
            });
        });
    });
});<|MERGE_RESOLUTION|>--- conflicted
+++ resolved
@@ -1,14 +1,8 @@
 import { createElement } from 'lwc';
 
-<<<<<<< HEAD
 import AriaContainer from 'c/ariaContainer';
 import Valid from 'c/valid';
-import { jasmine } from '../../../helpers/jasmine.js';
-=======
-import AriaContainer from 'x/ariaContainer';
-import Valid from 'x/valid';
 import { fn as mockFn } from '@vitest/spy';
->>>>>>> 90c13d9a
 import {
     attachReportingControlDispatcher,
     detachReportingControlDispatcher,
