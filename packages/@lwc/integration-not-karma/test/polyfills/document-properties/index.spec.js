import { createElement } from 'lwc';
<<<<<<< HEAD
import XTest from 'c/test';
import XWithLwcDomManual from 'c/withLwcDomManual';
import { jasmineSpyOn as spyOn } from '../../../helpers/jasmine.js';
=======
import XTest from 'x/test';
import XWithLwcDomManual from 'x/withLwcDomManual';
import { spyOn } from '@vitest/spy';
>>>>>>> 90c13d9a
import { resetDOM } from '../../../helpers/reset.js';

describe('should not provide access to elements inside shadow tree', () => {
    beforeEach(() => {
        const elm = createElement('c-test-document-properties', { is: XTest });
        document.body.appendChild(elm);
    });

    afterEach(resetDOM);

    function testMethodReturnsEmptyNodeList(api, selector) {
        it(`document.${api}`, () => {
            expect(document[api](selector).length).toBe(0);
        });
    }

    testMethodReturnsEmptyNodeList('querySelectorAll', '.in-the-shadow');
    testMethodReturnsEmptyNodeList('getElementsByClassName', 'in-the-shadow');
    testMethodReturnsEmptyNodeList('getElementsByTagName', 'c-unique-tag-name');
    testMethodReturnsEmptyNodeList('getElementsByName', 'in-the-shadow');

    it('document.getElementById', () => {
        // get the dynamic id
        const id = document
            .querySelector('c-test-document-properties')
            .shadowRoot.querySelector('.in-the-shadow').id;
        expect(document.getElementById(`in-the-shadow-${id}`)).toBe(null);
    });
    it('document.querySelector', () => {
        expect(document.querySelector('.in-the-shadow')).toBe(null);
    });
    it('document.getElementsByTagNameNS', () => {
        expect(
            document.getElementsByTagNameNS('http://www.w3.org/1999/xhtml', 'c-unique-tag-name')
                .length
        ).toBe(0);
    });
});

describe('dynamic nodes', () => {
    afterEach(resetDOM);

    it('if parent node has lwc:dom="manual", child node is not accessible', async () => {
        const elm = createElement('c-test-with-lwc-dom-manual', { is: XWithLwcDomManual });
        document.body.appendChild(elm);
        const span = document.createElement('span');
        span.classList.add('manual-span');
        const div = elm.shadowRoot.querySelector('div');
        div.appendChild(span);
        await new Promise((resolve) => {
            setTimeout(resolve);
        });
        expect(document.querySelector('span.manual-span')).toBe(null);
    });
    // TODO [#1252]: old behavior that is still used by some pieces of the platform
    // that is only useful in synthetic mode where elements inserted manually without lwc:dom="manual"
    // are still considered global elements
    it.skipIf(process.env.NATIVE_SHADOW)(
        'if parent node does not have lwc:dom="manual", child node is accessible',
        async () => {
            const elm = createElement('c-test', { is: XTest });
            document.body.appendChild(elm);
            spyOn(console, 'warn'); // ignore warning about manipulating node without lwc:dom="manual

            const h2 = document.createElement('h2');
            h2.classList.add('manual-h2');
            const div = elm.shadowRoot.querySelector('.in-the-shadow');
            div.appendChild(h2);
            await new Promise((resolve) => {
                setTimeout(resolve);
            });
            expect(document.querySelector('h2.manual-h2')).toBe(h2);
        }
    );
});

describe('should provide access to elements outside shadow tree', () => {
    let container;
    // randomize the selectors so that it does not interfere with the test suite above
    const random = Math.floor(Math.random() * 100);
    beforeEach(() => {
        container = document.createElement('div');
        document.body.appendChild(container);
        container.innerHTML = `<div class='in-the-shadow-${random}' id='in-the-shadow-${random}'></div>
                               <input name='in-the-shadow-${random}'>`;
        container.appendChild(document.createElement(`c-unique-tag-name-${random}`));
    });

    afterEach(resetDOM);

    function testMethodReturnsNode(api, selector) {
        it(`document.${api}`, () => {
            expect(document[api](selector).length).toBe(1);
        });
    }

    testMethodReturnsNode('querySelectorAll', `.in-the-shadow-${random}`);
    testMethodReturnsNode('getElementsByClassName', `in-the-shadow-${random}`);
    testMethodReturnsNode('getElementsByTagName', `c-unique-tag-name-${random}`);
    testMethodReturnsNode('getElementsByName', `in-the-shadow-${random}`);

    it('document.getElementById', () => {
        expect(document.getElementById(`in-the-shadow-${random}`)).not.toBe(null);
    });
    it('document.querySelector', () => {
        expect(document.querySelector(`.in-the-shadow-${random}`)).not.toBe(null);
    });
    it('document.getElementsByTagNameNS', () => {
        expect(
            document.getElementsByTagNameNS(
                'http://www.w3.org/1999/xhtml',
                `c-unique-tag-name-${random}`
            ).length
        ).toBe(1);
    });
});<|MERGE_RESOLUTION|>--- conflicted
+++ resolved
@@ -1,13 +1,7 @@
 import { createElement } from 'lwc';
-<<<<<<< HEAD
 import XTest from 'c/test';
 import XWithLwcDomManual from 'c/withLwcDomManual';
-import { jasmineSpyOn as spyOn } from '../../../helpers/jasmine.js';
-=======
-import XTest from 'x/test';
-import XWithLwcDomManual from 'x/withLwcDomManual';
 import { spyOn } from '@vitest/spy';
->>>>>>> 90c13d9a
 import { resetDOM } from '../../../helpers/reset.js';
 
 describe('should not provide access to elements inside shadow tree', () => {
