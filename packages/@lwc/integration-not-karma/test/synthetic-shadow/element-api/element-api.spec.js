import { createElement } from 'lwc';

<<<<<<< HEAD
import Container from 'c/container';
import ParentSpecialized from 'c/parentSpecialized';
import { jasmineSpyOn as spyOn } from '../../../helpers/jasmine.js';
=======
import Container from 'x/container';
import ParentSpecialized from 'x/parentSpecialized';
import { spyOn } from '@vitest/spy';
>>>>>>> 90c13d9a

/*
 <div>
     <c-container>
         <p>ctx first text</p>
         <div>
             <c-slot-container>
                 <p>slot-container text</p>
                 <c-with-slot>
                     <p>with-slot text</p>
                     <slot>
                         <div class="slotted">
                            <p>slotted text</p>
                        </div>
                     </slot>
                 </c-with-slot>
             </c-slot-container>
             <div class="manual-ctx">
                 <c-manually-inserted>
                     <p>slot-container text</p>
                     <c-with-slot>
                         <p>with-slot text</p>
                         <slot>
                             <div class="slotted">
                                <p>slotted text</p>
                             </div>
                         </slot>
                     </c-with-slot>
                 </c-manually-inserted>
             </div>
         </div>
         <p>ctx last text</p>
     </c-container>
 </div>
 */
describe.skipIf(process.env.NATIVE_SHADOW)('synthetic shadow with patch flags OFF', () => {
    let lwcElementInsideShadow,
        divManuallyApendedToShadow,
        elementInShadow,
        slottedComponent,
        slottedNode,
        elementOutsideLWC,
        rootLwcElement,
        cmpShadow;
    beforeEach(() => {
        spyOn(console, 'warn'); // ignore warning about manipulating node without lwc:dom="manual"
        const elm = createElement('c-container', { is: Container });

        elementOutsideLWC = document.createElement('div');
        elementOutsideLWC.appendChild(elm);

        document.body.appendChild(elementOutsideLWC);

        rootLwcElement = elm;
        lwcElementInsideShadow = elm;
        divManuallyApendedToShadow = elm.shadowRoot.querySelector('div.manual-ctx');
        cmpShadow = elm.shadowRoot.querySelector('c-slot-container').shadowRoot;
        elementInShadow = rootLwcElement.shadowRoot.querySelector('div');
        slottedComponent = cmpShadow.querySelector('c-with-slot');
        slottedNode = cmpShadow.querySelector('.slotted');
    });

    describe('Element.prototype API', () => {
        it('should keep behavior for innerHTML', () => {
            expect(elementOutsideLWC.innerHTML.length).toBe(455);
            expect(rootLwcElement.innerHTML.length).toBe(0);
            expect(lwcElementInsideShadow.innerHTML.length).toBe(0);

            expect(divManuallyApendedToShadow.innerHTML.length).toBe(176); // <c-manually-inserted><p>slot-container text</p><c-with-slot><p>with

            expect(cmpShadow.innerHTML.length).toBe(99);

            expect(slottedComponent.innerHTML.length).toBe(46);
            expect(slottedNode.innerHTML.length).toBe(19);
        });

        it('should keep behavior for outerHTML', () => {
            expect(elementOutsideLWC.outerHTML.length).toBe(466);
            expect(rootLwcElement.outerHTML.length).toBe(27);
            expect(lwcElementInsideShadow.outerHTML.length).toBe(27);

            expect(divManuallyApendedToShadow.outerHTML.length).toBe(206); // <div class="manual-ctx"><c-manually-inserted><p>slot-container text</p><c-with-slot><p>wi ....

            expect(cmpShadow.outerHTML).toBe(undefined);

            expect(slottedComponent.outerHTML.length).toBe(73);
            expect(slottedNode.outerHTML.length).toBe(46);
        });

        it('should keep behavior for children', () => {
            expect(elementOutsideLWC.children.length).toBe(1);
            expect(rootLwcElement.children.length).toBe(0);
            expect(lwcElementInsideShadow.children.length).toBe(0);

            expect(divManuallyApendedToShadow.children.length).toBe(1);

            expect(cmpShadow.children.length).toBe(2);

            expect(slottedComponent.children.length).toBe(1);
            expect(slottedNode.children.length).toBe(1);
        });

        it('should keep behavior for firstElementChild', () => {
            expect(elementOutsideLWC.firstElementChild.tagName).toBe('C-CONTAINER');
            expect(rootLwcElement.firstElementChild).toBe(null);
            expect(lwcElementInsideShadow.firstElementChild).toBe(null);

            expect(divManuallyApendedToShadow.firstElementChild.tagName).toBe(
                'C-MANUALLY-INSERTED'
            );

            expect(cmpShadow.firstElementChild.tagName).toBe('P');

            expect(slottedComponent.firstElementChild.tagName).toBe('DIV');
            expect(slottedNode.firstElementChild.tagName).toBe('P');
        });

        it('should keep behavior for lastElementChild', () => {
            expect(elementOutsideLWC.lastElementChild.tagName).toBe('C-CONTAINER');
            expect(rootLwcElement.lastElementChild).toBe(null);
            expect(lwcElementInsideShadow.lastElementChild).toBe(null);

            expect(divManuallyApendedToShadow.lastElementChild.tagName).toBe('C-MANUALLY-INSERTED');

            expect(cmpShadow.lastElementChild.tagName).toBe('C-WITH-SLOT');

            expect(slottedComponent.lastElementChild.tagName).toBe('DIV');
            expect(slottedNode.lastElementChild.tagName).toBe('P');
        });

        describe('querySelector', () => {
            it('should preserve element outside lwc boundary behavior', () => {
                expect(elementOutsideLWC.querySelector('p').innerText).toBe('ctx first text');
                expect(elementOutsideLWC.querySelector('c-with-slot p').innerText).toBe(
                    'with-slot text'
                );
                expect(elementOutsideLWC.querySelector('.manual-ctx c-with-slot p').innerText).toBe(
                    'with-slot text'
                );
                expect(elementOutsideLWC.querySelector('div.slotted')).not.toBe(null);
            });

            it('should preserve root custom element behavior', () => {
                expect(rootLwcElement.querySelector('p')).toBe(null);
                expect(rootLwcElement.querySelector('c-with-slot p')).toBe(null);
                expect(rootLwcElement.querySelector('.manual-ctx c-with-slot p')).toBe(null);
            });

            it('should preserve behavior for element inside shadow', () => {
                const elemInShadow = rootLwcElement.shadowRoot.querySelector('div');

                expect(elemInShadow.querySelector('c-slot-container')).not.toBe(null);
                expect(elemInShadow.querySelector('c-with-slot p')).toBe(null);
            });

            it('should preserve behavior for shadowRoot', () => {
                expect(cmpShadow.querySelector('p').innerText).toBe('slot-container text');
                expect(cmpShadow.querySelector('c-with-slot p').innerText).toBe('slotted text'); // skipped the one in the shadow of c-with-slot.
            });

            it('should preserve behavior for manually inserted element in shadow and with lwc components', () => {
                expect(divManuallyApendedToShadow.querySelector('p').innerText).toBe(
                    'slot-container text'
                );
                expect(divManuallyApendedToShadow.querySelector('c-with-slot p').innerText).toBe(
                    'with-slot text'
                );
                expect(divManuallyApendedToShadow.querySelector('div.slotted')).not.toBe(null);
            });
        });

        it('should preserve behavior for querySelectorAll', () => {
            expect(elementOutsideLWC.querySelectorAll('p').length).toBe(8);
            expect(rootLwcElement.querySelectorAll('p').length).toBe(0);

            const elemInShadow = rootLwcElement.shadowRoot.querySelector('div');

            // everything is inside a shadow, :+1:
            expect(elemInShadow.querySelectorAll('p').length).toBe(0);

            expect(cmpShadow.querySelectorAll('p').length).toBe(2); // slotted elements
            expect(slottedComponent.querySelectorAll('p').length).toBe(1);
            expect(divManuallyApendedToShadow.querySelectorAll('p').length).toBe(3);
        });

        it('should preserve behavior for getElementsByTagName', () => {
            expect(elementOutsideLWC.getElementsByTagName('p').length).toBe(8);
            // This is an exception: not patching root lwc elements
            expect(rootLwcElement.getElementsByTagName('p').length).toBe(8);

            // f, same, restricting this.
            // const elemInShadow = rootLwcElement.shadowRoot.querySelector('div');
            // expect(elemInShadow.getElementsByTagName('p').length).toBe(6);

            // getElementsByTagName is not supported in the shadowRoot
            // expect(cmpShadow.getElementsByTagName('p').length).toBe(2);

            // f: restricting, you should only get 1, that is inside the slot
            // expect(slottedComponent.getElementsByTagName('p').length).toBe(2);
            expect(slottedComponent.getElementsByTagName('p').length).toBe(1);

            expect(divManuallyApendedToShadow.getElementsByTagName('p').length).toBe(3);
        });

        it('should preserve behavior for getElementsByClassName', () => {
            expect(elementOutsideLWC.getElementsByClassName('slotted').length).toBe(2);
            // This is an exception: not patching root lwc elements
            expect(rootLwcElement.getElementsByClassName('slotted').length).toBe(2);

            // f: inside shadow
            // const elemInShadow = rootLwcElement.shadowRoot.querySelector('div');
            // expect(elemInShadow.getElementsByClassName('slotted').length).toBe(2);

            // getElementsByTagName is not supported in the shadowRoot
            // expect(cmpShadow.getElementsByTagName('p').length).toBe(2);

            expect(slottedComponent.getElementsByClassName('slotted').length).toBe(1);

            expect(divManuallyApendedToShadow.getElementsByClassName('slotted').length).toBe(1);
        });
    });

    describe('Node.prototype API', () => {
        it('should preserve behaviour for firstChild', () => {
            expect(elementOutsideLWC.firstChild.tagName).toBe('C-CONTAINER');
            expect(rootLwcElement.firstChild).toBe(null);
            expect(lwcElementInsideShadow.firstChild).toBe(null);

            expect(elementInShadow.firstChild.tagName).toBe('C-SLOT-CONTAINER');
            expect(divManuallyApendedToShadow.firstChild.tagName).toBe('C-MANUALLY-INSERTED');

            expect(cmpShadow.firstChild.tagName).toBe('P');

            expect(slottedComponent.firstChild.tagName).toBe('DIV');
            expect(slottedNode.firstChild.tagName).toBe('P');
        });

        it('should preserve behaviour for lastChild', () => {
            expect(elementOutsideLWC.lastChild.tagName).toBe('C-CONTAINER');
            expect(rootLwcElement.lastChild).toBe(null);
            expect(lwcElementInsideShadow.lastChild).toBe(null);

            expect(elementInShadow.lastChild.tagName).toBe('DIV');
            expect(divManuallyApendedToShadow.lastChild.tagName).toBe('C-MANUALLY-INSERTED');

            expect(cmpShadow.lastChild.tagName).toBe('C-WITH-SLOT');

            expect(slottedComponent.lastChild.tagName).toBe('DIV');
            expect(slottedNode.lastChild.tagName).toBe('P');
        });

        it('should preserve behaviour for textContent', () => {
            expect(elementOutsideLWC.textContent.length).toBe(117);
            expect(rootLwcElement.textContent.length).toBe(0);
            expect(lwcElementInsideShadow.textContent.length).toBe(0);

            expect(elementInShadow.textContent.length).toBe(0);
            expect(divManuallyApendedToShadow.textContent.length).toBe(45);

            expect(cmpShadow.textContent.length).toBe(31);

            expect(slottedComponent.textContent.length).toBe(12);
            expect(slottedNode.textContent.length).toBe(12);
        });

        it('should preserve behaviour for parentNode', () => {
            expect(elementOutsideLWC.parentNode.tagName).toBe('BODY');
            expect(rootLwcElement.parentNode.tagName).toBe('DIV');
            expect(lwcElementInsideShadow.parentNode.tagName).toBe('DIV');

            expect(elementInShadow.parentNode).toBe(rootLwcElement.shadowRoot);
            expect(divManuallyApendedToShadow.parentNode.tagName).toBe('DIV');

            expect(cmpShadow.parentNode).toBe(null);

            const slotContainer = rootLwcElement.shadowRoot.querySelector('c-slot-container');
            expect(slottedComponent.parentNode).toBe(slotContainer.shadowRoot);

            // Note: check, but this is may be difference with the native shadow
            expect(slottedNode.parentNode.tagName).toBe('C-WITH-SLOT');
        });

        it('should preserve parentNode behavior when node was manually inserted', () => {
            // this is a specialized test only for parentNode and parentElement
            const lwcElem = createElement('c-parent-specialized', { is: ParentSpecialized });
            const containingElement = document.createElement('div');
            containingElement.appendChild(lwcElem);
            document.body.appendChild(containingElement);

            const lwcRenderedNode = lwcElem.shadowRoot.querySelector('.lwc-rendered');
            const manualRenderedNode = lwcElem.shadowRoot.querySelector('.manual-rendered');

            expect(lwcRenderedNode.parentNode).toBe(lwcElem.shadowRoot);
            // is returning the custom element instead of the shadow root
            expect(manualRenderedNode.parentNode).toBe(lwcElem);
        });

        it('should preserve behaviour for parentElement', () => {
            expect(elementOutsideLWC.parentElement.tagName).toBe('BODY');
            expect(rootLwcElement.parentElement.tagName).toBe('DIV');
            expect(lwcElementInsideShadow.parentElement.tagName).toBe('DIV');

            expect(elementInShadow.parentElement).toBe(null);
            expect(divManuallyApendedToShadow.parentElement.tagName).toBe('DIV');

            expect(cmpShadow.parentElement).toBe(null);

            expect(slottedComponent.parentElement).toBe(null);

            // Note: check, but this is may be difference with the native shadow
            expect(slottedNode.parentElement.tagName).toBe('C-WITH-SLOT');
        });

        it('should preserve parentElement behavior when node was manually inserted', () => {
            // this is a specialized test only for parentNode and parentElement
            const lwcElem = createElement('c-parent-specialized', { is: ParentSpecialized });
            const containingElement = document.createElement('div');
            containingElement.appendChild(lwcElem);
            document.body.appendChild(containingElement);

            const lwcRenderedNode = lwcElem.shadowRoot.querySelector('.lwc-rendered');
            const manualRenderedNode = lwcElem.shadowRoot.querySelector('.manual-rendered');

            expect(lwcRenderedNode.parentElement).toBe(null);
            // is returning the custom element instead of the shadow root
            expect(manualRenderedNode.parentElement).toBe(lwcElem);
        });

        it('should preserve childNodes behavior', () => {
            expect(elementOutsideLWC.childNodes.length).toBe(1);

            expect(rootLwcElement.childNodes.length).toBe(0);
            expect(lwcElementInsideShadow.childNodes.length).toBe(0);
            expect(slottedComponent.childNodes.length).toBe(1);

            expect(divManuallyApendedToShadow.childNodes.length).toBe(1);

            expect(cmpShadow.childNodes.length).toBe(2);

            expect(slottedNode.childNodes.length).toBe(1);
        });

        it('should preserve hasChildNodes behavior', () => {
            expect(elementOutsideLWC.hasChildNodes()).toBe(true);
            expect(rootLwcElement.hasChildNodes()).toBe(false);
            expect(lwcElementInsideShadow.hasChildNodes()).toBe(false);

            expect(divManuallyApendedToShadow.hasChildNodes()).toBe(true);

            expect(cmpShadow.hasChildNodes()).toBe(true);

            expect(slottedComponent.hasChildNodes()).toBe(true);
            expect(slottedNode.hasChildNodes()).toBe(true);
        });

        it('should preserve compareDocumentPosition behavior', () => {
            expect(
                elementOutsideLWC.compareDocumentPosition(lwcElementInsideShadow) &
                    Node.DOCUMENT_POSITION_CONTAINED_BY
            ).toBeGreaterThan(0);

            expect(
                rootLwcElement.compareDocumentPosition(elementOutsideLWC) &
                    Node.DOCUMENT_POSITION_CONTAINS
            ).toBeGreaterThan(0);
            expect(
                lwcElementInsideShadow.compareDocumentPosition(divManuallyApendedToShadow) &
                    Node.DOCUMENT_POSITION_FOLLOWING
            ).toBeGreaterThan(0);

            expect(
                divManuallyApendedToShadow.compareDocumentPosition(elementOutsideLWC) &
                    Node.DOCUMENT_POSITION_CONTAINS
            ).toBeGreaterThan(0);

            expect(
                cmpShadow.compareDocumentPosition(slottedNode) & Node.DOCUMENT_POSITION_CONTAINED_BY
            ).toBeGreaterThan(0);
        });

        it('should preserve contains behavior', () => {
            expect(elementOutsideLWC.contains(lwcElementInsideShadow)).toBe(true);

            expect(rootLwcElement.contains(elementOutsideLWC)).toBe(false);
            expect(lwcElementInsideShadow.contains(divManuallyApendedToShadow)).toBe(true);

            expect(divManuallyApendedToShadow.contains(elementOutsideLWC)).toBe(false);

            expect(cmpShadow.contains(slottedNode)).toBe(true);
        });
    });
});

describe('synthetic shadow for mixed mode', () => {
    describe('Element.prototype API', () => {
        it('should preseve assignedSlot behavior', () => {
            const div = document.createElement('div');
            document.body.appendChild(div);

            div.attachShadow({ mode: 'open' }).innerHTML = `
                    <slot></slot>
                `;

            const slotted = document.createElement('div');
            slotted.textContent = 'slotted';
            div.appendChild(slotted);

            const assignedSlot = div.shadowRoot.querySelector('slot');
            expect(slotted.assignedSlot).toBe(assignedSlot);
        });
    });
});<|MERGE_RESOLUTION|>--- conflicted
+++ resolved
@@ -1,14 +1,8 @@
 import { createElement } from 'lwc';
 
-<<<<<<< HEAD
 import Container from 'c/container';
 import ParentSpecialized from 'c/parentSpecialized';
-import { jasmineSpyOn as spyOn } from '../../../helpers/jasmine.js';
-=======
-import Container from 'x/container';
-import ParentSpecialized from 'x/parentSpecialized';
 import { spyOn } from '@vitest/spy';
->>>>>>> 90c13d9a
 
 /*
  <div>
