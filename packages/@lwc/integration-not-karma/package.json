{
    "name": "@lwc/integration-not-karma",
    "private": true,
<<<<<<< HEAD
    "version": "8.21.1",
    "type": "module",
=======
    "version": "8.21.6",
>>>>>>> 98a949c9
    "scripts": {
        "start": "web-test-runner --manual",
        "test": "web-test-runner --config configs/integration.js",
        "test:hydration": "web-test-runner --config configs/hydration.js"
    },
    "devDependencies": {
        "@lwc/compiler": "8.21.6",
        "@lwc/engine-dom": "8.21.6",
        "@lwc/engine-server": "8.21.6",
        "@lwc/rollup-plugin": "8.21.6",
        "@lwc/synthetic-shadow": "8.21.6",
        "@types/chai": "^5.2.2",
        "@types/jasmine": "^5.1.9",
        "@web/dev-server-import-maps": "^0.2.1",
        "@web/dev-server-rollup": "^0.6.4",
        "@web/test-runner": "^0.20.2",
        "chai": "^6.0.1"
    },
    "volta": {
        "extends": "../../../package.json"
    }
}<|MERGE_RESOLUTION|>--- conflicted
+++ resolved
@@ -1,12 +1,8 @@
 {
     "name": "@lwc/integration-not-karma",
     "private": true,
-<<<<<<< HEAD
-    "version": "8.21.1",
+    "version": "8.21.6",
     "type": "module",
-=======
-    "version": "8.21.6",
->>>>>>> 98a949c9
     "scripts": {
         "start": "web-test-runner --manual",
         "test": "web-test-runner --config configs/integration.js",
