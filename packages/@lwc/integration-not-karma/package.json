{
    "name": "@lwc/integration-not-karma",
    "private": true,
    "version": "8.24.0",
    "type": "module",
    "scripts": {
        "build": "playwright install || true",
        "start": "web-test-runner --config configs/integration.js --manual",
        "test": "web-test-runner --config configs/integration.js",
        "test:hydration": "web-test-runner --config configs/hydration.js"
    },
    "devDependencies": {
        "@lwc/compiler": "8.24.0",
        "@lwc/engine-dom": "8.24.0",
        "@lwc/engine-server": "8.24.0",
        "@lwc/rollup-plugin": "8.24.0",
        "@lwc/synthetic-shadow": "8.24.0",
        "@types/chai": "^5.2.3",
        "@types/jasmine": "^5.1.12",
<<<<<<< HEAD
        "@vitest/expect": "^4.0.6",
        "@vitest/spy": "^4.0.8",
=======
        "@vitest/expect": "^4.0.8",
        "@vitest/spy": "^4.0.4",
>>>>>>> 17445271
        "@web/dev-server-import-maps": "^0.2.1",
        "@web/dev-server-rollup": "^0.6.4",
        "@web/test-runner": "^0.20.2",
        "@web/test-runner-playwright": "^0.11.1",
        "@web/test-runner-saucelabs": "^0.13.0",
        "chai": "^6.2.0",
        "playwright": "^1.56.1"
    },
    "volta": {
        "extends": "../../../package.json"
    }
}<|MERGE_RESOLUTION|>--- conflicted
+++ resolved
@@ -17,13 +17,8 @@
         "@lwc/synthetic-shadow": "8.24.0",
         "@types/chai": "^5.2.3",
         "@types/jasmine": "^5.1.12",
-<<<<<<< HEAD
-        "@vitest/expect": "^4.0.6",
+        "@vitest/expect": "^4.0.8",
         "@vitest/spy": "^4.0.8",
-=======
-        "@vitest/expect": "^4.0.8",
-        "@vitest/spy": "^4.0.4",
->>>>>>> 17445271
         "@web/dev-server-import-maps": "^0.2.1",
         "@web/dev-server-rollup": "^0.6.4",
         "@web/test-runner": "^0.20.2",
