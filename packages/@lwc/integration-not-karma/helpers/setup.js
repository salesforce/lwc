// This import ensures that the global `Mocha` object is present for mutation.
import { JestAsymmetricMatchers, JestChaiExpect, JestExtend } from '@vitest/expect';
import * as chai from 'chai';
import { setFeatureFlagForTest } from 'lwc';
import { registerCustomMatchers } from './matchers/index.js';
import { initSignals } from './signals.js';
import { initContext } from './context.js';

initSignals();
initContext();

// Enabling signals by default to increase coverage
setFeatureFlagForTest('ENABLE_EXPERIMENTAL_SIGNALS', true);

// allows using expect.extend instead of chai.use to extend plugins
chai.use(JestExtend);
// adds all jest matchers to expect
chai.use(JestChaiExpect);
// adds asymmetric matchers like stringContaining, objectContaining
chai.use(JestAsymmetricMatchers);
// add our custom matchers
chai.use(registerCustomMatchers);
// expose so we don't need to import `expect` in every test file
globalThis.expect = chai.expect;

/**
 * `@web/test-runner-mocha`'s autorun.js file inlines its own copy of mocha, and there's no direct
 * way to modify the globals before the tests are executed. As a workaround, we predefine setters
 * that modify the provided values when they get set by the autorun script.
 * @param {string} name Global variable name
 * @param {Function} replacer Function that takes the original value and returns a modified one
 */
function hijackGlobal(name, replacer) {
    Object.defineProperty(globalThis, name, {
        configurable: true,
        enumerable: true,
        set(original) {
            Object.defineProperty(globalThis, name, {
                configurable: true,
                enumerable: true,
                writable: true,
                value: replacer(original) ?? original,
            });
        },
    });
}

hijackGlobal('describe', (describe) => {
    describe.runIf = (condition) => (condition ? globalThis.describe : globalThis.xdescribe);
    describe.skipIf = (condition) => (condition ? globalThis.xdescribe : globalThis.describe);
});

hijackGlobal('it', (it) => {
    it.runIf = (condition) => (condition ? globalThis.it : globalThis.xit);
    it.skipIf = (condition) => (condition ? globalThis.xit : globalThis.it);
});

hijackGlobal('before', (before) => {
    // Expose as an alias for migration
    globalThis.beforeAll = before;
});

hijackGlobal('after', (after) => {
    // Expose as an alias for migration
    globalThis.afterAll = after;
<<<<<<< HEAD
});

hijackGlobal('afterEach', (afterEach) => {
    afterEach(() => {
        // FIXME: Boost test speed by moving this to only files that need it
        // Ensure the DOM is in a clean state
        document.body.replaceChildren();
        document.head.replaceChildren();
        window.__lwcResetGlobalStylesheets();
    });
});

hijackGlobal('beforeEach', (beforeEach) => {
    beforeEach(() => {
        // FIXME: Boost test speed by moving this to only files that need it
        window.__lwcResetAlreadyLoggedMessages();
    });
=======
>>>>>>> 4ea534e5
});<|MERGE_RESOLUTION|>--- conflicted
+++ resolved
@@ -63,24 +63,4 @@
 hijackGlobal('after', (after) => {
     // Expose as an alias for migration
     globalThis.afterAll = after;
-<<<<<<< HEAD
-});
-
-hijackGlobal('afterEach', (afterEach) => {
-    afterEach(() => {
-        // FIXME: Boost test speed by moving this to only files that need it
-        // Ensure the DOM is in a clean state
-        document.body.replaceChildren();
-        document.head.replaceChildren();
-        window.__lwcResetGlobalStylesheets();
-    });
-});
-
-hijackGlobal('beforeEach', (beforeEach) => {
-    beforeEach(() => {
-        // FIXME: Boost test speed by moving this to only files that need it
-        window.__lwcResetAlreadyLoggedMessages();
-    });
-=======
->>>>>>> 4ea534e5
 });