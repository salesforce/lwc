--- conflicted
+++ resolved
@@ -81,9 +81,10 @@
 
 /** Whether or not to report coverage. Currently unused. */
 export const COVERAGE = Boolean(process.env.COVERAGE);
-<<<<<<< HEAD
+/** Whether or not we're running in CI. */
 export const CI = Boolean(process.env.CI);
-export const GITHUB_RUN_ID = process.env;
+/** The GitHub Actions run ID, set by GitHub. */
+export const GITHUB_RUN_ID = process.env.GITHUB_RUN_ID;
 
 // --- SauceLabs config --- //
 
@@ -100,16 +101,4 @@
     SAUCE_ACCESS_KEY,
     /** SauceLabs tunnel ID. */
     SAUCE_TUNNEL_ID,
-} = process.env;
-=======
-/** SauceLabs username. */
-export const SAUCE_USERNAME = process.env.SAUCE_USERNAME;
-/** SauceLabs access key. */
-export const SAUCE_ACCESS_KEY = process.env.SAUCE_ACCESS_KEY || process.env.SAUCE_KEY;
-/** SauceLabs tunnel ID. */
-export const SAUCE_TUNNEL_ID = process.env.SAUCE_TUNNEL_ID;
-/** Whether or not we're running in CI. */
-export const CI = Boolean(process.env.CI);
-/** The GitHub Actions run ID, set by GitHub. */
-export const GITHUB_RUN_ID = process.env.GITHUB_RUN_ID;
->>>>>>> 2ba0e33d
+} = process.env;