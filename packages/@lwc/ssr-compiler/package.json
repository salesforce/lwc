{
    "//": [
        "THIS FILE IS AUTOGENERATED. If you modify it, it will be rewritten by check-and-rewrite-package-json.js",
        "You can safely modify dependencies, devDependencies, keywords, etc., but other props will be overwritten."
    ],
    "name": "@lwc/ssr-compiler",
    "version": "8.10.1",
    "description": "Compile component for use during server-side rendering",
    "keywords": [
        "compiler",
        "lwc",
        "ssr"
    ],
    "homepage": "https://lwc.dev",
    "repository": {
        "type": "git",
        "url": "https://github.com/salesforce/lwc.git",
        "directory": "packages/@lwc/ssr-compiler"
    },
    "bugs": {
        "url": "https://github.com/salesforce/lwc/issues"
    },
    "license": "MIT",
    "publishConfig": {
        "access": "public"
    },
    "main": "dist/index.cjs.js",
    "module": "dist/index.js",
    "types": "dist/index.d.ts",
    "files": [
        "dist"
    ],
    "scripts": {
        "build": "rollup --config ../../../scripts/rollup/rollup.config.js",
        "dev": "rollup  --config ../../../scripts/rollup/rollup.config.js --watch --no-watch.clearScreen"
    },
    "nx": {
        "targets": {
            "build": {
                "outputs": [
                    "{projectRoot}/dist"
                ]
            }
        }
    },
    "dependencies": {
<<<<<<< HEAD
        "@lwc/shared": "workspace:*",
        "@lwc/errors": "workspace:*",
        "@lwc/template-compiler": "workspace:*",
=======
        "@lwc/shared": "8.10.1",
        "@lwc/errors": "8.10.1",
        "@lwc/template-compiler": "8.10.1",
>>>>>>> 9d0e5b9e
        "acorn": "8.14.0",
        "astring": "^1.9.0",
        "estree-toolkit": "^1.7.8",
        "immer": "^10.1.1",
        "meriyah": "^5.0.0"
    },
    "devDependencies": {
        "@types/estree": "^1.0.6"
    }
}<|MERGE_RESOLUTION|>--- conflicted
+++ resolved
@@ -44,15 +44,9 @@
         }
     },
     "dependencies": {
-<<<<<<< HEAD
         "@lwc/shared": "workspace:*",
         "@lwc/errors": "workspace:*",
         "@lwc/template-compiler": "workspace:*",
-=======
-        "@lwc/shared": "8.10.1",
-        "@lwc/errors": "8.10.1",
-        "@lwc/template-compiler": "8.10.1",
->>>>>>> 9d0e5b9e
         "acorn": "8.14.0",
         "astring": "^1.9.0",
         "estree-toolkit": "^1.7.8",
