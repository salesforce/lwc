--- conflicted
+++ resolved
@@ -97,48 +97,24 @@
     },
     PropertyDefinition(path, state) {
         const node = path.node;
-<<<<<<< HEAD
-
-        if (!isKeyIdentifier(node)) {
-=======
         if (!node?.key) {
             // Seems to occur for `@wire() [symbol];` -- not sure why
             throw new Error('Unknown state: property definition has no key');
         }
-        if (!is.identifier(node.key)) {
->>>>>>> b6c0276d
+        if (!isKeyIdentifier(node)) {
             return;
         }
 
         const { decorators } = node;
         validateUniqueDecorator(decorators);
-<<<<<<< HEAD
         if (isApiDecorator(decorators[0])) {
             validateApiProperty(node, state);
-            state.publicFields.set(node.key.name, node);
+            state.publicProperties.set(node.key.name, node);
         } else if (isWireDecorator(decorators[0])) {
             catalogWireAdapters(path, state);
-            state.privateFields.add(node.key.name);
+            state.privateProperties.add(node.key.name);
         } else {
-            state.privateFields.add(node.key.name);
-=======
-        const decoratedExpression = decorators?.[0]?.expression;
-        if (is.identifier(decoratedExpression) && decoratedExpression.name === 'api') {
-            state.publicProperties.push(node.key.name);
-        } else if (
-            is.callExpression(decoratedExpression) &&
-            is.identifier(decoratedExpression.callee) &&
-            decoratedExpression.callee.name === 'wire'
-        ) {
-            if (node.computed) {
-                // TODO [#5032]: Harmonize errors thrown in `@lwc/ssr-compiler`
-                throw new Error('@wire cannot be used on computed properties in SSR context.');
-            }
-            catalogWireAdapters(path, state);
-            state.privateProperties.push(node.key.name);
-        } else {
-            state.privateProperties.push(node.key.name);
->>>>>>> b6c0276d
+            state.privateProperties.add(node.key.name);
         }
 
         if (
@@ -166,28 +142,15 @@
 
         const { decorators } = node;
         validateUniqueDecorator(decorators);
-<<<<<<< HEAD
         if (isApiDecorator(decorators[0])) {
             validateApiMethod(node, state);
-            state.publicFields.set(node.key.name, node);
+            state.publicProperties.set(node.key.name, node);
         } else if (isWireDecorator(decorators[0])) {
-=======
-        // The real type is a subset of `Expression`, which doesn't work with the `is` validators
-        const decoratedExpression = decorators?.[0]?.expression;
-        if (
-            is.callExpression(decoratedExpression) &&
-            is.identifier(decoratedExpression.callee) &&
-            decoratedExpression.callee.name === 'wire'
-        ) {
-            // not a getter/setter
-            const isRealMethod = node.kind === 'method';
             if (node.computed) {
                 // TODO [#5032]: Harmonize errors thrown in `@lwc/ssr-compiler`
-                throw new Error(
-                    `@wire cannot be used on computed ${isRealMethod ? 'method' : 'properties'} in SSR context.`
-                );
-            }
->>>>>>> b6c0276d
+                throw new Error('@wire cannot be used on computed properties in SSR context.');
+            }
+            const isRealMethod = node.kind === 'method';
             // Getters and setters are methods in the AST, but treated as properties by @wire
             // Note that this means that their implementations are ignored!
             if (!isRealMethod) {
@@ -206,14 +169,6 @@
             } else {
                 catalogWireAdapters(path, state);
             }
-        } else if (is.identifier(decoratedExpression) && decoratedExpression.name === 'api') {
-            if (state.publicProperties.includes(node.key.name)) {
-                // TODO [#5032]: Harmonize errors thrown in `@lwc/ssr-compiler`
-                throw new Error(
-                    `LWC1112: @api get ${node.key.name} and @api set ${node.key.name} detected in class declaration. Only one of the two needs to be decorated with @api.`
-                );
-            }
-            state.publicProperties.push(node.key.name);
         }
 
         switch (node.key.name) {
@@ -295,13 +250,8 @@
         tmplExplicitImports: null,
         cssExplicitImports: null,
         staticStylesheetIds: null,
-<<<<<<< HEAD
-        publicFields: new Map(),
-        privateFields: new Set(),
-=======
-        publicProperties: [],
-        privateProperties: [],
->>>>>>> b6c0276d
+        publicProperties: new Map(),
+        privateProperties: new Set(),
         wireAdapters: [],
         experimentalDynamicComponent: options.experimentalDynamicComponent,
         importManager: new ImportManager(),
