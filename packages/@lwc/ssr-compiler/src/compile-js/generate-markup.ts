--- conflicted
+++ resolved
@@ -139,15 +139,9 @@
     );
     program.body.push(
         ...bGenerateMarkup(
-<<<<<<< HEAD
-            defaultTagName,
             b.arrayExpression([...publicFields.keys()].map(b.literal)),
             b.arrayExpression([...privateFields].map(b.literal)),
-=======
-            b.arrayExpression(publicFields.map(b.literal)),
-            b.arrayExpression(privateFields.map(b.literal)),
             defaultTagName,
->>>>>>> ba37125d
             classIdentifier,
             connectWireAdapterCode
         )
