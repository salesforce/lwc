--- conflicted
+++ resolved
@@ -10,7 +10,6 @@
 import { esTemplate } from '../estemplate';
 import { isIdentOrRenderCall } from '../estree/validators';
 import { bImportDeclaration, bImportDefaultDeclaration } from '../estree/builders';
-import { TransformOptions } from '../shared';
 import { bWireAdaptersPlumbing } from './wire';
 
 import type {
@@ -31,11 +30,7 @@
 
 const bGenerateMarkup = esTemplate`
     export async function* generateMarkup(tagName, props, attrs, slotted, parent, scopeToken) {
-<<<<<<< HEAD
-        tagName = tagName ?? ${/*component tag name*/ is.literal}
-=======
         tagName = tagName ?? ${/*component tag name*/ is.literal};
->>>>>>> 6ca1545a
         attrs = attrs ?? Object.create(null);
         props = props ?? Object.create(null);
         props = __filterProperties(
@@ -93,25 +88,16 @@
 export function addGenerateMarkupExport(
     program: Program,
     state: ComponentMetaState,
-<<<<<<< HEAD
-    options: TransformOptions,
-=======
     tagName: string,
->>>>>>> 6ca1545a
     filename: string
 ) {
     const { hasRenderMethod, privateFields, publicFields, tmplExplicitImports } = state;
-    const { namespace, name } = options;
 
     // The default tag name represents the component name that's passed to the transformer.
     // This is needed to generate markup for dynamic components which are invoked through
     // the generateMarkup function on the constructor.
     // At the time of generation, the invoker does not have reference to its tag name to pass as an argument.
-<<<<<<< HEAD
-    const defaultTagName = b.literal(`${namespace}-${name}`);
-=======
     const defaultTagName = b.literal(tagName);
->>>>>>> 6ca1545a
     const classIdentifier = b.identifier(state.lwcClassName!);
     const renderCall = hasRenderMethod
         ? (b.callExpression(
