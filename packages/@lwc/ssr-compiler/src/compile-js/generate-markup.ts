--- conflicted
+++ resolved
@@ -141,13 +141,8 @@
     );
     program.body.push(
         ...bGenerateMarkup(
-<<<<<<< HEAD
-            b.arrayExpression([...publicFields.keys()].map(b.literal)),
-            b.arrayExpression([...privateFields].map(b.literal)),
-=======
-            b.arrayExpression(publicProperties.map(b.literal)),
-            b.arrayExpression(privateProperties.map(b.literal)),
->>>>>>> b6c0276d
+            b.arrayExpression([...publicProperties.keys()].map(b.literal)),
+            b.arrayExpression([...privateProperties].map(b.literal)),
             defaultTagName,
             classIdentifier,
             connectWireAdapterCode
