/*
 * Copyright (c) 2024, salesforce.com, inc.
 * All rights reserved.
 * SPDX-License-Identifier: MIT
 * For full license text, see the LICENSE file in the repo root or https://opensource.org/licenses/MIT
 */

import { parse as pathParse } from 'node:path';
import { is, builders as b } from 'estree-toolkit';
import { esTemplate } from '../estemplate';
import { isIdentOrRenderCall } from '../estree/validators';
import { bImportDeclaration } from '../estree/builders';
import { bWireAdaptersPlumbing } from './wire';

import type {
    Program,
    SimpleCallExpression,
    Identifier,
    MemberExpression,
    Statement,
    ExpressionStatement,
    IfStatement,
    FunctionDeclaration,
} from 'estree';
import type { ComponentMetaState } from './types';

/** Node representing `<something>.render()`. */
type RenderCallExpression = SimpleCallExpression & {
    callee: MemberExpression & { property: Identifier & { name: 'render' } };
};

const bGenerateMarkup = esTemplate`
<<<<<<< HEAD
    export async function* generateMarkup(
            tagName, 
            props, 
            attrs, 
            shadowSlottedContent,
            lightSlottedContent, 
            parent, 
            scopeToken
    ) {
=======
    async function* generateMarkup(tagName, props, attrs, slotted, parent, scopeToken) {
>>>>>>> 468d1c74
        tagName = tagName ?? ${/*component tag name*/ is.literal};
        attrs = attrs ?? Object.create(null);
        props = props ?? Object.create(null);
        props = __filterProperties(
            props,
            ${/*public fields*/ is.arrayExpression},
            ${/*private fields*/ is.arrayExpression},
        );
        const instance = new ${/* Component class */ is.identifier}({
            tagName: tagName.toUpperCase(),
        });

        __establishContextfulRelationship(parent, instance);
        ${/*connect wire*/ is.statement}

        instance[__SYMBOL__SET_INTERNALS](props, attrs);
        instance.isConnected = true;
        if (instance.connectedCallback) {
            __mutationTracker.enable(instance);
            instance.connectedCallback();
            __mutationTracker.disable(instance);
        }
        const tmplFn = ${isIdentOrRenderCall} ?? ${/*component class*/ 3}[__SYMBOL__DEFAULT_TEMPLATE] ?? __fallbackTmpl;
        yield \`<\${tagName}\`;

        const hostHasScopedStylesheets =
            tmplFn.hasScopedStylesheets ||
            hasScopedStaticStylesheets(${/*component class*/ 3});
        const hostScopeToken = hostHasScopedStylesheets ? tmplFn.stylesheetScopeToken + "-host" : undefined;

        yield* __renderAttrs(instance, attrs, hostScopeToken, scopeToken);
        yield '>';
        yield* tmplFn(
            props, 
            attrs, 
            shadowSlottedContent,
            lightSlottedContent, 
            ${/*component class*/ 3}, 
            instance
        );
        yield \`</\${tagName}>\`;
    }
    ${/* component class */ 3}[__SYMBOL__GENERATE_MARKUP] = generateMarkup;
`<[FunctionDeclaration, ExpressionStatement]>;

const bExposeTemplate = esTemplate`
    if (${/*template*/ is.identifier}) {
        ${/* component class */ is.identifier}[__SYMBOL__DEFAULT_TEMPLATE] = ${/*template*/ 0}
    }
`<IfStatement>;

/**
 * This builds a generator function `generateMarkup` and adds it to the component JS's
 * compilation output. `generateMarkup` acts as the glue between component JS and its
 * template(s), including:
 *
 *  - managing reflection of attrs & props
 *  - instantiating the component instance
 *  - setting the internal state of that component instance
 *  - invoking component lifecycle methods
 *  - yielding the tag name & attributes
 *  - deferring to the template function for yielding child content
 */
export function addGenerateMarkupFunction(
    program: Program,
    state: ComponentMetaState,
    tagName: string,
    filename: string
) {
    const { hasRenderMethod, privateFields, publicFields, tmplExplicitImports } = state;

    // The default tag name represents the component name that's passed to the transformer.
    // This is needed to generate markup for dynamic components which are invoked through
    // the generateMarkup function on the constructor.
    // At the time of generation, the invoker does not have reference to its tag name to pass as an argument.
    const defaultTagName = b.literal(tagName);
    const classIdentifier = b.identifier(state.lwcClassName!);
    const tmplVar = b.identifier('tmpl');
    const renderCall = hasRenderMethod
        ? (b.callExpression(
              b.memberExpression(b.identifier('instance'), b.identifier('render')),
              []
          ) as RenderCallExpression)
        : tmplVar;

    let exposeTemplateBlock: IfStatement | null = null;
    if (!tmplExplicitImports) {
        const defaultTmplPath = `./${pathParse(filename).name}.html`;
        program.body.unshift(bImportDeclaration({ default: tmplVar.name }, defaultTmplPath));
        program.body.unshift(
            bImportDeclaration({ SYMBOL__DEFAULT_TEMPLATE: '__SYMBOL__DEFAULT_TEMPLATE' })
        );
        exposeTemplateBlock = bExposeTemplate(tmplVar, classIdentifier);
    }

    // If no wire adapters are detected on the component, we don't bother injecting the wire-related code.
    let connectWireAdapterCode: Statement[] = [];
    if (state.wireAdapters.length) {
        connectWireAdapterCode = bWireAdaptersPlumbing(state.wireAdapters);
        program.body.unshift(bImportDeclaration({ connectContext: '__connectContext' }));
    }

    program.body.unshift(
        bImportDeclaration({
            fallbackTmpl: '__fallbackTmpl',
            filterProperties: '__filterProperties',
            hasScopedStaticStylesheets: undefined,
            mutationTracker: '__mutationTracker',
            renderAttrs: '__renderAttrs',
            SYMBOL__GENERATE_MARKUP: '__SYMBOL__GENERATE_MARKUP',
            SYMBOL__SET_INTERNALS: '__SYMBOL__SET_INTERNALS',
            establishContextfulRelationship: '__establishContextfulRelationship',
        })
    );
    program.body.push(
        ...bGenerateMarkup(
            defaultTagName,
            b.arrayExpression(publicFields.map(b.literal)),
            b.arrayExpression(privateFields.map(b.literal)),
            classIdentifier,
            connectWireAdapterCode,
            renderCall
        )
    );

    if (exposeTemplateBlock) {
        program.body.push(exposeTemplateBlock);
    }
}<|MERGE_RESOLUTION|>--- conflicted
+++ resolved
@@ -30,8 +30,7 @@
 };
 
 const bGenerateMarkup = esTemplate`
-<<<<<<< HEAD
-    export async function* generateMarkup(
+    async function* generateMarkup(
             tagName, 
             props, 
             attrs, 
@@ -40,9 +39,6 @@
             parent, 
             scopeToken
     ) {
-=======
-    async function* generateMarkup(tagName, props, attrs, slotted, parent, scopeToken) {
->>>>>>> 468d1c74
         tagName = tagName ?? ${/*component tag name*/ is.literal};
         attrs = attrs ?? Object.create(null);
         props = props ?? Object.create(null);
