/*
 * Copyright (c) 2024, salesforce.com, inc.
 * All rights reserved.
 * SPDX-License-Identifier: MIT
 * For full license text, see the LICENSE file in the repo root or https://opensource.org/licenses/MIT
 */

import { parse as pathParse } from 'node:path';
import { is, builders as b } from 'estree-toolkit';
import { TransformOptions } from '@lwc/compiler';
import { esTemplate } from '../estemplate';
import { isIdentOrRenderCall } from '../estree/validators';
import { bImportDeclaration, bImportDefaultDeclaration } from '../estree/builders';
import { bWireAdaptersPlumbing } from './wire';

import type {
    BlockStatement,
    ExportNamedDeclaration,
    Program,
    SimpleCallExpression,
    Identifier,
    MemberExpression,
    Statement,
} from 'estree';
import type { ComponentMetaState } from './types';

/** Node representing `<something>.render()`. */
type RenderCallExpression = SimpleCallExpression & {
    callee: MemberExpression & { property: Identifier & { name: 'render' } };
};

const bGenerateMarkup = esTemplate`
<<<<<<< HEAD
    export async function* generateMarkup(tagName, props, attrs, slotted) {
        tagName = tagName ?? ${/*component tag name*/ is.literal}
=======
    export async function* generateMarkup(tagName, props, attrs, slotted, parent, scopeToken) {
>>>>>>> 82467e33
        attrs = attrs ?? Object.create(null);
        props = props ?? Object.create(null);
        props = __filterProperties(
            props,
            ${/*public fields*/ is.arrayExpression},
            ${/*private fields*/ is.arrayExpression},
        );
        const instance = new ${/* Component class */ is.identifier}({
            tagName: tagName.toUpperCase(),
        });

        __establishContextfulRelationship(parent, instance);
        ${/*connect wire*/ is.statement}

        instance[__SYMBOL__SET_INTERNALS](props, attrs);
        instance.isConnected = true;
        if (instance.connectedCallback) {
            __mutationTracker.enable(instance);
            instance.connectedCallback();
            __mutationTracker.disable(instance);
        }
        const tmplFn = ${isIdentOrRenderCall} ?? __fallbackTmpl;
        yield \`<\${tagName}\`;

        const hostHasScopedStylesheets =
            tmplFn.hasScopedStylesheets ||
            hasScopedStaticStylesheets(${/*component class*/ 2});
        const hostScopeToken = hostHasScopedStylesheets ? tmplFn.stylesheetScopeToken + "-host" : undefined;

        yield* __renderAttrs(instance, attrs, hostScopeToken, scopeToken);
        yield '>';
        yield* tmplFn(props, attrs, slotted, ${/*component class*/ 2}, instance);
        yield \`</\${tagName}>\`;
    }
`<ExportNamedDeclaration>;

const bAssignGenerateMarkupToComponentClass = esTemplate`
    {
        ${/* lwcClassName */ is.identifier}[__SYMBOL__GENERATE_MARKUP] = generateMarkup;
    }
`<BlockStatement>;

/**
 * This builds a generator function `generateMarkup` and adds it to the component JS's
 * compilation output. `generateMarkup` acts as the glue between component JS and its
 * template(s), including:
 *
 *  - managing reflection of attrs & props
 *  - instantiating the component instance
 *  - setting the internal state of that component instance
 *  - invoking component lifecycle methods
 *  - yielding the tag name & attributes
 *  - deferring to the template function for yielding child content
 */
export function addGenerateMarkupExport(
    program: Program,
    state: ComponentMetaState,
    options: TransformOptions,
    filename: string
) {
    const { hasRenderMethod, privateFields, publicFields, tmplExplicitImports } = state;
    const { namespace, name } = options;

    // The default tag name represents the component name that's passed to the transformer.
    // This is needed to generate markup for dynamic components which are invoked through
    // the generateMarkup function on the constructor.
    // At the time of generation, the invoker does not have reference to its tag name to pass as an argument.
    const defaultTagName = b.literal(`${namespace}-${name}`);
    const classIdentifier = b.identifier(state.lwcClassName!);
    const renderCall = hasRenderMethod
        ? (b.callExpression(
              b.memberExpression(b.identifier('instance'), b.identifier('render')),
              []
          ) as RenderCallExpression)
        : b.identifier('tmpl');

    if (!tmplExplicitImports) {
        const defaultTmplPath = `./${pathParse(filename).name}.html`;
        program.body.unshift(bImportDefaultDeclaration('tmpl', defaultTmplPath));
    }

    // If no wire adapters are detected on the component, we don't bother injecting the wire-related code.
    let connectWireAdapterCode: Statement[] = [];
    if (state.wireAdapters.length) {
        connectWireAdapterCode = bWireAdaptersPlumbing(state.wireAdapters);
    }

    program.body.unshift(
        bImportDeclaration([
            {
                fallbackTmpl: '__fallbackTmpl',
                filterProperties: '__filterProperties',
                mutationTracker: '__mutationTracker',
                renderAttrs: '__renderAttrs',
                SYMBOL__SET_INTERNALS: '__SYMBOL__SET_INTERNALS',
                establishContextfulRelationship: '__establishContextfulRelationship',
                connectContext: '__connectContext',
            },
        ])
    );
    program.body.unshift(bImportDeclaration(['hasScopedStaticStylesheets']));
    program.body.push(
        bGenerateMarkup(
            defaultTagName,
            b.arrayExpression(publicFields.map(b.literal)),
            b.arrayExpression(privateFields.map(b.literal)),
            classIdentifier,
            connectWireAdapterCode,
            renderCall
        )
    );
}

/**
 * Attach the `generateMarkup` function to the Component class so that it can be found later
 * during `renderComponent`.
 */
export function assignGenerateMarkupToComponent(program: Program, state: ComponentMetaState) {
    program.body.unshift(
        bImportDeclaration([
            {
                SYMBOL__GENERATE_MARKUP: '__SYMBOL__GENERATE_MARKUP',
            },
        ])
    );
    program.body.push(bAssignGenerateMarkupToComponentClass(b.identifier(state.lwcClassName!)));
}<|MERGE_RESOLUTION|>--- conflicted
+++ resolved
@@ -30,12 +30,8 @@
 };
 
 const bGenerateMarkup = esTemplate`
-<<<<<<< HEAD
-    export async function* generateMarkup(tagName, props, attrs, slotted) {
+    export async function* generateMarkup(tagName, props, attrs, slotted, parent, scopeToken) {
         tagName = tagName ?? ${/*component tag name*/ is.literal}
-=======
-    export async function* generateMarkup(tagName, props, attrs, slotted, parent, scopeToken) {
->>>>>>> 82467e33
         attrs = attrs ?? Object.create(null);
         props = props ?? Object.create(null);
         props = __filterProperties(
