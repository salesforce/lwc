/*
 * Copyright (c) 2024, Salesforce, Inc.
 * All rights reserved.
 * SPDX-License-Identifier: MIT
 * For full license text, see the LICENSE file in the repo root or https://opensource.org/licenses/MIT
 */
import { type LWCErrorInfo, generateCompilerError } from '@lwc/errors';
import type { Node } from 'estree';

// This type extracts the arguments in a string. Example: "Error {0} {1}" -> [string, string]
type ExtractArguments<
    T extends string,
    Numbers extends number = never,
    Args extends string[] = [],
> = T extends `${string}{${infer N extends number}}${infer R}`
    ? N extends Numbers // Is `N` in the union of seen numbers?
        ? ExtractArguments<R, Numbers, Args> // new `N`, add an argument
        : ExtractArguments<R, N | Numbers, [string, ...Args]> // `N` already accounted for
    : Args; // No `N` found, nothing more to check

class CompilationError extends Error {
    constructor(
        message: string,
        public code: number
    ) {
        super(message);
        this.name = 'CompilationError';
        this.code = code;
    }
}

export function generateError<const T extends LWCErrorInfo>(
    node: Node,
    error: T,
<<<<<<< HEAD
    ...args: ExtractArguments<T['message']>
): CompilationError {
    return new CompilationError(generateErrorMessage(error, args), error.code);
=======
    ...messageArgs: ExtractArguments<T['message']>
) {
    return generateCompilerError(error, {
        messageArgs,
        origin: node.loc
            ? {
                  filename: node.loc.source || undefined,
                  location: {
                      line: node.loc.start.line,
                      column: node.loc.start.column,
                      ...(node.range
                          ? { start: node.range[0], length: node.range[1] - node.range[0] }
                          : {}),
                  },
              }
            : undefined,
    });
>>>>>>> a37c7541
}<|MERGE_RESOLUTION|>--- conflicted
+++ resolved
@@ -5,7 +5,7 @@
  * For full license text, see the LICENSE file in the repo root or https://opensource.org/licenses/MIT
  */
 import { type LWCErrorInfo, generateCompilerError } from '@lwc/errors';
-import type { Node } from 'estree';
+import type { BaseNodeWithoutComments } from 'estree';
 
 // This type extracts the arguments in a string. Example: "Error {0} {1}" -> [string, string]
 type ExtractArguments<
@@ -18,25 +18,9 @@
         : ExtractArguments<R, N | Numbers, [string, ...Args]> // `N` already accounted for
     : Args; // No `N` found, nothing more to check
 
-class CompilationError extends Error {
-    constructor(
-        message: string,
-        public code: number
-    ) {
-        super(message);
-        this.name = 'CompilationError';
-        this.code = code;
-    }
-}
-
 export function generateError<const T extends LWCErrorInfo>(
-    node: Node,
+    node: BaseNodeWithoutComments,
     error: T,
-<<<<<<< HEAD
-    ...args: ExtractArguments<T['message']>
-): CompilationError {
-    return new CompilationError(generateErrorMessage(error, args), error.code);
-=======
     ...messageArgs: ExtractArguments<T['message']>
 ) {
     return generateCompilerError(error, {
@@ -54,5 +38,4 @@
               }
             : undefined,
     });
->>>>>>> a37c7541
 }