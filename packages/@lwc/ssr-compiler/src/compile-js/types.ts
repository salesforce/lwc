--- conflicted
+++ resolved
@@ -48,20 +48,10 @@
     cssExplicitImports: Map<string, string> | null;
     // the set of variable names associated with explicitly imported CSS files
     staticStylesheetIds: Set<string> | null;
-<<<<<<< HEAD
-    // the public (`@api`-annotated) fields of the component class
-    publicFields: Map<
-        string,
-        (MethodDefinition | PropertyDefinition) & { key: Identifier }
-    >;
-    // the private fields of the component class
-    privateFields: Set<string>;
-=======
     // the public (`@api`-annotated) properties of the component class
-    publicProperties: Array<string>;
+    publicProperties: Map<string, (MethodDefinition | PropertyDefinition) & { key: Identifier }>;
     // the private properties of the component class
-    privateProperties: Array<string>;
->>>>>>> b6c0276d
+    privateProperties: Set<string>;
     // indicates whether the LightningElement has any wired props
     wireAdapters: WireAdapter[];
     // dynamic imports configuration
