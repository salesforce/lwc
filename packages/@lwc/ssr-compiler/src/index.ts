--- conflicted
+++ resolved
@@ -23,12 +23,8 @@
     options: TransformOptions,
     mode: CompilationMode = 'asyncYield'
 ): CompilationResult {
-<<<<<<< HEAD
-    const { code } = compileJS(src, filename, options, mode);
-=======
     const tagName = generateCustomElementTagName(options.namespace, options.name);
     const { code } = compileJS(src, filename, tagName, mode);
->>>>>>> 6ca1545a
     return { code, map: undefined };
 }
 
