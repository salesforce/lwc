/*
 * Copyright (c) 2024, salesforce.com, inc.
 * All rights reserved.
 * SPDX-License-Identifier: MIT
 * For full license text, see the LICENSE file in the repo root or https://opensource.org/licenses/MIT
 */

<<<<<<< HEAD
import { DEFAULT_SSR_MODE } from '@lwc/shared';
=======
import { generateCustomElementTagName } from '@lwc/shared';
>>>>>>> d2be62ad
import compileJS from './compile-js';
import compileTemplate from './compile-template';
import type { CompilationMode, TransformOptions } from './shared';

export interface CompilationResult {
    code: string;
    map: unknown;
}

export type { CompilationMode };

export function compileComponentForSSR(
    src: string,
    filename: string,
<<<<<<< HEAD
    _options: TransformOptions,
    mode: CompilationMode = DEFAULT_SSR_MODE
=======
    options: TransformOptions,
    mode: CompilationMode = 'asyncYield'
>>>>>>> d2be62ad
): CompilationResult {
    const tagName = generateCustomElementTagName(options.namespace, options.name);
    const { code } = compileJS(src, filename, tagName, mode);
    return { code, map: undefined };
}

export function compileTemplateForSSR(
    src: string,
    filename: string,
    options: TransformOptions,
    mode: CompilationMode = DEFAULT_SSR_MODE
): CompilationResult {
    const { code } = compileTemplate(src, filename, options, mode);
    return { code, map: undefined };
}<|MERGE_RESOLUTION|>--- conflicted
+++ resolved
@@ -5,11 +5,7 @@
  * For full license text, see the LICENSE file in the repo root or https://opensource.org/licenses/MIT
  */
 
-<<<<<<< HEAD
-import { DEFAULT_SSR_MODE } from '@lwc/shared';
-=======
-import { generateCustomElementTagName } from '@lwc/shared';
->>>>>>> d2be62ad
+import { DEFAULT_SSR_MODE, generateCustomElementTagName } from '@lwc/shared';
 import compileJS from './compile-js';
 import compileTemplate from './compile-template';
 import type { CompilationMode, TransformOptions } from './shared';
@@ -24,13 +20,8 @@
 export function compileComponentForSSR(
     src: string,
     filename: string,
-<<<<<<< HEAD
-    _options: TransformOptions,
+    options: TransformOptions,
     mode: CompilationMode = DEFAULT_SSR_MODE
-=======
-    options: TransformOptions,
-    mode: CompilationMode = 'asyncYield'
->>>>>>> d2be62ad
 ): CompilationResult {
     const tagName = generateCustomElementTagName(options.namespace, options.name);
     const { code } = compileJS(src, filename, tagName, mode);
