/*
 * Copyright (c) 2024, salesforce.com, inc.
 * All rights reserved.
 * SPDX-License-Identifier: MIT
 * For full license text, see the LICENSE file in the repo root or https://opensource.org/licenses/MIT
 */

import { produce } from 'immer';
import { builders as b, is } from 'estree-toolkit';
import { kebabcaseToCamelcase, ScopedSlotFragment, toPropertyName } from '@lwc/template-compiler';
import { normalizeStyleAttributeValue } from '@lwc/shared';
import { esTemplate, esTemplateWithYield } from '../../estemplate';
<<<<<<< HEAD
import {
    bAttributeValue,
    isValidIdentifier,
    normalizeClassAttributeValue,
    optimizeAdjacentYieldStmts,
} from '../shared';
=======
import { bAttributeValue, optimizeAdjacentYieldStmts } from '../shared';
import { isValidIdentifier } from '../../shared';
>>>>>>> 5065c280
import { TransformerContext } from '../types';
import { expressionIrToEs } from '../expression';
import { irChildrenToEs, irToEs } from '../ir-to-es';
import { isNullableOf } from '../../estree/validators';
import { bImportDeclaration } from '../../estree/builders';
import type {
    CallExpression as EsCallExpression,
    Expression as EsExpression,
    Property as EsProperty,
} from 'estree';

import type {
    BlockStatement as EsBlockStatement,
    ObjectExpression as EsObjectExpression,
} from 'estree';
import type {
    Attribute as IrAttribute,
    Component as IrComponent,
    Property as IrProperty,
} from '@lwc/template-compiler';
import type { Transformer } from '../types';

const bYieldFromChildGenerator = esTemplateWithYield`
    {
        const childProps = __getReadOnlyProxy(${/* child props */ is.objectExpression});
        const childAttrs = ${/* child attrs */ is.objectExpression};
        const slottedContent = {
            light: Object.create(null),

            // The 'instance' variable is shadowed here so that a contextful relationship
            // is established between components rendered in slotted content & the "parent"
            // component that contains the <slot>.
            shadow: async function* (instance) {
                ${/* shadow slot content */ is.statement}
            }
        };

        function addContent(name, fn) {
            let contentList = slottedContent.light[name]
            if (contentList) {
                contentList.push(fn)
            } else {
                slottedContent.light[name] = [fn]
            }
        }

        ${/* light DOM addContent statements */ is.callExpression}
        ${/* scoped slot addContent statements */ is.callExpression}
<<<<<<< HEAD
       
        const scopeToken = hasScopedStylesheets ? stylesheetScopeToken : undefined;

        yield* ${/* generateMarkup */ is.identifier}(
            ${/* tag name */ is.literal}, 
            childProps, 
            childAttrs, 
            slottedContent,
            scopeToken,
        );
=======
        yield* ${is.identifier}(${is.literal}, childProps, childAttrs, slottedContent, instance);
>>>>>>> 5065c280
    }
`<EsBlockStatement>;

const bAddContent = esTemplate`
    addContent(${/* slot name */ is.expression} ?? "", async function* (${
        /* scoped slot data variable */ isNullableOf(is.identifier)
    }) {
        // FIXME: make validation work again  
        ${/* slot content */ false}
    });
`<EsCallExpression>;

const bImportGenerateMarkup = (localName: string, importPath: string) =>
    b.importDeclaration(
        [b.importSpecifier(b.identifier('generateMarkup'), b.identifier(localName))],
        b.literal(importPath)
    );

function getChildAttrsOrProps(
    attrs: (IrAttribute | IrProperty)[],
    cxt: TransformerContext
): EsObjectExpression {
    const objectAttrsOrProps = attrs
        .map(({ name, value, type }) => {
            const key = isValidIdentifier(name) ? b.identifier(name) : b.literal(name);
            if (value.type === 'Literal' && typeof value.value === 'string') {
                let literalValue = value.value;
                if (name === 'style') {
                    literalValue = normalizeStyleAttributeValue(literalValue);
                } else if (name === 'class') {
                    literalValue = normalizeClassAttributeValue(literalValue);
                    if (literalValue === '') {
                        return; // do not render empty `class=""`
                    }
                }
                return b.property('init', key, b.literal(literalValue));
            } else if (value.type === 'Literal' && typeof value.value === 'boolean') {
                if (name === 'class') {
                    return; // do not render empty `class=""`
                }

                return b.property('init', key, b.literal(type === 'Attribute' ? '' : value.value));
            } else if (value.type === 'Identifier' || value.type === 'MemberExpression') {
                const propValue = expressionIrToEs(value, cxt);
                return b.property('init', key, propValue);
            }
            throw new Error(`Unimplemented child attr IR node type: ${value.type}`);
        })
        .filter(Boolean) as EsProperty[];

    return b.objectExpression(objectAttrsOrProps);
}

export const Component: Transformer<IrComponent> = function Component(node, cxt) {
    // Import the custom component's generateMarkup export.
    const childGeneratorLocalName = `generateMarkup_${toPropertyName(node.name)}`;
    const importPath = kebabcaseToCamelcase(node.name);
    const componentImport = bImportGenerateMarkup(childGeneratorLocalName, importPath);
    cxt.hoist(componentImport, childGeneratorLocalName);
    cxt.hoist(
        bImportDeclaration([{ getReadOnlyProxy: '__getReadOnlyProxy' }]),
        'import:getReadOnlyProxy'
    );
    const childTagName = node.name;

    // Anything inside the slotted content is a normal slotted content except for `<template lwc:slot-data>` which is a scoped slot.
    const slottableChildren = node.children.filter((child) => child.type !== 'ScopedSlotFragment');
    const scopedSlottableChildren = node.children.filter(
        (child) => child.type === 'ScopedSlotFragment'
    ) as ScopedSlotFragment[];

    const shadowSlotContent = optimizeAdjacentYieldStmts(irChildrenToEs(slottableChildren, cxt));

    const lightSlotContent = slottableChildren.map((child) => {
        if ('attributes' in child) {
            const slotName = bAttributeValue(child, 'slot');
            // Light DOM slots do not actually render the `slot` attribute.
            const clone = produce(child, (draft) => {
                draft.attributes = draft.attributes.filter((attr) => attr.name !== 'slot');
            });
            const slotContent = irToEs(clone, cxt);
            return bAddContent(slotName, null, slotContent);
        } else {
            return bAddContent(b.literal(''), null, irToEs(child, cxt));
        }
    });

    const scopedSlotContent = scopedSlottableChildren.map((child) => {
        const boundVariableName = child.slotData.value.name;
        const boundVariable = b.identifier(boundVariableName);
        cxt.pushLocalVars([boundVariableName]);
        // TODO [#4768]: what if the bound variable is `generateMarkup` or some framework-specific identifier?
        const addContentExpr = bAddContent(
            child.slotName as EsExpression,
            boundVariable,
            irChildrenToEs(child.children, cxt)
        );
        cxt.popLocalVars();
        return addContentExpr;
    });

    return [
        bYieldFromChildGenerator(
            getChildAttrsOrProps(node.properties, cxt),
            getChildAttrsOrProps(node.attributes, cxt),
            shadowSlotContent,
            lightSlotContent,
            scopedSlotContent,
            b.identifier(childGeneratorLocalName),
            b.literal(childTagName)
        ),
    ];
};<|MERGE_RESOLUTION|>--- conflicted
+++ resolved
@@ -10,17 +10,12 @@
 import { kebabcaseToCamelcase, ScopedSlotFragment, toPropertyName } from '@lwc/template-compiler';
 import { normalizeStyleAttributeValue } from '@lwc/shared';
 import { esTemplate, esTemplateWithYield } from '../../estemplate';
-<<<<<<< HEAD
+import { isValidIdentifier } from '../../shared';
 import {
     bAttributeValue,
-    isValidIdentifier,
     normalizeClassAttributeValue,
     optimizeAdjacentYieldStmts,
 } from '../shared';
-=======
-import { bAttributeValue, optimizeAdjacentYieldStmts } from '../shared';
-import { isValidIdentifier } from '../../shared';
->>>>>>> 5065c280
 import { TransformerContext } from '../types';
 import { expressionIrToEs } from '../expression';
 import { irChildrenToEs, irToEs } from '../ir-to-es';
@@ -69,8 +64,7 @@
 
         ${/* light DOM addContent statements */ is.callExpression}
         ${/* scoped slot addContent statements */ is.callExpression}
-<<<<<<< HEAD
-       
+
         const scopeToken = hasScopedStylesheets ? stylesheetScopeToken : undefined;
 
         yield* ${/* generateMarkup */ is.identifier}(
@@ -78,11 +72,9 @@
             childProps, 
             childAttrs, 
             slottedContent,
+            instance,
             scopeToken,
         );
-=======
-        yield* ${is.identifier}(${is.literal}, childProps, childAttrs, slottedContent, instance);
->>>>>>> 5065c280
     }
 `<EsBlockStatement>;
 
