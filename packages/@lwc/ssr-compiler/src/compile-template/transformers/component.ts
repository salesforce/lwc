--- conflicted
+++ resolved
@@ -103,9 +103,6 @@
     cxt.hoist(componentImport, childGeneratorLocalName);
     const childTagName = node.name;
 
-<<<<<<< HEAD
-    const shadowSlotContent = optimizeAdjacentYieldStmts(irChildrenToEs(node.children, cxt));
-=======
     // Anything inside the slotted content is a normal slotted content except for `<template lwc:slot-data>` which is a scoped slot.
     const slottableChildren = node.children.filter((child) => child.type !== 'ScopedSlotFragment');
     const scopedSlottableChildren = node.children.filter(
@@ -113,7 +110,6 @@
     ) as ScopedSlotFragment[];
 
     const shadowSlotContent = optimizeAdjacentYieldStmts(irChildrenToEs(slottableChildren, cxt));
->>>>>>> 2f95ce2d
 
     const lightSlotContent = slottableChildren.map((child) => {
         if ('attributes' in child) {
