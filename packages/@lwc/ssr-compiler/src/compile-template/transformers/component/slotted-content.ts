--- conflicted
+++ resolved
@@ -75,22 +75,13 @@
 // Note that this function name (`generateSlottedContent`) does not need to be scoped even though
 // it may be repeated multiple times in the same scope, because it's a function _expression_ rather
 // than a function _declaration_, so it isn't available to be referenced anywhere.
-<<<<<<< HEAD
-const bAddLightContent = esTemplate`
-    addLightContent(${/* slot name */ is.expression} ?? "", async function* generateSlottedContent(contextfulParent, ${
+const bAddSlottedContent = esTemplate`
+    addSlottedContent(${/* slot name */ is.expression} ?? "", async function* generateSlottedContent(contextfulParent, ${
         /* scoped slot data variable */ nullable(is.identifier)
     }) {
+        // FIXME: make validation work again  
         ${/* slot content */ [is.statement]}
-    });
-=======
-const bAddSlottedContent = esTemplate`
-    addSlottedContent(${/* slot name */ is.expression} ?? "", async function* generateSlottedContent(contextfulParent, ${
-        /* scoped slot data variable */ isNullableOf(is.identifier)
-    }) {
-        // FIXME: make validation work again  
-        ${/* slot content */ false}
     }, ${/* content map */ is.identifier});
->>>>>>> 095a7775
 `<EsCallExpression>;
 
 function getShadowSlottedContent(slottableChildren: IrChildNode[], cxt: TransformerContext) {
