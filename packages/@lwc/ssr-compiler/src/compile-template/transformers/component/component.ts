--- conflicted
+++ resolved
@@ -20,11 +20,7 @@
         const childProps = ${/* child props */ is.objectExpression};
         const childAttrs = ${/* child attrs */ is.objectExpression};
         /* 
-<<<<<<< HEAD
-            If a slotAttributeValue is present, it is dangling and should be assigned to any slotted content. This behavior aligns with v1 and engine-dom.
-=======
             If 'slotAttributeValue' is set, it references a slot that does not exist, and the 'slot' attribute should be set in the DOM. This behavior aligns with engine-server and engine-dom.
->>>>>>> 7556d0c2
             See: engine-server/src/__tests__/fixtures/slot-forwarding/slots/dangling/ for example case.
         */
         if (slotAttributeValue) {
