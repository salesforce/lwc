--- conflicted
+++ resolved
@@ -42,18 +42,13 @@
         }
 
         if (generators) {
-<<<<<<< HEAD
-            for (const generator of generators) {
-                yield* generator(contextfulParent, ${/* scoped slot data */ nullable(is.expression)});
-=======
             for (let i = 0; i < generators.length; i++) {
-                yield* generators[i](contextfulParent, ${/* scoped slot data */ isNullableOf(is.expression)});
+                yield* generators[i](contextfulParent, ${/* scoped slot data */ nullable(is.expression)});
                 // Scoped slotted data is separated by bookends. Final bookends are added outside of the loop below.
                 if (isScopedSlot && i < generators.length - 1) {
                     yield '<!---->';
                     yield '<!---->';
                 }
->>>>>>> 095a7775
             }
         /* 
             If there were mismatched slots, do not fallback to the default. This is required for parity with
