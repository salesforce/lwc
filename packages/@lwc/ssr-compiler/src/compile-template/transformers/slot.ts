--- conflicted
+++ resolved
@@ -28,11 +28,7 @@
         const slotName = ${/* slotName */ is.expression};
         const lightGenerators = lightSlottedContent?.[slotName ?? ""];
         const scopedGenerators = scopedSlottedContent?.[slotName ?? ""];
-<<<<<<< HEAD
-        const mismatchedSlots = (isScopedSlot && lightGenerators) || (!isScopedSlot && scopedGenerators);
-=======
         const mismatchedSlots = isScopedSlot ? lightGenerators : scopedGenerators;
->>>>>>> 2b678bbe
         const generators = isScopedSlot ? scopedGenerators : lightGenerators;
 
         // start bookend HTML comment for light DOM slot vfragment
@@ -48,26 +44,18 @@
         if (generators) {
             for (let i = 0; i < generators.length; i++) {
                 yield* generators[i](contextfulParent, ${/* scoped slot data */ isNullableOf(is.expression)});
-<<<<<<< HEAD
-                // Bookends after all but last scoped slot data
-=======
                 // Scoped slotted data is separated by bookends. Final bookends are added outside of the loop below.
->>>>>>> 2b678bbe
                 if (isScopedSlot && i < generators.length - 1) {
                     yield '<!---->';
                     yield '<!---->';
                 }
             }
-<<<<<<< HEAD
-        // If there were mismatched slots, do not fallback to the default
-=======
         /* 
             If there were mismatched slots, do not fallback to the default. This is required for parity with
             engine-core which resets children to an empty array when there are children (mismatched or not). 
             Because the child nodes are reset, the default slotted content is not rendered in the mismatched slot case. 
             See https://github.com/salesforce/lwc/blob/master/packages/%40lwc/engine-core/src/framework/api.ts#L238
         */
->>>>>>> 2b678bbe
         } else if (!mismatchedSlots) {
             // If we're in this else block, then the generator _must_ have yielded
             // something. It's impossible for a slottedContent["foo"] to exist
