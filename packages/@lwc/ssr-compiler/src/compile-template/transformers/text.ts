--- conflicted
+++ resolved
@@ -5,27 +5,13 @@
  * For full license text, see the LICENSE file in the repo root or https://opensource.org/licenses/MIT
  */
 
-<<<<<<< HEAD
-import { builders as b } from 'estree-toolkit';
-import { esTemplateWithYield } from '../../estemplate';
-import { expressionIrToEs } from '../expression';
-import { isLiteral } from '../shared';
-
-import { bYieldTextContent, isLastConcatenatedNode } from '../adjacent-text-nodes';
-import type {
-    Statement as EsStatement,
-    ExpressionStatement as EsExpressionStatement,
-} from 'estree';
-=======
 import {
     generateConcatenatedTextNodesExpressions,
     isLastConcatenatedNode,
 } from '../adjacent-text-nodes';
 import type { Statement as EsStatement } from 'estree';
->>>>>>> 6bf70705
 import type { Text as IrText } from '@lwc/template-compiler';
 import type { Transformer } from '../types';
-import { is } from '#estree/validators';
 
 export const Text: Transformer<IrText> = function Text(node, cxt): EsStatement[] {
     if (isLastConcatenatedNode(cxt)) {
