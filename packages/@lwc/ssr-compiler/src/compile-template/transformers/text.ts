/*
 * Copyright (c) 2024, salesforce.com, inc.
 * All rights reserved.
 * SPDX-License-Identifier: MIT
 * For full license text, see the LICENSE file in the repo root or https://opensource.org/licenses/MIT
 */

import { builders as b, is } from 'estree-toolkit';
import { esTemplateWithYield } from '../../estemplate';
import { expressionIrToEs } from '../expression';

import type {
    Expression as EsExpression,
    Statement as EsStatement,
    BlockStatement as EsBlockStatement,
} from 'estree';
import type {
    ComplexExpression as IrComplexExpression,
    Expression as IrExpression,
    Literal as IrLiteral,
    Text as IrText,
    Node as IrNode,
} from '@lwc/template-compiler';
import type { Transformer } from '../types';

const bYield = (expr: EsExpression) => b.expressionStatement(b.yieldExpression(expr));

const bYieldEscapedString = esTemplateWithYield`
    { 
        const value = ${/* string value */ is.expression};
        // Using non strict equality to align with original implementation (ex. undefined == null) https://github.com/salesforce/lwc/blob/348130f1a03a6d90e350b504cd10602ed97a54fb/packages/%40lwc/engine-core/src/framework/api.ts#L548
        const massagedValue = value == null ? '' : String(value);
        yield massagedValue === '' ? '\\u200D' : htmlEscape(massagedValue);
    }
`<EsBlockStatement>;

function isLiteral(node: IrLiteral | IrExpression | IrComplexExpression): node is IrLiteral {
    return node.type === 'Literal';
}

export const Text: Transformer<IrText> = function Text(node, cxt): EsStatement[] {
    if (isLiteral(node.value)) {
        return [bYield(b.literal(node.value.value))];
    }

<<<<<<< HEAD
=======
    const shouldIsolate = (node?: IrNode) => {
        switch (node?.type) {
            case 'Text':
                return false;
            case 'Comment':
                return cxt.templateOptions.preserveComments;
            default:
                return true;
        }
    };

    const isIsolatedTextNode = b.literal(
        shouldIsolate(cxt.prevSibling) && shouldIsolate(cxt.nextSibling)
    );

>>>>>>> 1756d799
    const valueToYield = expressionIrToEs(node.value, cxt);

    cxt.import('htmlEscape');
    return [bYieldEscapedString(valueToYield)];
};<|MERGE_RESOLUTION|>--- conflicted
+++ resolved
@@ -28,9 +28,10 @@
 const bYieldEscapedString = esTemplateWithYield`
     { 
         const value = ${/* string value */ is.expression};
-        // Using non strict equality to align with original implementation (ex. undefined == null) https://github.com/salesforce/lwc/blob/348130f1a03a6d90e350b504cd10602ed97a54fb/packages/%40lwc/engine-core/src/framework/api.ts#L548
+        // Using non strict equality to align with original implementation (ex. undefined == null)
+        // See: https://github.com/salesforce/lwc/blob/348130f/packages/%40lwc/engine-core/src/framework/api.ts#L548
         const massagedValue = value == null ? '' : String(value);
-        yield massagedValue === '' ? '\\u200D' : htmlEscape(massagedValue);
+        yield massagedValue === ${/* is isolated text node? */ is.literal} && '' ? '\\u200D' : htmlEscape(massagedValue);
     }
 `<EsBlockStatement>;
 
@@ -43,8 +44,6 @@
         return [bYield(b.literal(node.value.value))];
     }
 
-<<<<<<< HEAD
-=======
     const shouldIsolate = (node?: IrNode) => {
         switch (node?.type) {
             case 'Text':
@@ -60,9 +59,8 @@
         shouldIsolate(cxt.prevSibling) && shouldIsolate(cxt.nextSibling)
     );
 
->>>>>>> 1756d799
     const valueToYield = expressionIrToEs(node.value, cxt);
 
     cxt.import('htmlEscape');
-    return [bYieldEscapedString(valueToYield)];
+    return [bYieldEscapedString(valueToYield, isIsolatedTextNode)];
 };