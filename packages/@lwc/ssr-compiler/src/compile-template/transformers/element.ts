--- conflicted
+++ resolved
@@ -135,10 +135,7 @@
     value: IrExpression | BinaryExpression,
     cxt: TransformerContext
 ): EsStatement[] {
-<<<<<<< HEAD
     cxt.import('htmlEscape');
-=======
->>>>>>> b47e18c9
     const isHtmlBooleanAttr = isBooleanAttribute(name, elementName);
     const scopedExpression = getScopedExpression(value as EsExpression, cxt);
     return [bYieldDynamicValue(b.literal(name), scopedExpression, b.literal(isHtmlBooleanAttr))];
@@ -202,16 +199,9 @@
                 result = yieldAttrOrPropDynamicValue(node.name, name, value, cxt);
             }
 
-<<<<<<< HEAD
-            if (result.length > 0) {
-                if (name === 'class') {
-                    hasClassAttribute = true;
-                }
-=======
             if (result.length > 0 && name === 'class') {
                 // actually yielded a class attribute value
                 hasClassAttribute = true;
->>>>>>> b47e18c9
             }
 
             return result;
@@ -236,8 +226,6 @@
         childContent = [];
     }
 
-    cxt.hoist(bImportHtmlEscape(), importHtmlEscapeKey);
-
     return [
         bYield(b.literal(`<${node.name}`)),
         // If we haven't already prefixed the scope token to an existing class, add an explicit class here
