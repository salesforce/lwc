/*
 * Copyright (c) 2024, salesforce.com, inc.
 * All rights reserved.
 * SPDX-License-Identifier: MIT
 * For full license text, see the LICENSE file in the repo root or https://opensource.org/licenses/MIT
 */

import { generate } from 'astring';
import { is, builders as b } from 'estree-toolkit';
import { parse, type Config as TemplateCompilerConfig } from '@lwc/template-compiler';
import { DiagnosticLevel } from '@lwc/errors';
import { esTemplate } from '../estemplate';
import { getStylesheetImports } from '../compile-js/stylesheets';
import { addScopeTokenDeclarations } from '../compile-js/stylesheet-scope-token';
import { transmogrify } from '../transmogrify';
<<<<<<< HEAD
=======
import { bImportDeclaration } from '../estree/builders';
import { optimizeImports } from '../optimize-imports';
>>>>>>> b47e18c9
import { optimizeAdjacentYieldStmts } from './shared';
import { templateIrToEsTree } from './ir-to-es';
import type { ExportDefaultDeclaration as EsExportDefaultDeclaration } from 'estree';
import type { CompilationMode } from '../shared';

// TODO [#4663]: Render mode mismatch between template and compiler should throw.
const bExportTemplate = esTemplate`
    export default async function* tmpl(props, attrs, slottedContent, Cmp, instance) {
        const isLightDom = Cmp.renderMode === 'light';
        if (!isLightDom) {
            yield \`<template shadowrootmode="open"\${Cmp.delegatesFocus ? ' shadowrootdelegatesfocus' : ''}>\`
        }
        
        const { stylesheets: staticStylesheets } = Cmp;
        if (defaultStylesheets || defaultScopedStylesheets || staticStylesheets) {
            const stylesheets = [defaultStylesheets, defaultScopedStylesheets, staticStylesheets];
            yield renderStylesheets(
                stylesheets, 
                stylesheetScopeToken, 
                Cmp, 
                hasScopedStylesheets,
            );
        }

        ${is.statement};

        if (!isLightDom) {
            yield '</template>';
            if (slottedContent?.shadow) {
                // instance must be passed in; this is used to establish the contextful relationship
                // between context provider (aka parent component) and context consumer (aka slotted content)
                yield* slottedContent.shadow(instance);
            }
        }
    }
`<EsExportDefaultDeclaration>;

export default function compileTemplate(
    src: string,
    filename: string,
    options: TemplateCompilerConfig,
    compilationMode: CompilationMode
) {
    const { root, warnings } = parse(src, {
        // `options` is from @lwc/compiler, and may have flags that @lwc/template-compiler doesn't
        // know about, so we must explicitly extract the relevant props.
        name: options.name,
        namespace: options.namespace,
        customRendererConfig: options.customRendererConfig,
        experimentalComputedMemberExpression: options.experimentalComputedMemberExpression,
        experimentalComplexExpressions: options.experimentalComplexExpressions,
        enableDynamicComponents: options.enableDynamicComponents,
        preserveHtmlComments: options.preserveHtmlComments,
        enableStaticContentOptimization: options.enableStaticContentOptimization,
        instrumentation: options.instrumentation,
        apiVersion: options.apiVersion,
        disableSyntheticShadowSupport: options.disableSyntheticShadowSupport,
        // TODO [#3331]: remove usage of lwc:dynamic in 246
        experimentalDynamicDirective: options.experimentalDynamicDirective,
    });
    if (!root || warnings.length) {
        let fatal = !root;
        for (const warning of warnings) {
            // eslint-disable-next-line no-console
            console.error('Cannot compile:', warning.message);
            if (
                warning.level === DiagnosticLevel.Fatal ||
                warning.level === DiagnosticLevel.Error
            ) {
                fatal = true;
            }
        }
        // || !root is just used here to make TypeScript happy
        if (fatal || !root) {
            throw new Error('Template compilation failure; see warnings in the console.');
        }
    }

    const preserveComments = !!root.directives.find(
        (directive) => directive.name === 'PreserveComments'
    )?.value?.value;

    const { addImport, getImports, statements } = templateIrToEsTree(root!, { preserveComments });
    addImport(['renderStylesheets', 'hasScopedStaticStylesheets']);
    for (const [imports, source] of getStylesheetImports(filename)) {
        addImport(imports, source);
    }

    const moduleBody = [...getImports(), bExportTemplate(optimizeAdjacentYieldStmts(statements))];
    let program = b.program(moduleBody, 'module');

    addScopeTokenDeclarations(program, filename, options.namespace, options.name);

<<<<<<< HEAD
=======
    const stylesheetImports = getStylesheetImports(filename);
    program.body.unshift(...stylesheetImports);

    program = optimizeImports(program);

>>>>>>> b47e18c9
    if (compilationMode === 'async' || compilationMode === 'sync') {
        program = transmogrify(program, compilationMode);
    }

    return {
        code: generate(program, {}),
    };
}<|MERGE_RESOLUTION|>--- conflicted
+++ resolved
@@ -13,11 +13,7 @@
 import { getStylesheetImports } from '../compile-js/stylesheets';
 import { addScopeTokenDeclarations } from '../compile-js/stylesheet-scope-token';
 import { transmogrify } from '../transmogrify';
-<<<<<<< HEAD
-=======
-import { bImportDeclaration } from '../estree/builders';
 import { optimizeImports } from '../optimize-imports';
->>>>>>> b47e18c9
 import { optimizeAdjacentYieldStmts } from './shared';
 import { templateIrToEsTree } from './ir-to-es';
 import type { ExportDefaultDeclaration as EsExportDefaultDeclaration } from 'estree';
@@ -111,14 +107,8 @@
 
     addScopeTokenDeclarations(program, filename, options.namespace, options.name);
 
-<<<<<<< HEAD
-=======
-    const stylesheetImports = getStylesheetImports(filename);
-    program.body.unshift(...stylesheetImports);
-
     program = optimizeImports(program);
 
->>>>>>> b47e18c9
     if (compilationMode === 'async' || compilationMode === 'sync') {
         program = transmogrify(program, compilationMode);
     }
