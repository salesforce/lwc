/*
 * Copyright (c) 2024, salesforce.com, inc.
 * All rights reserved.
 * SPDX-License-Identifier: MIT
 * For full license text, see the LICENSE file in the repo root or https://opensource.org/licenses/MIT
 */

import { builders as b, is } from 'estree-toolkit';
import {
    Node as IrNode,
    Attribute as IrAttribute,
    Property as IrProperty,
} from '@lwc/template-compiler';
<<<<<<< HEAD
import { normalizeStyleAttributeValue } from '@lwc/shared';
=======
import { normalizeStyleAttributeValue, StringReplace, StringTrim } from '@lwc/shared';
>>>>>>> 6ca1545a

import { bImportDeclaration } from '../estree/builders';
import { isValidIdentifier } from '../shared';
import { TransformerContext } from './types';
import { expressionIrToEs } from './expression';
import type {
    Statement as EsStatement,
    Expression as EsExpression,
    MemberExpression as EsMemberExpression,
    Identifier as EsIdentifier,
    ObjectExpression as EsObjectExpression,
    Property as EsProperty,
} from 'estree';

export const bImportHtmlEscape = () => bImportDeclaration(['htmlEscape']);
export const importHtmlEscapeKey = 'import:htmlEscape';

export function optimizeAdjacentYieldStmts(statements: EsStatement[]): EsStatement[] {
    let prevStmt: EsStatement | null = null;
    return statements
        .map((stmt) => {
            if (
                // Check if the current statement and previous statement are
                // both yield expression statements that yield a string literal.
                prevStmt &&
                is.expressionStatement(prevStmt) &&
                is.yieldExpression(prevStmt.expression) &&
                !prevStmt.expression.delegate &&
                prevStmt.expression.argument &&
                is.literal(prevStmt.expression.argument) &&
                typeof prevStmt.expression.argument.value === 'string' &&
                is.expressionStatement(stmt) &&
                is.yieldExpression(stmt.expression) &&
                !stmt.expression.delegate &&
                stmt.expression.argument &&
                is.literal(stmt.expression.argument) &&
                typeof stmt.expression.argument.value === 'string'
            ) {
                prevStmt.expression.argument.value += stmt.expression.argument.value;
                return null;
            }
            prevStmt = stmt;
            return stmt;
        })
        .filter((el): el is NonNullable<EsStatement> => el !== null);
}

export function bAttributeValue(node: IrNode, attrName: string): EsExpression {
    if (!('attributes' in node)) {
        throw new TypeError(`Cannot get attribute value from ${node.type}`);
    }
    const nameAttrValue = node.attributes.find((attr) => attr.name === attrName)?.value;
    if (!nameAttrValue) {
        return b.literal(null);
    } else if (nameAttrValue.type === 'Literal') {
        const name = typeof nameAttrValue.value === 'string' ? nameAttrValue.value : '';
        return b.literal(name);
    } else {
        return b.memberExpression(b.literal('instance'), nameAttrValue as EsExpression);
    }
}

function getRootMemberExpression(node: EsMemberExpression): EsMemberExpression {
    return node.object.type === 'MemberExpression' ? getRootMemberExpression(node.object) : node;
}

function getRootIdentifier(node: EsMemberExpression): EsIdentifier | null {
    const rootMemberExpression = getRootMemberExpression(node);
    return is.identifier(rootMemberExpression?.object) ? rootMemberExpression.object : null;
}

/**
 * Given an expression in a context, return an expression that may be scoped to that context.
 * For example, for the expression `foo`, it will typically be `instance.foo`, but if we're
 * inside a `for:each` block then the `foo` variable may refer to the scoped `foo`,
 * e.g. `<template for:each={foos} for:item="foo">`
 * @param expression
 */
export function getScopedExpression(expression: EsExpression, cxt: TransformerContext) {
    const scopeReferencedId = is.memberExpression(expression)
        ? getRootIdentifier(expression)
        : null;
    return cxt.isLocalVar(scopeReferencedId?.name)
        ? expression
        : b.memberExpression(b.identifier('instance'), expression);
}

export function normalizeClassAttributeValue(value: string) {
    // @ts-expect-error weird indirection results in wrong overload being picked up
    return StringReplace.call(StringTrim.call(value), /\s+/g, ' ');
}

export function getChildAttrsOrProps(
    attrs: (IrAttribute | IrProperty)[],
    cxt: TransformerContext
): EsObjectExpression {
    const objectAttrsOrProps = attrs
        .map(({ name, value, type }) => {
            const key = isValidIdentifier(name) ? b.identifier(name) : b.literal(name);
            if (value.type === 'Literal' && typeof value.value === 'string') {
<<<<<<< HEAD
                let literalValue: string | boolean = value.value;
=======
                let literalValue = value.value;
>>>>>>> 6ca1545a
                if (name === 'style') {
                    literalValue = normalizeStyleAttributeValue(literalValue);
                } else if (name === 'class') {
                    literalValue = normalizeClassAttributeValue(literalValue);
                    if (literalValue === '') {
                        return; // do not render empty `class=""`
                    }
<<<<<<< HEAD
                } else if (name === 'spellcheck') {
                    // `spellcheck` string values are specially handled to massage them into booleans:
                    // https://github.com/salesforce/lwc/blob/574ffbd/packages/%40lwc/template-compiler/src/codegen/index.ts#L445-L448
                    literalValue = literalValue.toLowerCase() !== 'false';
=======
>>>>>>> 6ca1545a
                }
                return b.property('init', key, b.literal(literalValue));
            } else if (value.type === 'Literal' && typeof value.value === 'boolean') {
                if (name === 'class') {
                    return; // do not render empty `class=""`
                }

                return b.property('init', key, b.literal(type === 'Attribute' ? '' : value.value));
            } else if (value.type === 'Identifier' || value.type === 'MemberExpression') {
                const propValue = expressionIrToEs(value, cxt);
                return b.property('init', key, propValue);
            }
            throw new Error(`Unimplemented child attr IR node type: ${value.type}`);
        })
        .filter(Boolean) as EsProperty[];

    return b.objectExpression(objectAttrsOrProps);
}<|MERGE_RESOLUTION|>--- conflicted
+++ resolved
@@ -11,11 +11,7 @@
     Attribute as IrAttribute,
     Property as IrProperty,
 } from '@lwc/template-compiler';
-<<<<<<< HEAD
-import { normalizeStyleAttributeValue } from '@lwc/shared';
-=======
 import { normalizeStyleAttributeValue, StringReplace, StringTrim } from '@lwc/shared';
->>>>>>> 6ca1545a
 
 import { bImportDeclaration } from '../estree/builders';
 import { isValidIdentifier } from '../shared';
@@ -116,11 +112,7 @@
         .map(({ name, value, type }) => {
             const key = isValidIdentifier(name) ? b.identifier(name) : b.literal(name);
             if (value.type === 'Literal' && typeof value.value === 'string') {
-<<<<<<< HEAD
                 let literalValue: string | boolean = value.value;
-=======
-                let literalValue = value.value;
->>>>>>> 6ca1545a
                 if (name === 'style') {
                     literalValue = normalizeStyleAttributeValue(literalValue);
                 } else if (name === 'class') {
@@ -128,13 +120,10 @@
                     if (literalValue === '') {
                         return; // do not render empty `class=""`
                     }
-<<<<<<< HEAD
                 } else if (name === 'spellcheck') {
                     // `spellcheck` string values are specially handled to massage them into booleans:
                     // https://github.com/salesforce/lwc/blob/574ffbd/packages/%40lwc/template-compiler/src/codegen/index.ts#L445-L448
                     literalValue = literalValue.toLowerCase() !== 'false';
-=======
->>>>>>> 6ca1545a
                 }
                 return b.property('init', key, b.literal(literalValue));
             } else if (value.type === 'Literal' && typeof value.value === 'boolean') {
