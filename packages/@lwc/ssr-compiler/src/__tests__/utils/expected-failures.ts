--- conflicted
+++ resolved
@@ -9,12 +9,6 @@
 // TODO [#4815]: enable all SSR v2 tests
 export const expectedFailures = new Set([
     'attribute-aria/dynamic/index.js',
-<<<<<<< HEAD
-    'attribute-component-global-html/index.js',
-=======
-    'attribute-class/with-scoped-styles-only-in-child/dynamic/index.js',
-    'attribute-class/with-scoped-styles/dynamic/index.js',
->>>>>>> 593da92f
     'attribute-global-html/as-component-prop/undeclared/index.js',
     'attribute-global-html/as-component-prop/without-@api/index.js',
     'exports/component-as-default/index.js',
