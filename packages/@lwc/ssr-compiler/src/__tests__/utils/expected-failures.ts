--- conflicted
+++ resolved
@@ -28,16 +28,8 @@
     'attribute-style/basic/index.js',
     'attribute-style/dynamic/index.js',
     'comments-text-preserve-off/index.js',
-<<<<<<< HEAD
-    'dynamic-components/no-ctor/index.js',
-    'dynamic-components/basic/index.js',
-    'dynamic-components/invalid-ctor-function/index.js',
-    'dynamic-components/invalid-ctor/index.js',
     'dynamic-components/slots/shadow/index.js',
     'dynamic-components/slots/light/index.js',
-    'dynamic-components/slots/light-fallback/index.js',
-=======
->>>>>>> b777da24
     'dynamic-slots/index.js',
     'empty-text-with-comments-non-static-optimized/index.js',
     'if-conditional-slot-content/index.js',
