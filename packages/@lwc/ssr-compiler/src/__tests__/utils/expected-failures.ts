--- conflicted
+++ resolved
@@ -31,11 +31,7 @@
     'dynamic-slots/index.js',
     'empty-text-with-comments-non-static-optimized/index.js',
     'if-conditional-slot-content/index.js',
-<<<<<<< HEAD
-=======
     'known-boolean-attributes/default-def-html-attributes/static-on-component/index.js',
-    'rehydration/index.js',
->>>>>>> d2be62ad
     'render-dynamic-value/index.js',
     'scoped-slots/advanced/index.js',
     'scoped-slots/expression/index.js',
