{
    "//": [
        "THIS FILE IS AUTOGENERATED. If you modify it, it will be rewritten by check-and-rewrite-package-json.js",
        "You can safely modify dependencies, devDependencies, keywords, etc., but other props will be overwritten."
    ],
    "name": "@lwc/compiler",
    "version": "2.46.0",
    "description": "LWC compiler",
    "keywords": [
        "lwc"
    ],
    "homepage": "https://lwc.dev",
    "repository": {
        "type": "git",
        "url": "https://github.com/salesforce/lwc.git",
        "directory": "packages/@lwc/compiler"
    },
    "bugs": {
        "url": "https://github.com/salesforce/lwc/issues"
    },
    "license": "MIT",
    "publishConfig": {
        "access": "public"
    },
    "main": "dist/index.cjs.js",
    "module": "dist/index.js",
    "types": "dist/index.d.ts",
    "files": [
        "dist"
    ],
    "scripts": {
        "build": "rollup --config ../../../scripts/rollup/rollup.config.js",
        "dev": "rollup  --config ../../../scripts/rollup/rollup.config.js --watch --no-watch.clearScreen"
    },
    "nx": {
        "targets": {
            "build": {
                "outputs": [
                    "./dist"
                ]
            }
        }
    },
    "dependencies": {
        "@babel/core": "~7.21.8",
        "@babel/plugin-proposal-class-properties": "~7.18.6",
        "@babel/plugin-proposal-object-rest-spread": "~7.20.2",
<<<<<<< HEAD
        "@babel/plugin-transform-async-to-generator": "~7.20.7",
        "@babel/plugin-proposal-async-generator-functions": "~7.20.7",
        "@locker/babel-plugin-transform-unforgeables": "0.19.8",
        "@lwc/babel-plugin-component": "2.45.5",
        "@lwc/errors": "2.45.5",
        "@lwc/shared": "2.45.5",
        "@lwc/style-compiler": "2.45.5",
        "@lwc/template-compiler": "2.45.5"
=======
        "@lwc/babel-plugin-component": "2.46.0",
        "@lwc/errors": "2.46.0",
        "@lwc/shared": "2.46.0",
        "@lwc/style-compiler": "2.46.0",
        "@lwc/template-compiler": "2.46.0"
>>>>>>> 2a3aaa36
    }
}<|MERGE_RESOLUTION|>--- conflicted
+++ resolved
@@ -45,21 +45,13 @@
         "@babel/core": "~7.21.8",
         "@babel/plugin-proposal-class-properties": "~7.18.6",
         "@babel/plugin-proposal-object-rest-spread": "~7.20.2",
-<<<<<<< HEAD
         "@babel/plugin-transform-async-to-generator": "~7.20.7",
         "@babel/plugin-proposal-async-generator-functions": "~7.20.7",
         "@locker/babel-plugin-transform-unforgeables": "0.19.8",
-        "@lwc/babel-plugin-component": "2.45.5",
-        "@lwc/errors": "2.45.5",
-        "@lwc/shared": "2.45.5",
-        "@lwc/style-compiler": "2.45.5",
-        "@lwc/template-compiler": "2.45.5"
-=======
         "@lwc/babel-plugin-component": "2.46.0",
         "@lwc/errors": "2.46.0",
         "@lwc/shared": "2.46.0",
         "@lwc/style-compiler": "2.46.0",
         "@lwc/template-compiler": "2.46.0"
->>>>>>> 2a3aaa36
     }
 }