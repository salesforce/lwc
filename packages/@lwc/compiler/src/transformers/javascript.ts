/*
 * Copyright (c) 2018, salesforce.com, inc.
 * All rights reserved.
 * SPDX-License-Identifier: MIT
 * For full license text, see the LICENSE file in the repo root or https://opensource.org/licenses/MIT
 */
import * as babel from '@babel/core';

import babelClassPropertiesPlugin from '@babel/plugin-proposal-class-properties';
import babelObjectRestSpreadPlugin from '@babel/plugin-proposal-object-rest-spread';
import lwcClassTransformPlugin from '@lwc/babel-plugin-component';

import { normalizeToCompilerError, TransformerErrors } from '@lwc/errors';

import { NormalizedTransformOptions } from '../options';
import { TransformResult } from './transformer';
import type { LwcBabelPluginOptions } from '@lwc/babel-plugin-component';

export default function scriptTransform(
    code: string,
    filename: string,
    options: NormalizedTransformOptions
): TransformResult {
    const {
        isExplicitImport,
        experimentalDynamicComponent: dynamicImports,
        outputConfig: { sourcemap },
        namespace,
        name,
<<<<<<< HEAD
        apiVersion,
=======
        instrumentation,
>>>>>>> 19f6f913
    } = options;

    const lwcBabelPluginOptions: LwcBabelPluginOptions = {
        isExplicitImport,
        dynamicImports,
        namespace,
        name,
<<<<<<< HEAD
        apiVersion,
=======
        instrumentation,
>>>>>>> 19f6f913
    };

    let result;
    try {
        result = babel.transformSync(code, {
            filename,
            sourceMaps: sourcemap,

            // Prevent Babel from loading local configuration.
            babelrc: false,
            configFile: false,

            // Force Babel to generate new line and white spaces. This prevent Babel from generating
            // an error when the generated code is over 500KB.
            compact: false,

            plugins: [
                [lwcClassTransformPlugin, lwcBabelPluginOptions],
                [babelClassPropertiesPlugin, { loose: true }],

                // This plugin should be removed in a future version. The object-rest-spread is
                // already a stage 4 feature. The LWC compile should leave this syntax untouched.
                babelObjectRestSpreadPlugin,
            ],
        })!;
    } catch (e) {
        throw normalizeToCompilerError(TransformerErrors.JS_TRANSFORMER_ERROR, e, { filename });
    }

    return {
        code: result.code!,
        map: result.map,
    };
}<|MERGE_RESOLUTION|>--- conflicted
+++ resolved
@@ -27,11 +27,8 @@
         outputConfig: { sourcemap },
         namespace,
         name,
-<<<<<<< HEAD
+        instrumentation,
         apiVersion,
-=======
-        instrumentation,
->>>>>>> 19f6f913
     } = options;
 
     const lwcBabelPluginOptions: LwcBabelPluginOptions = {
@@ -39,11 +36,8 @@
         dynamicImports,
         namespace,
         name,
-<<<<<<< HEAD
+        instrumentation,
         apiVersion,
-=======
-        instrumentation,
->>>>>>> 19f6f913
     };
 
     let result;
