--- conflicted
+++ resolved
@@ -25,8 +25,10 @@
         isExplicitImport,
         experimentalDynamicComponent: dynamicImports,
         outputConfig: { sourcemap },
-<<<<<<< HEAD
         enableLightningWebSecurityTransforms,
+        namespace,
+        name,
+        instrumentation,
     } = options;
 
     const plugins = [
@@ -45,11 +47,6 @@
             '@babel/plugin-proposal-async-generator-functions'
         );
     }
-=======
-        namespace,
-        name,
-        instrumentation,
-    } = options;
 
     const lwcBabelPluginOptions: LwcBabelPluginOptions = {
         isExplicitImport,
@@ -58,7 +55,6 @@
         name,
         instrumentation,
     };
->>>>>>> 19f6f913
 
     let result;
     try {
@@ -73,19 +69,7 @@
             // Force Babel to generate new line and white spaces. This prevent Babel from generating
             // an error when the generated code is over 500KB.
             compact: false,
-
-<<<<<<< HEAD
             plugins,
-=======
-            plugins: [
-                [lwcClassTransformPlugin, lwcBabelPluginOptions],
-                [babelClassPropertiesPlugin, { loose: true }],
-
-                // This plugin should be removed in a future version. The object-rest-spread is
-                // already a stage 4 feature. The LWC compile should leave this syntax untouched.
-                babelObjectRestSpreadPlugin,
-            ],
->>>>>>> 19f6f913
         })!;
     } catch (e) {
         throw normalizeToCompilerError(TransformerErrors.JS_TRANSFORMER_ERROR, e, { filename });
