/*
 * Copyright (c) 2018, salesforce.com, inc.
 * All rights reserved.
 * SPDX-License-Identifier: MIT
 * For full license text, see the LICENSE file in the repo root or https://opensource.org/licenses/MIT
 */
import * as path from 'path';
import { APIFeature, APIVersion, isAPIFeatureEnabled } from '@lwc/shared';
import {
    CompilerError,
    DiagnosticLevel,
    normalizeToCompilerError,
    TransformerErrors,
} from '@lwc/errors';
import { compile } from '@lwc/template-compiler';

import { NormalizedTransformOptions } from '../options';
import { TransformResult } from './transformer';

/**
 * Transforms a HTML template into module exporting a template function.
 * The transform also add a style import for the default stylesheet associated with
 * the template regardless if there is an actual style or not.
 */
export default function templateTransform(
    src: string,
    filename: string,
    options: NormalizedTransformOptions
): TransformResult {
    const {
        experimentalDynamicComponent,
        // TODO [#3370]: remove experimental template expression flag
        experimentalComplexExpressions,
        preserveHtmlComments,
        enableStaticContentOptimization,
        customRendererConfig,
        enableDynamicComponents,
        experimentalDynamicDirective: deprecatedDynamicDirective,
        instrumentation,
<<<<<<< HEAD
        apiVersion,
=======
        namespace,
        name,
>>>>>>> 99a31151
    } = options;
    const experimentalDynamicDirective =
        deprecatedDynamicDirective ?? Boolean(experimentalDynamicComponent);

    let result;
    try {
        result = compile(src, {
            experimentalDynamicDirective,
            // TODO [#3370]: remove experimental template expression flag
            experimentalComplexExpressions,
            preserveHtmlComments,
            enableStaticContentOptimization,
            customRendererConfig,
            enableDynamicComponents,
            instrumentation,
            apiVersion,
        });
    } catch (e) {
        throw normalizeToCompilerError(TransformerErrors.HTML_TRANSFORMER_ERROR, e, { filename });
    }

    const fatalError = result.warnings.find((warning) => warning.level === DiagnosticLevel.Error);
    if (fatalError) {
        throw CompilerError.from(fatalError, { filename });
    }

    // The "Error" diagnostic level makes no sense to include here, because it would already have been
    // thrown above. As for "Log" and "Fatal", they are currently unused.
    const warnings = result.warnings.filter((_) => _.level === DiagnosticLevel.Warning);

    const scopeToken = escapeScopeToken(
        `${namespace}-${name}_${path.basename(filename, path.extname(filename))}`
    );

    // Rollup only cares about the mappings property on the map. Since producing a source map for
    // the template doesn't make sense, the transform returns an empty mappings.
    return {
        code: serialize(result.code, filename, scopeToken),
        map: { mappings: '' },
        warnings,
        cssScopeTokens: [
            scopeToken,
            `${scopeToken}-host`, // implicit scope token created by `makeHostToken()` in `@lwc/engine-core`
        ],
    };
}

function escapeScopeToken(input: string) {
    // Minimal escape for strings containing the "@" and "#" characters, which are disallowed
    // in certain cases in attribute names
    return input.replace(/@/g, '___at___').replace(/#/g, '___hash___');
}

<<<<<<< HEAD
// Via https://stackoverflow.com/a/7616484
function generateHashCode(str: string) {
    let hash = 0;
    for (let i = 0; i < str.length; i++) {
        hash = (hash << 5) - hash + str.charCodeAt(i);
        hash |= 0; // Convert to 32bit integer
    }
    return hash;
}

function generateScopeToken(
    filename: string,
    namespace: string | undefined,
    name: string | undefined,
    apiVersion: APIVersion
) {
    const uniqueToken = `${namespace}-${name}_${path.basename(filename, path.extname(filename))}`;

    if (isAPIFeatureEnabled(APIFeature.LOWERCASE_SCOPE_TOKENS, apiVersion)) {
        // Hash the string, the reversed string, and the string again for good measure. We want to avoid hash collisions
        const stringToHash = uniqueToken + [...uniqueToken].reverse().join('') + uniqueToken;
        const hash = generateHashCode(stringToHash);

        // This scope token is all lowercase, and is deliberately designed to discourage people from relying on it
        // by appearing somewhat random. (But not totally random, because that would break snapshot tests constantly.)
        return `lwc-${hash.toString(16)}`;
    } else {
        // This scope token is based on the namespace and name, and contains a mix of uppercase/lowercase chars
        return escapeScopeToken(uniqueToken);
    }
}

function serialize(
    code: string,
    filename: string,
    { namespace, name, apiVersion }: NormalizedTransformOptions
): string {
    const cssRelPath = `./${path.basename(filename, path.extname(filename))}.css`;
    const scopedCssRelPath = `./${path.basename(filename, path.extname(filename))}.scoped.css`;
    const scopeToken = generateScopeToken(filename, namespace, name, apiVersion);
=======
function serialize(code: string, filename: string, scopeToken: string): string {
    const cssRelPath = `./${path.basename(filename, path.extname(filename))}.css`;
    const scopedCssRelPath = `./${path.basename(filename, path.extname(filename))}.scoped.css`;

>>>>>>> 99a31151
    let buffer = '';
    buffer += `import { freezeTemplate } from "lwc";\n\n`;
    buffer += `import _implicitStylesheets from "${cssRelPath}";\n\n`;
    buffer += `import _implicitScopedStylesheets from "${scopedCssRelPath}?scoped=true";\n\n`;
    buffer += code;
    buffer += '\n\n';
    buffer += 'if (_implicitStylesheets) {\n';
    buffer += `  tmpl.stylesheets.push.apply(tmpl.stylesheets, _implicitStylesheets);\n`;
    buffer += `}\n`;
    buffer += 'if (_implicitScopedStylesheets) {\n';
    buffer += `  tmpl.stylesheets.push.apply(tmpl.stylesheets, _implicitScopedStylesheets);\n`;
    buffer += `}\n`;
    buffer += `tmpl.stylesheetToken = "${scopeToken}";\n`;
    // Note that `renderMode` and `slots` are already rendered in @lwc/template-compiler and appear
    // as `code` above. At this point, no more expando props should be added to `tmpl`.
    buffer += 'freezeTemplate(tmpl);\n';

    return buffer;
}<|MERGE_RESOLUTION|>--- conflicted
+++ resolved
@@ -8,8 +8,8 @@
 import { APIFeature, APIVersion, isAPIFeatureEnabled } from '@lwc/shared';
 import {
     CompilerError,
+    normalizeToCompilerError,
     DiagnosticLevel,
-    normalizeToCompilerError,
     TransformerErrors,
 } from '@lwc/errors';
 import { compile } from '@lwc/template-compiler';
@@ -37,12 +37,9 @@
         enableDynamicComponents,
         experimentalDynamicDirective: deprecatedDynamicDirective,
         instrumentation,
-<<<<<<< HEAD
-        apiVersion,
-=======
         namespace,
         name,
->>>>>>> 99a31151
+        apiVersion,
     } = options;
     const experimentalDynamicDirective =
         deprecatedDynamicDirective ?? Boolean(experimentalDynamicComponent);
@@ -73,9 +70,7 @@
     // thrown above. As for "Log" and "Fatal", they are currently unused.
     const warnings = result.warnings.filter((_) => _.level === DiagnosticLevel.Warning);
 
-    const scopeToken = escapeScopeToken(
-        `${namespace}-${name}_${path.basename(filename, path.extname(filename))}`
-    );
+    const scopeToken = generateScopeToken(filename, namespace, name, apiVersion);
 
     // Rollup only cares about the mappings property on the map. Since producing a source map for
     // the template doesn't make sense, the transform returns an empty mappings.
@@ -90,13 +85,6 @@
     };
 }
 
-function escapeScopeToken(input: string) {
-    // Minimal escape for strings containing the "@" and "#" characters, which are disallowed
-    // in certain cases in attribute names
-    return input.replace(/@/g, '___at___').replace(/#/g, '___hash___');
-}
-
-<<<<<<< HEAD
 // Via https://stackoverflow.com/a/7616484
 function generateHashCode(str: string) {
     let hash = 0;
@@ -105,6 +93,12 @@
         hash |= 0; // Convert to 32bit integer
     }
     return hash;
+}
+
+function escapeScopeToken(input: string) {
+    // Minimal escape for strings containing the "@" and "#" characters, which are disallowed
+    // in certain cases in attribute names
+    return input.replace(/@/g, '___at___').replace(/#/g, '___hash___');
 }
 
 function generateScopeToken(
@@ -129,20 +123,10 @@
     }
 }
 
-function serialize(
-    code: string,
-    filename: string,
-    { namespace, name, apiVersion }: NormalizedTransformOptions
-): string {
-    const cssRelPath = `./${path.basename(filename, path.extname(filename))}.css`;
-    const scopedCssRelPath = `./${path.basename(filename, path.extname(filename))}.scoped.css`;
-    const scopeToken = generateScopeToken(filename, namespace, name, apiVersion);
-=======
 function serialize(code: string, filename: string, scopeToken: string): string {
     const cssRelPath = `./${path.basename(filename, path.extname(filename))}.css`;
     const scopedCssRelPath = `./${path.basename(filename, path.extname(filename))}.scoped.css`;
 
->>>>>>> 99a31151
     let buffer = '';
     buffer += `import { freezeTemplate } from "lwc";\n\n`;
     buffer += `import _implicitStylesheets from "${cssRelPath}";\n\n`;
