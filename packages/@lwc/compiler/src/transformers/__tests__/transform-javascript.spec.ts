--- conflicted
+++ resolved
@@ -56,7 +56,6 @@
     expect(code).not.toContain('...a');
 });
 
-<<<<<<< HEAD
 it('should apply babel plugins when Lightning Web Security is on', async () => {
     const actual = `
         export const test = window.location.href;
@@ -107,7 +106,8 @@
     `;
     const { code } = await transform(actual, 'foo.js', TRANSFORMATION_OPTIONS);
     expect(stripWhitespace(code)).toMatch(stripWhitespace(actual));
-=======
+});
+
 describe('instrumentation', () => {
     it('should gather metrics for transforming dynamic imports', async () => {
         const incrementCounter = jest.fn();
@@ -137,5 +137,4 @@
         expect(calls[1][0]).toBe('dynamic-import-transform');
         expect(calls[2][0]).toBe('dynamic-import-transform');
     });
->>>>>>> 19f6f913
 });