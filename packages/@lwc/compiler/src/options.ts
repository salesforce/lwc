/*
 * Copyright (c) 2024, Salesforce, Inc.
 * All rights reserved.
 * SPDX-License-Identifier: MIT
 * For full license text, see the LICENSE file in the repo root or https://opensource.org/licenses/MIT
 */
import { CompilerValidationErrors, invariant } from '@lwc/errors';
import {
    isUndefined,
    isBoolean,
    getAPIVersionFromNumber,
    DEFAULT_SSR_MODE,
    type CompilationMode,
} from '@lwc/shared';
import type { InstrumentationObject } from '@lwc/errors';
import type { CustomRendererConfig } from '@lwc/template-compiler';

/**
 * Flag indicating that a warning about still using the deprecated `enableLwcSpread`
 * compiler option has already been logged to the `console`.
 */
let alreadyWarnedAboutLwcSpread = false;
/**
 * Flag indicating that a warning about still using the deprecated `stylesheetConfig`
 * compiler option has already been logged to the `console`.
 */
let alreadyWarnedOnStylesheetConfig = false;

type RecursiveRequired<T> = {
    [P in keyof T]-?: RecursiveRequired<T[P]>;
};

const DEFAULT_OPTIONS = {
    isExplicitImport: false,
    preserveHtmlComments: false,
    enableStaticContentOptimization: true,
    // TODO [#3370]: remove experimental template expression flag
    experimentalComplexExpressions: false,
    disableSyntheticShadowSupport: false,
    enableLightningWebSecurityTransforms: false,
    targetSSR: false,
    ssrMode: DEFAULT_SSR_MODE,
<<<<<<< HEAD
    experimentalErrorRecoveryMode: false,
=======
    componentFeatureFlagModulePath: '',
>>>>>>> fde9b3ce
} as const;

const DEFAULT_DYNAMIC_IMPORT_CONFIG: Required<DynamicImportConfig> = {
    loader: '',
    strictSpecifier: true,
};

const DEFAULT_STYLESHEET_CONFIG: RecursiveRequired<StylesheetConfig> = {
    customProperties: {
        resolution: { type: 'native' },
    },
};

const DEFAULT_OUTPUT_CONFIG: Required<OutputConfig> = {
    minify: false,
    sourcemap: false,
};

export type CustomPropertiesResolution = { type: 'native' } | { type: 'module'; name: string };

/**
 * @deprecated Custom property transforms are deprecated because IE11 and other legacy browsers are no longer supported.
 */
// TODO [#3266]: Remove StylesheetConfig as part of breaking change wishlist
export interface StylesheetConfig {
    customProperties?: {
        resolution?: CustomPropertiesResolution;
    };
}

export interface OutputConfig {
    /**
     * If `true` a source map is generated for the transformed file.
     * If `inline`, an inline source map is generated and appended to the end of the transformed file.
     * @default false
     */
    sourcemap?: boolean | 'inline';

    /**
     * @deprecated The minify property has no effect on the generated output.
     */
    minify?: boolean;
}

export interface DynamicImportConfig {
    loader?: string;
    strictSpecifier?: boolean;
}

/**
 * Options used to change the behavior of the compiler. At a minimum, `name` and `namespace` are
 * required.
 */
export interface TransformOptions {
    /** The name of the component. For example, the name in `<my-component>` is `"component"`. */
    name: string;
    /** The namespace of the component. For example, the namespace in `<my-component>` is `"my"`. */
    namespace: string;
    /** @deprecated Ignored by compiler. */
    stylesheetConfig?: StylesheetConfig;
    // TODO [#5031]: Unify dynamicImports and experimentalDynamicComponent options
    /** Config applied in usage of dynamic import statements in javascript */
    experimentalDynamicComponent?: DynamicImportConfig;
    // TODO [#3331]: deprecate and remove lwc:dynamic
    /** Flag to enable usage of dynamic component(lwc:dynamic) directive in HTML template */
    experimentalDynamicDirective?: boolean;
    /** Flag to enable usage of dynamic component(lwc:is) directive in HTML template */
    enableDynamicComponents?: boolean;
    /** Flag to enable usage of ElementInternals in synthetic shadow DOM */
    enableSyntheticElementInternals?: boolean;
    // TODO [#3370]: remove experimental template expression flag
    /** Flag to enable use of (a subset of) JavaScript expressions in place of template bindings. Passed to `@lwc/template-compiler`. */
    experimentalComplexExpressions?: boolean;
    /** Options to control what output gets generated. */
    outputConfig?: OutputConfig;
    /** Whether this is an explicit import. Passed to `@lwc/babel-plugin-component`. */
    isExplicitImport?: boolean;
    /** Whether the compiled HTML should include comments present in the source. */
    preserveHtmlComments?: boolean;
    /** Whether the CSS file being compiled is a scoped stylesheet. Passed to `@lwc/style-compiler`. */
    scopedStyles?: boolean;
    /** Whether the static content optimization should be enabled. Passed to `@lwc/template-compiler`. */
    enableStaticContentOptimization?: boolean;
    /** Custom renderer config to pass to `@lwc/template-compiler`. See that package's README for details. */
    customRendererConfig?: CustomRendererConfig;
    /** @deprecated Ignored by compiler. `lwc:spread` is always enabled. */
    enableLwcSpread?: boolean;
    /** Flag to enable usage of dynamic event listeners (lwc:on) directive in HTML template */
    enableLwcOn?: boolean;
    /** Set to true if synthetic shadow DOM support is not needed, which can result in smaller/faster output. */
    disableSyntheticShadowSupport?: boolean;
    /**
     * Enable transformations specific to {@link https://developer.salesforce.com/docs/platform/lwc/guide/security-lwsec-intro.html Lighting Web Security}.
     */
    enableLightningWebSecurityTransforms?: boolean;
    /**
     * Instrumentation object to gather metrics and non-error logs for internal use.
     * See the `@lwc/errors` package for details on the interface.
     */
    instrumentation?: InstrumentationObject;
    /** API version to associate with the compiled module. Values correspond to Salesforce platform releases. */
    apiVersion?: number;
    targetSSR?: boolean;
    ssrMode?: CompilationMode;
<<<<<<< HEAD
    /** Flag to enable collecting multiple errors rather than failing at the first error. */
    experimentalErrorRecoveryMode?: boolean;
=======
    /** Full module path for a feature flag to import and enforce at runtime (e.g., '@salesforce/featureFlag/name'). */
    componentFeatureFlagModulePath?: string;
>>>>>>> fde9b3ce
}

type OptionalTransformKeys =
    | 'name'
    | 'namespace'
    | 'scopedStyles'
    | 'customRendererConfig'
    | 'enableLwcSpread'
    | 'enableLwcOn'
    | 'enableLightningWebSecurityTransforms'
    | 'enableDynamicComponents'
    | 'enableSyntheticElementInternals'
    | 'experimentalDynamicDirective'
    | 'experimentalDynamicComponent'
    | 'componentFeatureFlagModulePath'
    | 'instrumentation';

type RequiredTransformOptions = RecursiveRequired<Omit<TransformOptions, OptionalTransformKeys>>;
type OptionalTransformOptions = Pick<TransformOptions, OptionalTransformKeys>;

export interface NormalizedTransformOptions
    extends RequiredTransformOptions,
        OptionalTransformOptions {}

/**
 * Validates that the options conform to the expected shape and normalizes them to a standard format
 * @param options Input options
 * @returns Normalized options
 * @example
 * const normalizedOptions = validateTransformOptions({
 *   namespace: 'c',
 *   name: 'app',
 * })
 */
export function validateTransformOptions(options: TransformOptions): NormalizedTransformOptions {
    validateOptions(options);
    return normalizeOptions(options);
}

function validateOptions(options: TransformOptions) {
    invariant(!isUndefined(options), CompilerValidationErrors.MISSING_OPTIONS_OBJECT, [options]);

    if (!isUndefined(options.enableLwcSpread) && !alreadyWarnedAboutLwcSpread) {
        alreadyWarnedAboutLwcSpread = true;

        // eslint-disable-next-line no-console
        console.warn(
            `"enableLwcSpread" property is deprecated. The value doesn't impact the compilation and can safely be removed.`
        );
    }

    if (!isUndefined(options.stylesheetConfig) && !alreadyWarnedOnStylesheetConfig) {
        alreadyWarnedOnStylesheetConfig = true;

        // eslint-disable-next-line no-console
        console.warn(
            `"stylesheetConfig" property is deprecated. The value doesn't impact the compilation and can safely be removed.`
        );
    }

    if (!isUndefined(options.outputConfig)) {
        validateOutputConfig(options.outputConfig);
    }
}

function isUndefinedOrBoolean(property: any): boolean {
    return isUndefined(property) || isBoolean(property);
}

function validateOutputConfig(config: OutputConfig) {
    invariant(
        isUndefinedOrBoolean(config.sourcemap) || config.sourcemap === 'inline',
        CompilerValidationErrors.INVALID_SOURCEMAP_PROPERTY,
        [config.sourcemap]
    );

    if (!isUndefined(config.minify)) {
        // eslint-disable-next-line no-console
        console.warn(
            `"OutputConfig.minify" property is deprecated. The value doesn't impact the compilation and can safely be removed.`
        );
    }
}

function normalizeOptions(options: TransformOptions): NormalizedTransformOptions {
    const outputConfig: Required<OutputConfig> = {
        ...DEFAULT_OUTPUT_CONFIG,
        ...options.outputConfig,
    };

    const stylesheetConfig: RecursiveRequired<StylesheetConfig> = {
        customProperties: {
            ...DEFAULT_STYLESHEET_CONFIG.customProperties,
            ...(options.stylesheetConfig && options.stylesheetConfig.customProperties),
        },
    };

    const experimentalDynamicComponent: Required<DynamicImportConfig> = {
        ...DEFAULT_DYNAMIC_IMPORT_CONFIG,
        ...options.experimentalDynamicComponent,
    };

    const apiVersion = getAPIVersionFromNumber(options.apiVersion);

    return {
        ...DEFAULT_OPTIONS,
        ...options,
        stylesheetConfig,
        outputConfig,
        experimentalDynamicComponent,
        apiVersion,
    };
}<|MERGE_RESOLUTION|>--- conflicted
+++ resolved
@@ -40,11 +40,8 @@
     enableLightningWebSecurityTransforms: false,
     targetSSR: false,
     ssrMode: DEFAULT_SSR_MODE,
-<<<<<<< HEAD
     experimentalErrorRecoveryMode: false,
-=======
     componentFeatureFlagModulePath: '',
->>>>>>> fde9b3ce
 } as const;
 
 const DEFAULT_DYNAMIC_IMPORT_CONFIG: Required<DynamicImportConfig> = {
@@ -149,13 +146,10 @@
     apiVersion?: number;
     targetSSR?: boolean;
     ssrMode?: CompilationMode;
-<<<<<<< HEAD
     /** Flag to enable collecting multiple errors rather than failing at the first error. */
     experimentalErrorRecoveryMode?: boolean;
-=======
     /** Full module path for a feature flag to import and enforce at runtime (e.g., '@salesforce/featureFlag/name'). */
     componentFeatureFlagModulePath?: string;
->>>>>>> fde9b3ce
 }
 
 type OptionalTransformKeys =
