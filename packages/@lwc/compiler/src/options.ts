--- conflicted
+++ resolved
@@ -84,19 +84,14 @@
 
 type RequiredTransformOptions = Omit<
     TransformOptions,
-<<<<<<< HEAD
-    'name' | 'namespace' | 'scopedStyles' | 'customRendererConfig' | 'enableLwcSpread'
-=======
     | 'name'
     | 'namespace'
     | 'scopedStyles'
     | 'customRendererConfig'
     | 'enableLwcSpread'
-    | 'enableScopedSlots'
     | 'enableDynamicComponents'
     | 'experimentalDynamicDirective'
     | 'experimentalDynamicComponent'
->>>>>>> f1daac1e
 >;
 export interface NormalizedTransformOptions extends RecursiveRequired<RequiredTransformOptions> {
     name?: string;
@@ -104,13 +99,9 @@
     scopedStyles?: boolean;
     customRendererConfig?: CustomRendererConfig;
     enableLwcSpread?: boolean;
-<<<<<<< HEAD
-=======
-    enableScopedSlots?: boolean;
     enableDynamicComponents?: boolean;
     experimentalDynamicDirective?: boolean;
     experimentalDynamicComponent?: DynamicImportConfig;
->>>>>>> f1daac1e
 }
 
 export function validateTransformOptions(options: TransformOptions): NormalizedTransformOptions {
