--- conflicted
+++ resolved
@@ -27,13 +27,8 @@
         "@lwc/errors": "2.30.0"
     },
     "dependencies": {
-<<<<<<< HEAD
-        "@lwc/module-resolver": "2.29.0",
+        "@lwc/module-resolver": "2.30.0",
         "@rollup/pluginutils": "~5.0.2"
-=======
-        "@lwc/module-resolver": "2.30.0",
-        "@rollup/pluginutils": "~4.2.1"
->>>>>>> 22a9b69b
     },
     "peerDependencies": {
         "rollup": "^1.2.0||^2.0.0||^3.0.0"
