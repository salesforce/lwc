{
    "name": "@lwc/rollup-plugin",
    "version": "2.38.1",
    "description": "Rollup plugin to compile LWC",
    "homepage": "https://lwc.dev/",
    "repository": {
        "type": "git",
        "url": "https://github.com/salesforce/lwc.git",
        "directory": "packages/@lwc/rollup-plugin"
    },
    "bugs": {
        "url": "https://github.com/salesforce/lwc/issues"
    },
    "main": "dist/commonjs/index.js",
    "types": "dist/types/index.d.ts",
    "license": "MIT",
    "scripts": {
        "build": "tsc",
        "dev": "tsc --watch --preserveWatchOutput  --incremental"
    },
    "files": [
        "dist/"
    ],
    "devDependencies": {
        "@lwc/compiler": "2.38.1",
        "@lwc/engine-dom": "2.38.1",
        "@lwc/errors": "2.38.1"
    },
    "dependencies": {
<<<<<<< HEAD
        "@lwc/module-resolver": "2.37.3",
        "@rollup/pluginutils": "~5.0.2",
        "fast-xml-parser": "^4.1.2"
=======
        "@lwc/module-resolver": "2.38.1",
        "@rollup/pluginutils": "~5.0.2"
>>>>>>> 35d169f4
    },
    "peerDependencies": {
        "rollup": "^1.2.0||^2.0.0||^3.0.0"
    },
    "publishConfig": {
        "access": "public"
    },
    "nx": {
        "targets": {
            "build": {
                "outputs": [
                    "./dist"
                ]
            }
        }
    }
}<|MERGE_RESOLUTION|>--- conflicted
+++ resolved
@@ -27,14 +27,9 @@
         "@lwc/errors": "2.38.1"
     },
     "dependencies": {
-<<<<<<< HEAD
-        "@lwc/module-resolver": "2.37.3",
+        "@lwc/module-resolver": "2.38.1",
         "@rollup/pluginutils": "~5.0.2",
         "fast-xml-parser": "^4.1.2"
-=======
-        "@lwc/module-resolver": "2.38.1",
-        "@rollup/pluginutils": "~5.0.2"
->>>>>>> 35d169f4
     },
     "peerDependencies": {
         "rollup": "^1.2.0||^2.0.0||^3.0.0"
