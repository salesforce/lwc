{
    "name": "@lwc/rollup-plugin",
    "version": "2.45.1",
    "description": "Rollup plugin to compile LWC",
    "keywords": [
        "lwc"
    ],
    "homepage": "https://lwc.dev",
    "repository": {
        "type": "git",
        "url": "https://github.com/salesforce/lwc.git",
        "directory": "packages/@lwc/rollup-plugin"
    },
    "bugs": {
        "url": "https://github.com/salesforce/lwc/issues"
    },
    "license": "MIT",
    "publishConfig": {
        "access": "public"
    },
    "main": "dist/index.cjs.js",
    "module": "dist/index.js",
    "types": "dist/index.d.ts",
    "files": [
        "dist"
    ],
<<<<<<< HEAD
    "scripts": {
        "build": "rollup --config ../../../scripts/rollup/rollup.config.js",
        "dev": "rollup  --config ../../../scripts/rollup/rollup.config.js --watch --no-watch.clearScreen"
=======
    "devDependencies": {
        "@lwc/compiler": "2.45.1",
        "@lwc/engine-dom": "2.45.1",
        "@lwc/errors": "2.45.1"
    },
    "dependencies": {
        "@lwc/module-resolver": "2.45.1",
        "@rollup/pluginutils": "~5.0.2"
    },
    "peerDependencies": {
        "rollup": "^1.2.0||^2.0.0||^3.0.0"
    },
    "publishConfig": {
        "access": "public"
>>>>>>> 7bef1987
    },
    "nx": {
        "targets": {
            "build": {
                "outputs": [
                    "dist"
                ]
            }
        }
    },
    "dependencies": {
        "@lwc/module-resolver": "2.43.0",
        "@rollup/pluginutils": "~5.0.2"
    },
    "devDependencies": {
        "@lwc/compiler": "2.43.0",
        "@lwc/engine-dom": "2.43.0",
        "@lwc/errors": "2.43.0"
    },
    "peerDependencies": {
        "rollup": "^1.2.0||^2.0.0||^3.0.0"
    }
}<|MERGE_RESOLUTION|>--- conflicted
+++ resolved
@@ -24,26 +24,9 @@
     "files": [
         "dist"
     ],
-<<<<<<< HEAD
     "scripts": {
         "build": "rollup --config ../../../scripts/rollup/rollup.config.js",
         "dev": "rollup  --config ../../../scripts/rollup/rollup.config.js --watch --no-watch.clearScreen"
-=======
-    "devDependencies": {
-        "@lwc/compiler": "2.45.1",
-        "@lwc/engine-dom": "2.45.1",
-        "@lwc/errors": "2.45.1"
-    },
-    "dependencies": {
-        "@lwc/module-resolver": "2.45.1",
-        "@rollup/pluginutils": "~5.0.2"
-    },
-    "peerDependencies": {
-        "rollup": "^1.2.0||^2.0.0||^3.0.0"
-    },
-    "publishConfig": {
-        "access": "public"
->>>>>>> 7bef1987
     },
     "nx": {
         "targets": {
@@ -55,13 +38,13 @@
         }
     },
     "dependencies": {
-        "@lwc/module-resolver": "2.43.0",
+        "@lwc/module-resolver": "2.45.1",
         "@rollup/pluginutils": "~5.0.2"
     },
     "devDependencies": {
-        "@lwc/compiler": "2.43.0",
-        "@lwc/engine-dom": "2.43.0",
-        "@lwc/errors": "2.43.0"
+        "@lwc/compiler": "2.45.1",
+        "@lwc/engine-dom": "2.45.1",
+        "@lwc/errors": "2.45.1"
     },
     "peerDependencies": {
         "rollup": "^1.2.0||^2.0.0||^3.0.0"
