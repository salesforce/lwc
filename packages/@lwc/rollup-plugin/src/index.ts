--- conflicted
+++ resolved
@@ -8,26 +8,18 @@
 import path from 'path';
 import os from 'os';
 import { URLSearchParams } from 'url';
-<<<<<<< HEAD
 import { pool, WorkerPool } from 'workerpool';
-import { Plugin, SourceMapInput, RollupWarning } from 'rollup';
+import { Plugin, SourceMapInput, RollupLog } from 'rollup';
 import pluginUtils, { FilterPattern } from '@rollup/pluginutils';
 import {
     transformSync,
     StylesheetConfig,
-    DynamicComponentConfig,
+    DynamicImportConfig,
+    TransformOptions,
     TransformResult,
-    TransformOptions,
 } from '@lwc/compiler';
-import { resolveModule, ModuleRecord } from '@lwc/module-resolver';
-=======
-
-import { Plugin, SourceMapInput, RollupLog } from 'rollup';
-import pluginUtils, { FilterPattern } from '@rollup/pluginutils';
-import { transformSync, StylesheetConfig, DynamicImportConfig } from '@lwc/compiler';
 import { resolveModule, ModuleRecord, RegistryType } from '@lwc/module-resolver';
 import { APIVersion, getAPIVersionFromNumber } from '@lwc/shared';
->>>>>>> 7e1a4354
 import type { CompilerDiagnostic } from '@lwc/errors';
 
 export interface RollupLwcOptions {
@@ -58,17 +50,14 @@
     experimentalComplexExpressions?: boolean;
     /** @deprecated Spread operator is now always enabled. */
     enableLwcSpread?: boolean;
-<<<<<<< HEAD
-    /** If true, run compilation in parallel rather than on one thread */
-    parallel?: boolean;
-=======
     /** The configuration to pass to `@lwc/compiler` to disable synthetic shadow support */
     disableSyntheticShadowSupport?: boolean;
     /** The API version to associate with the compiled module */
     apiVersion?: APIVersion;
     /** True if the static content optimization should be enabled. Defaults to true */
     enableStaticContentOptimization?: boolean;
->>>>>>> 7e1a4354
+    /** If true, run compilation in parallel rather than on one thread */
+    parallel?: boolean;
 }
 
 const PLUGIN_NAME = 'rollup-plugin-lwc-compiler';
@@ -173,13 +162,13 @@
     parallel: boolean
 ): Promise<TransformResult> {
     if (parallel) {
-        if (!workerPool) {
-            // initialize worker pool on-demand
-            workerPool = pool(require.resolve('./worker.js'), {
+        // initialize worker pool on-demand
+        workerPool =
+            workerPool ??
+            pool(require.resolve('./worker.cjs.js'), {
                 // Default to CPUS-1 so there is one CPU left for Rollup itself
                 maxWorkers: os.cpus().length - 1,
             });
-        }
         return workerPool.exec('transform', [src, filename, options]);
     }
     return transformSync(src, filename, options);
@@ -194,10 +183,6 @@
         sourcemap = false,
         preserveHtmlComments,
         experimentalDynamicComponent,
-<<<<<<< HEAD
-        enableLwcSpread,
-        parallel,
-=======
         experimentalDynamicDirective,
         enableDynamicComponents,
         enableLightningWebSecurityTransforms,
@@ -205,7 +190,7 @@
         experimentalComplexExpressions,
         disableSyntheticShadowSupport,
         apiVersion,
->>>>>>> 7e1a4354
+        parallel,
     } = pluginOptions;
 
     return {
@@ -342,13 +327,9 @@
             }
         },
 
-<<<<<<< HEAD
         async transform(src, id) {
-=======
-        transform(src, id) {
             const { scoped, filename, specifier } = parseDescriptorFromFilePath(id);
 
->>>>>>> 7e1a4354
             // Filter user-land config and lwc import
             if (!filter(filename)) {
                 return;
@@ -362,44 +343,32 @@
 
             const apiVersionToUse = getAPIVersionFromNumber(apiVersion);
 
-<<<<<<< HEAD
             const { code, map, warnings } = await transform(
                 src,
-                id,
+                filename,
                 {
                     name,
                     namespace,
                     outputConfig: { sourcemap },
                     stylesheetConfig,
                     experimentalDynamicComponent,
+                    experimentalDynamicDirective,
+                    enableDynamicComponents,
+                    enableLightningWebSecurityTransforms,
+                    // TODO [#3370]: remove experimental template expression flag
+                    experimentalComplexExpressions,
                     preserveHtmlComments,
                     scopedStyles: scoped,
-                    enableLwcSpread,
+                    disableSyntheticShadowSupport,
+                    apiVersion: apiVersionToUse,
+                    // Only pass this in if it's actually specified – otherwise unspecified becomes undefined becomes false
+                    ...('enableStaticContentOptimization' in pluginOptions && {
+                        enableStaticContentOptimization:
+                            pluginOptions.enableStaticContentOptimization,
+                    }),
                 },
                 Boolean(parallel)
             );
-=======
-            const { code, map, warnings } = transformSync(src, filename, {
-                name,
-                namespace,
-                outputConfig: { sourcemap },
-                stylesheetConfig,
-                experimentalDynamicComponent,
-                experimentalDynamicDirective,
-                enableDynamicComponents,
-                enableLightningWebSecurityTransforms,
-                // TODO [#3370]: remove experimental template expression flag
-                experimentalComplexExpressions,
-                preserveHtmlComments,
-                scopedStyles: scoped,
-                disableSyntheticShadowSupport,
-                apiVersion: apiVersionToUse,
-                // Only pass this in if it's actually specified – otherwise unspecified becomes undefined becomes false
-                ...('enableStaticContentOptimization' in pluginOptions && {
-                    enableStaticContentOptimization: pluginOptions.enableStaticContentOptimization,
-                }),
-            });
->>>>>>> 7e1a4354
 
             if (warnings) {
                 for (const warning of warnings) {
