--- conflicted
+++ resolved
@@ -11,14 +11,9 @@
 
 import { Plugin, SourceMapInput, RollupWarning, TransformPluginContext } from 'rollup';
 import pluginUtils, { FilterPattern } from '@rollup/pluginutils';
-<<<<<<< HEAD
-import { transformSync, StylesheetConfig, DynamicComponentConfig } from '@lwc/compiler';
-import { resolveModule, ModuleRecord } from '@lwc/module-resolver';
-import { APIVersion } from '@lwc/shared';
-=======
 import { transformSync, StylesheetConfig, DynamicImportConfig } from '@lwc/compiler';
 import { resolveModule, ModuleRecord, RegistryType } from '@lwc/module-resolver';
->>>>>>> 767347b6
+import { APIVersion } from '@lwc/shared';
 import type { CompilerDiagnostic } from '@lwc/errors';
 
 export interface RollupLwcOptions {
@@ -342,16 +337,12 @@
             const [namespace, name] =
                 specifier?.split('/') ?? path.dirname(filename).split(path.sep).slice(-2);
 
-<<<<<<< HEAD
             // If an explicit version is passed in, use that unless the component declares its own API version
             const colocatedApiVersion = findColocatedApiVersion(this, id);
             const apiVersionToUse =
                 typeof colocatedApiVersion === 'number' ? colocatedApiVersion : apiVersion;
 
-            const { code, map, warnings } = transformSync(src, id, {
-=======
             const { code, map, warnings } = transformSync(src, filename, {
->>>>>>> 767347b6
                 name,
                 namespace,
                 outputConfig: { sourcemap },
