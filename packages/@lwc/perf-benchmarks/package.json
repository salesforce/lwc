--- conflicted
+++ resolved
@@ -18,8 +18,7 @@
     "devDependencies": {
         "glob-hash": "^1.0.5",
         "markdown-table": "^3.0.2",
-<<<<<<< HEAD
-        "tachometer": "^0.5.10"
+        "tachometer": "^0.7.0"
     },
     "nx": {
         "targets": {
@@ -29,8 +28,5 @@
                 ]
             }
         }
-=======
-        "tachometer": "^0.7.0"
->>>>>>> 0bb7b6e9
     }
 }