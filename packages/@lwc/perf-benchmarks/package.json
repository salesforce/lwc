{
    "name": "@lwc/perf-benchmarks",
    "version": "2.23.1",
    "private": true,
    "scripts": {
        "build": "rm -fr dist && rollup -c && node scripts/build.js && ./scripts/fix-deps.sh",
        "test": "yarn test:run && yarn test:format",
        "test:run": "for file in $(find dist -name '*.tachometer.json'); do tach --config $file --json-file $(echo $file | sed 's/.json/.results.json/'); done",
        "test:format": "node ./scripts/format-results.mjs $(find dist -name '*.results.json')"
    },
    "//": [
        "Note it's important for Tachometer that any deps it needs to swap out are dependencies, not devDependencies.",
        "Also note we are pinned to Tachometer 0.5.10 due to a breaking change in 0.6.0."
    ],
    "dependencies": {
        "@lwc/engine-dom": "2.23.1",
        "@lwc/engine-server": "2.23.1",
        "@lwc/perf-benchmarks-components": "2.23.1",
        "@lwc/synthetic-shadow": "2.23.1"
    },
    "devDependencies": {
        "glob-hash": "^1.0.5",
        "markdown-table": "^3.0.2",
<<<<<<< HEAD
        "tachometer": "^0.7.0"
    },
    "nx": {
        "targets": {
            "build": {
                "outputs": [
                    "./dist"
                ]
            }
        }
=======
        "tachometer": "0.5.10"
>>>>>>> 7ff2410b
    }
}<|MERGE_RESOLUTION|>--- conflicted
+++ resolved
@@ -21,8 +21,7 @@
     "devDependencies": {
         "glob-hash": "^1.0.5",
         "markdown-table": "^3.0.2",
-<<<<<<< HEAD
-        "tachometer": "^0.7.0"
+        "tachometer": "^0.5.10"
     },
     "nx": {
         "targets": {
@@ -32,8 +31,5 @@
                 ]
             }
         }
-=======
-        "tachometer": "0.5.10"
->>>>>>> 7ff2410b
     }
 }