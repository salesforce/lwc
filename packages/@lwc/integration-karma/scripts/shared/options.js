/*
 * Copyright (c) 2023, Salesforce.com, inc.
 * All rights reserved.
 * SPDX-License-Identifier: MIT
 * For full license text, see the LICENSE file in the repo root or https://opensource.org/licenses/MIT
 */

'use strict';

// Helpful error. Remove after a few months.
if (process.env.NATIVE_SHADOW) {
    throw new Error('NATIVE_SHADOW is deprecated. Use DISABLE_SYNTHETIC instead!');
}

const LEGACY_BROWSERS = Boolean(process.env.LEGACY_BROWSERS);
const DISABLE_SYNTHETIC = Boolean(process.env.DISABLE_SYNTHETIC);
const FORCE_NATIVE_SHADOW_MODE_FOR_TEST = Boolean(process.env.FORCE_NATIVE_SHADOW_MODE_FOR_TEST);
const DISABLE_ARIA_REFLECTION_POLYFILL = Boolean(process.env.DISABLE_ARIA_REFLECTION_POLYFILL);
const DISABLE_SYNTHETIC_SHADOW_SUPPORT_IN_COMPILER = Boolean(
    process.env.DISABLE_SYNTHETIC_SHADOW_SUPPORT_IN_COMPILER
);
const NODE_ENV_FOR_TEST = process.env.NODE_ENV_FOR_TEST;
const API_VERSION = process.env.API_VERSION && parseInt(process.env.API_VERSION, 10);

module.exports = {
    // Test configuration
<<<<<<< HEAD
    COMPAT,
=======
    LEGACY_BROWSERS,
    ENABLE_NATIVE_CUSTOM_ELEMENT_LIFECYCLE,
>>>>>>> a0bc2a61
    DISABLE_ARIA_REFLECTION_POLYFILL,
    NODE_ENV_FOR_TEST,
    FORCE_NATIVE_SHADOW_MODE_FOR_TEST,
    DISABLE_SYNTHETIC_SHADOW_SUPPORT_IN_COMPILER,
    SYNTHETIC_SHADOW_ENABLED: !DISABLE_SYNTHETIC,
    API_VERSION,
    GREP: process.env.GREP,
    COVERAGE: Boolean(process.env.COVERAGE),

    // Sauce labs
    SAUCE_USERNAME: process.env.SAUCE_USERNAME,
    SAUCE_ACCESS_KEY: process.env.SAUCE_ACCESS_KEY || process.env.SAUCE_KEY,
    SAUCE_TUNNEL_ID: process.env.SAUCE_TUNNEL_ID,

    // CI
    IS_CI: Boolean(process.env.CI),
    CIRCLE_BUILD_NUM: process.env.CIRCLE_BUILD_NUM,
    CIRCLE_SHA1: process.env.CIRCLE_SHA1,
    CIRCLE_BRANCH: process.env.CIRCLE_BRANCH,
    CIRCLE_BUILD_URL: process.env.CIRCLE_BUILD_URL,
};<|MERGE_RESOLUTION|>--- conflicted
+++ resolved
@@ -24,12 +24,7 @@
 
 module.exports = {
     // Test configuration
-<<<<<<< HEAD
-    COMPAT,
-=======
     LEGACY_BROWSERS,
-    ENABLE_NATIVE_CUSTOM_ELEMENT_LIFECYCLE,
->>>>>>> a0bc2a61
     DISABLE_ARIA_REFLECTION_POLYFILL,
     NODE_ENV_FOR_TEST,
     FORCE_NATIVE_SHADOW_MODE_FOR_TEST,
