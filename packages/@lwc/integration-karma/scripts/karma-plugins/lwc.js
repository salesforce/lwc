/*
 * Copyright (c) 2018, salesforce.com, inc.
 * All rights reserved.
 * SPDX-License-Identifier: MIT
 * For full license text, see the LICENSE file in the repo root or https://opensource.org/licenses/MIT
 */

/**
 * This transformation is inspired from the karma-rollup-transform:
 * https://github.com/jlmakes/karma-rollup-preprocessor/blob/master/lib/index.js
 */
'use strict';

const path = require('path');

const { rollup } = require('rollup');
const lwcRollupPlugin = require('@lwc/rollup-plugin');
const compatRollupPlugin = require('rollup-plugin-compat');

const { COMPAT, DISABLE_SYNTHETIC_SHADOW_SUPPORT_IN_COMPILER } = require('../shared/options');
const Watcher = require('./Watcher');

function createPreprocessor(config, emitter, logger) {
    const { basePath } = config;

    const log = logger.create('preprocessor-lwc');
    const watcher = new Watcher(config, emitter, log);

    // Cache reused between each compilation to speed up the compilation time.
    let cache;

    return async (_content, file, done) => {
        const input = file.path;

        const suiteDir = path.dirname(input);

        // Wrap all the tests into a describe block with the file stricture name
        const ancestorDirectories = path.relative(basePath, suiteDir).split(path.sep);
        const intro = ancestorDirectories
            .map((tag) => `describe("${tag}", function () {`)
            .join('\n');
        const outro = ancestorDirectories.map(() => `});`).join('\n');

        const plugins = [
            lwcRollupPlugin({
                sourcemap: true,
                experimentalDynamicComponent: {
                    loader: 'test-utils',
                    strict: true,
                },
                enableLwcSpread: true,
<<<<<<< HEAD
=======
                enableScopedSlots: true,
                enableDynamicComponents: true,
>>>>>>> f1daac1e
                disableSyntheticShadowSupport: DISABLE_SYNTHETIC_SHADOW_SUPPORT_IN_COMPILER,
            }),
        ];

        if (COMPAT) {
            plugins.push(
                compatRollupPlugin({
                    // The compat polyfills are injected at runtime by Karma, polyfills can be shared between all the
                    // suites.
                    polyfills: false,
                })
            );
        }

        try {
            const bundle = await rollup({
                input,
                plugins,
                cache,

                // Rollup should not attempt to resolve the engine and the test utils, Karma takes care of injecting it
                // globally in the page before running the tests.
                external: ['lwc', 'wire-service', 'test-utils', '@test/loader'],

                onwarn(warning, warn) {
                    // Ignore warnings from our own Rollup plugin
                    if (warning.plugin !== 'rollup-plugin-lwc-compiler') {
                        warn(warning);
                    }
                },
            });

            watcher.watchSuite(input, bundle.watchFiles);

            // eslint-disable-next-line require-atomic-updates
            cache = bundle.cache;

            const { output } = await bundle.generate({
                format: 'iife',
                sourcemap: 'inline',

                // The engine and the test-utils is injected as UMD. This mapping defines how those modules can be
                // referenced from the window object.
                globals: {
                    lwc: 'LWC',
                    'wire-service': 'WireService',
                    'test-utils': 'TestUtils',
                },

                intro,
                outro,
            });

            const { code, map } = output[0];

            // We need to assign the source to the original file so Karma can source map the error in the console. Add
            // also adding the source map inline for browser debugging.
            // eslint-disable-next-line require-atomic-updates
            file.sourceMap = map;

            done(null, code);
        } catch (error) {
            const location = path.relative(basePath, file.path);
            log.error('Error processing “%s”\n\n%s\n', location, error.stack || error.message);

            done(error, null);
        }
    };
}

createPreprocessor.$inject = ['config', 'emitter', 'logger'];

module.exports = { 'preprocessor:lwc': ['factory', createPreprocessor] };<|MERGE_RESOLUTION|>--- conflicted
+++ resolved
@@ -49,11 +49,7 @@
                     strict: true,
                 },
                 enableLwcSpread: true,
-<<<<<<< HEAD
-=======
-                enableScopedSlots: true,
                 enableDynamicComponents: true,
->>>>>>> f1daac1e
                 disableSyntheticShadowSupport: DISABLE_SYNTHETIC_SHADOW_SUPPORT_IN_COMPILER,
             }),
         ];
