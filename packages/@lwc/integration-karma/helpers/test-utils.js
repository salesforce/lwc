--- conflicted
+++ resolved
@@ -576,11 +576,8 @@
             process.env.API_VERSION >= 61 &&
             !lwcRuntimeFlags.DISABLE_NATIVE_CUSTOM_ELEMENT_LIFECYCLE,
         USE_LIGHT_DOM_SLOT_FORWARDING: process.env.API_VERSION >= 61,
-<<<<<<< HEAD
+        ENABLE_THIS_DOT_HOST_ELEMENT: process.env.API_VERSION >= 62,
         ENABLE_THIS_DOT_STYLE: process.env.API_VERSION >= 62,
-=======
-        ENABLE_THIS_DOT_HOST_ELEMENT: process.env.API_VERSION >= 62,
->>>>>>> 57c38737
     };
 
     return {
