--- conflicted
+++ resolved
@@ -576,12 +576,9 @@
             process.env.API_VERSION >= 61 &&
             !lwcRuntimeFlags.DISABLE_NATIVE_CUSTOM_ELEMENT_LIFECYCLE,
         USE_LIGHT_DOM_SLOT_FORWARDING: process.env.API_VERSION >= 61,
-<<<<<<< HEAD
-        TEMPLATE_CLASS_NAME_OBJECT_BINDING: process.env.API_VERSION >= 62,
-=======
         ENABLE_THIS_DOT_HOST_ELEMENT: process.env.API_VERSION >= 62,
         ENABLE_THIS_DOT_STYLE: process.env.API_VERSION >= 62,
->>>>>>> c87600a8
+        TEMPLATE_CLASS_NAME_OBJECT_BINDING: process.env.API_VERSION >= 62,
     };
 
     return {
