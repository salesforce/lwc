/*
 * Copyright (c) 2018, salesforce.com, inc.
 * All rights reserved.
 * SPDX-License-Identifier: MIT
 * For full license text, see the LICENSE file in the repo root or https://opensource.org/licenses/MIT
 */

window.TestUtils = (function (lwc, jasmine, beforeAll) {
    function pass() {
        return {
            pass: true,
        };
    }

    function fail(message) {
        return {
            pass: false,
            message: message,
        };
    }

    // TODO [#869]: Replace this custom spy with standard spyOn jasmine spy when logWarning doesn't use console.group
    // anymore. On IE11 console.group has a different behavior when the F12 inspector is attached to the page.
    function spyConsole() {
        var originalConsole = window.console;

        var calls = {
            log: [],
            warn: [],
            error: [],
            group: [],
            groupEnd: [],
        };

        window.console = {
            log: function () {
                calls.log.push(Array.prototype.slice.call(arguments));
            },
            warn: function () {
                calls.warn.push(Array.prototype.slice.call(arguments));
            },
            error: function () {
                calls.error.push(Array.prototype.slice.call(arguments));
            },
            group: function () {
                calls.group.push(Array.prototype.slice.call(arguments));
            },
            groupEnd: function () {
                calls.groupEnd.push(Array.prototype.slice.call(arguments));
            },
        };

        return {
            calls: calls,
            reset: function () {
                window.console = originalConsole;
            },
        };
    }

    function formatConsoleCall(args) {
        return args.map(String).join(' ');
    }

    // TODO [#869]: Improve lookup logWarning doesn't use console.group anymore.
    function consoleDevMatcherFactory(methodName, internalMethodName) {
        return function consoleDevMatcher() {
            return {
                negativeCompare: function negativeCompare(actual) {
                    var spy = spyConsole();
                    try {
                        actual();
                    } finally {
                        spy.reset();
                    }

                    var callsArgs = spy.calls[internalMethodName || methodName];
                    var formattedCalls = callsArgs
                        .map(function (arg) {
                            return '"' + formatConsoleCall(arg) + '"';
                        })
                        .join(', ');

                    if (callsArgs.length === 0) {
                        return {
                            pass: true,
                        };
                    }
                    return {
                        pass: false,
                        message: function () {
                            return 'Expect no message but received:\n' + formattedCalls;
                        },
                    };
                },
                compare: function compare(actual, expectedMessages) {
                    function matchMessage(message, expectedMessage) {
                        if (typeof expectedMessage === 'string') {
                            return message === expectedMessage;
                        } else {
                            return expectedMessage.test(message);
                        }
                    }

                    if (!Array.isArray(expectedMessages)) {
                        expectedMessages = [expectedMessages];
                    }

                    if (typeof actual !== 'function') {
                        throw new Error('Expected function to throw error.');
                    } else if (
                        expectedMessages.some(function (message) {
                            return typeof message !== 'string' && !(message instanceof RegExp);
                        })
                    ) {
                        throw new Error(
                            'Expected a string or a RegExp to compare the thrown error against, or an array of such.'
                        );
                    }

                    var spy = spyConsole();

                    try {
                        actual();
                    } finally {
                        spy.reset();
                    }

                    var callsArgs = spy.calls[internalMethodName || methodName];
                    var formattedCalls = callsArgs
                        .map(function (callArgs) {
                            return '"' + formatConsoleCall(callArgs) + '"';
                        })
                        .join(', ');

                    if (process.env.NODE_ENV === 'production') {
                        if (callsArgs.length !== 0) {
                            fail(
                                'Expected console.' +
                                    methodName +
                                    ' to never called in production mode, but it was called ' +
                                    callsArgs.length +
                                    ' with ' +
                                    formattedCalls +
                                    '.'
                            );
                        } else {
                            return pass();
                        }
                    } else {
                        if (callsArgs.length === 0) {
                            return fail(
                                'Expected console.' +
                                    methodName +
                                    ' to called with ' +
                                    JSON.stringify(expectedMessages) +
                                    ', but was never called.'
                            );
                        } else {
                            if (callsArgs.length !== expectedMessages.length) {
                                return fail(
                                    'Expected console.' +
                                        methodName +
                                        ' to be called ' +
                                        expectedMessages.length +
                                        ' time(s), but was called ' +
                                        callsArgs.length +
                                        ' time(s).'
                                );
                            }
                            for (var i = 0; i < callsArgs.length; i++) {
                                var callsArg = callsArgs[i];
                                var expectedMessage = expectedMessages[i];
                                var actualMessage = formatConsoleCall(callsArg);
                                if (!matchMessage(actualMessage, expectedMessage)) {
                                    return fail(
                                        'Expected console.' +
                                            methodName +
                                            ' to be called with "' +
                                            expectedMessage +
                                            '", but was called with "' +
                                            actualMessage +
                                            '".'
                                    );
                                }
                            }
                            return pass();
                        }
                    }
                },
            };
        };
    }

<<<<<<< HEAD
    function errorMatcherFactory(errorListener) {
        return function toThrowError() {
=======
    var customMatchers = {
        toLogErrorDev: consoleDevMatcherFactory('error'),
        toLogWarningDev: consoleDevMatcherFactory('warn'),
        toThrowErrorDev: function toThrowErrorDev() {
>>>>>>> 3a6a85cc
            return {
                compare: function (actual, expectedErrorCtor, expectedMessage) {
                    function matchMessage(message) {
                        if (typeof expectedMessage === 'undefined') {
                            return true;
                        } else if (typeof expectedMessage === 'string') {
                            return message === expectedMessage;
                        } else {
                            return expectedMessage.test(message);
                        }
                    }

                    function matchError(error) {
                        return error instanceof expectedErrorCtor && matchMessage(error.message);
                    }

                    function throwDescription(thrown) {
                        return thrown.name + ' with message "' + thrown.message + '"';
                    }

                    if (typeof expectedMessage === 'undefined') {
                        if (typeof expectedErrorCtor === 'undefined') {
                            // 0 arguments provided
                            expectedMessage = undefined;
                            expectedErrorCtor = Error;
                        } else {
                            // 1 argument provided
                            expectedMessage = expectedErrorCtor;
                            expectedErrorCtor = Error;
                        }
                    }

                    if (typeof actual !== 'function') {
                        throw new Error('Expected function to throw error.');
                    } else if (
                        expectedErrorCtor !== Error &&
                        !(expectedErrorCtor.prototype instanceof Error)
                    ) {
                        throw new Error('Expected an error constructor.');
                    } else if (
                        typeof expectedMessage !== 'undefined' &&
                        typeof expectedMessage !== 'string' &&
                        !(expectedMessage instanceof RegExp)
                    ) {
                        throw new Error(
                            'Expected a string or a RegExp to compare the thrown error against.'
                        );
                    }

                    var thrown = errorListener(actual);

                    if (process.env.NODE_ENV === 'production') {
                        if (thrown !== undefined) {
                            return fail(
                                'Expected function not to throw an error in production mode, but it threw ' +
                                    throwDescription(thrown) +
                                    '.'
                            );
                        } else {
                            return pass();
                        }
                    } else {
                        if (thrown === undefined) {
                            return fail(
                                'Expected function to throw an ' +
                                    expectedErrorCtor.name +
                                    ' error in development mode"' +
                                    (expectedMessage ? 'with message ' + expectedMessage : '') +
                                    '".'
                            );
                        } else if (!matchError(thrown)) {
                            return fail(
                                'Expected function to throw an ' +
                                    expectedErrorCtor.name +
                                    ' error in development mode "' +
                                    (expectedMessage ? 'with message ' + expectedMessage : '') +
                                    '", but it threw ' +
                                    throwDescription(thrown) +
                                    '.'
                            );
                        } else {
                            return pass();
                        }
                    }
                },
            };
        };
    }

    // Listen for errors thrown directly by the callback
    function directErrorListener(callback) {
        try {
            callback();
        } catch (error) {
            return error;
        }
    }

    // Listen for errors using window.addEventListener('error')
    function windowErrorListener(callback) {
        var error;
        function onError(event) {
            event.preventDefault(); // don't log the error
            error = event.error;
        }

        // Prevent jasmine from handling the global error. There doesn't seem to be another
        // way to disable this behavior: https://github.com/jasmine/jasmine/pull/1860
        var originalOnError = window.onerror;
        window.onerror = null;
        window.addEventListener('error', onError);

        try {
            callback();
        } finally {
            window.onerror = originalOnError;
            window.removeEventListener('error', onError);
        }
        return error;
    }

    // For errors we expect to be thrown in the connectedCallback() phase
    // of a custom element, there are two possibilities:
    // 1) We're using non-native lifecycle callbacks, so the error is thrown synchronously
    // 2) We're using native lifecycle callbacks, so the error is thrown asynchronously and can
    //    only be caught with window.addEventListener('error')
    function customElementConnectedErrorListener(callback) {
        return window.lwcRuntimeFlags.ENABLE_NATIVE_CUSTOM_ELEMENT_LIFECYCLE
            ? windowErrorListener(callback)
            : directErrorListener(callback);
    }

    var customMatchers = {
        toLogErrorDev: consoleDevMatcherFactory('error'),
        toThrowErrorDev: errorMatcherFactory(directErrorListener),
        toThrowConnectedError: errorMatcherFactory(customElementConnectedErrorListener),
    };

    beforeAll(function () {
        jasmine.addMatchers(customMatchers);
    });

    function extractDataIds(root) {
        var nodes = {};

        function processElement(elm) {
            if (elm.hasAttribute('data-id')) {
                nodes[elm.getAttribute('data-id')] = elm;
            }

            if (elm.shadowRoot) {
                Object.assign(nodes, extractShadowDataIds(elm.shadowRoot));
            }
        }

        function acceptNode() {
            return NodeFilter.FILTER_ACCEPT;
        }

        // Work around Internet Explorer wanting a function instead of an object. IE also *requires* this argument where
        // other browsers don't.
        var safeFilter = acceptNode;
        safeFilter.acceptNode = acceptNode;

        var walker = document.createTreeWalker(root, NodeFilter.SHOW_ELEMENT, safeFilter, false);

        processElement(root);

        var elm;
        while ((elm = walker.nextNode())) {
            processElement(elm);
        }

        return nodes;
    }

    function extractShadowDataIds(shadowRoot) {
        var nodes = {};

        // Add the shadow root here even if they don't have [data-id] attributes. This reference is
        // subsequently used to add event listeners.
        var dataId = shadowRoot.host.getAttribute('data-id');
        if (dataId) {
            nodes[dataId + '.shadowRoot'] = shadowRoot;
        }

        // We can't use a TreeWalker directly on the ShadowRoot since with synthetic shadow the ShadowRoot is not an
        // actual DOM nodes. So we need to iterate over the children manually and run the tree walker on each child.
        for (var i = 0; i < shadowRoot.childNodes.length; i++) {
            var child = shadowRoot.childNodes[i];
            Object.assign(nodes, extractDataIds(child));
        }

        return nodes;
    }

    var register = {};
    function load(id) {
        return Promise.resolve(register[id]);
    }

    function registerForLoad(name, Ctor) {
        register[name] = Ctor;
    }
    function clearRegister() {
        register = {};
    }

    // #986 - childNodes on the host element returns a fake shadow comment node on IE11 for debugging purposed. This method
    // filters this node.
    function getHostChildNodes(host) {
        return Array.prototype.slice.call(host.childNodes).filter(function (n) {
            return !(n.nodeType === Node.COMMENT_NODE && n.tagName.startsWith('#shadow-root'));
        });
    }

    function isSyntheticShadowRootInstance(sr) {
        return Boolean(sr && sr.synthetic);
    }

    function isNativeShadowRootInstance(sr) {
        return Boolean(sr && !sr.synthetic);
    }

    // Providing overridable hooks for tests
    var sanitizeHtmlContentHook = function () {
        throw new Error('sanitizeHtmlContent hook must be implemented.');
    };

    LWC.setHooks({
        sanitizeHtmlContent: function (content) {
            return sanitizeHtmlContentHook(content);
        },
    });

    function getHooks() {
        return {
            sanitizeHtmlContent: sanitizeHtmlContentHook,
        };
    }

    function setHooks(hooks) {
        if (hooks.sanitizeHtmlContent) {
            sanitizeHtmlContentHook = hooks.sanitizeHtmlContent;
        }
    }

    return {
        clearRegister: clearRegister,
        extractDataIds: extractDataIds,
        extractShadowDataIds: extractShadowDataIds,
        getHostChildNodes: getHostChildNodes,
        isNativeShadowRootInstance: isNativeShadowRootInstance,
        isSyntheticShadowRootInstance: isSyntheticShadowRootInstance,
        load: load,
        registerForLoad: registerForLoad,
        getHooks: getHooks,
        setHooks: setHooks,
        spyConsole: spyConsole,
        customElementConnectedErrorListener: customElementConnectedErrorListener,
    };
})(LWC, jasmine, beforeAll);<|MERGE_RESOLUTION|>--- conflicted
+++ resolved
@@ -192,15 +192,8 @@
         };
     }
 
-<<<<<<< HEAD
     function errorMatcherFactory(errorListener) {
         return function toThrowError() {
-=======
-    var customMatchers = {
-        toLogErrorDev: consoleDevMatcherFactory('error'),
-        toLogWarningDev: consoleDevMatcherFactory('warn'),
-        toThrowErrorDev: function toThrowErrorDev() {
->>>>>>> 3a6a85cc
             return {
                 compare: function (actual, expectedErrorCtor, expectedMessage) {
                     function matchMessage(message) {
@@ -335,6 +328,7 @@
 
     var customMatchers = {
         toLogErrorDev: consoleDevMatcherFactory('error'),
+        toLogWarningDev: consoleDevMatcherFactory('warn'),
         toThrowErrorDev: errorMatcherFactory(directErrorListener),
         toThrowConnectedError: errorMatcherFactory(customElementConnectedErrorListener),
     };
