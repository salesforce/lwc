import { ariaPropertiesMapping, nonStandardAriaProperties, ReportingEventId } from 'test-utils';
import { __unstable__ReportingControl as reportingControl } from 'lwc';

function testAriaProperty(property, attribute) {
    describe(property, () => {
        let dispatcher;

        beforeEach(() => {
            dispatcher = jasmine.createSpy();
            reportingControl.attachDispatcher(dispatcher);
        });

        afterEach(() => {
            reportingControl.detachDispatcher();
        });

        function expectWarningIfNonStandard(callback) {
            // eslint-disable-next-line jest/valid-expect
            let expected = expect(callback);
            if (!nonStandardAriaProperties.includes(property)) {
                expected = expected.not;
            }
            expected.toLogWarningDev(
                `Error: [LWC warn]: Element <div> uses non-standard property "${property}". This will be removed in a future version of LWC. See https://lwc.dev/guide/accessibility#deprecated-aria-reflected-properties`
            );
        }

        function expectGetterReportIfNonStandard() {
            if (nonStandardAriaProperties.includes(property)) {
                expect(dispatcher.calls.allArgs()).toEqual([
                    [
                        ReportingEventId.NonStandardAriaReflection,
                        {
                            tagName: undefined,
                            propertyName: property,
                            isSetter: false,
                            setValueType: undefined,
                        },
                    ],
                ]);
            } else {
                expect(dispatcher).not.toHaveBeenCalled();
            }
        }

        function expectSetterReportIfNonStandard(setValueType) {
            if (nonStandardAriaProperties.includes(property)) {
                expect(dispatcher.calls.allArgs()).toEqual([
                    [
                        ReportingEventId.NonStandardAriaReflection,
                        {
                            tagName: undefined,
                            propertyName: property,
                            isSetter: true,
                            setValueType,
                        },
                    ],
                ]);
            } else {
                expect(dispatcher).not.toHaveBeenCalled();
            }
        }
<<<<<<< HEAD
=======
        expected.toLogWarningDev(
            `Error: [LWC warn]: Element <div> uses non-standard property "${property}". This will be removed in a future version of LWC. See https://sfdc.co/deprecated-aria`
        );
    }
>>>>>>> 8f9a685d

        it(`should assign property ${property} to Element prototype`, () => {
            expect(Object.prototype.hasOwnProperty.call(Element.prototype, property)).toBe(true);
        });

        it(`should return null if the value is not set`, () => {
            const el = document.createElement('div');
            expectWarningIfNonStandard(() => {
                expect(el[property]).toBe(null);
            });
            expectGetterReportIfNonStandard();
        });

        it('should return the right value from the getter', () => {
            const el = document.createElement('div');
            expectWarningIfNonStandard(() => {
                el[property] = 'foo';
            });
            expectSetterReportIfNonStandard('string');
            expect(el[property]).toBe('foo');
        });

        it('should reflect the property to the associated attribute', () => {
            const el = document.createElement('div');
            expectWarningIfNonStandard(() => {
                el[property] = 'foo';
            });
            expectSetterReportIfNonStandard('string');
            expect(el.getAttribute(attribute)).toBe('foo');
        });

        it('should reflect the attribute to the property', () => {
            const el = document.createElement('div');
            el.setAttribute(attribute, 'foo');
            let value;
            expectWarningIfNonStandard(() => {
                value = el[property];
            });
            expectGetterReportIfNonStandard();
            expect(value).toBe('foo');
        });

        // Falsy values that are treated as removing the attribute when set
        const falsyValuesThatRemove = [null];

        // Falsy values that are *not* treated as removing the attribute when set
        const falsyValuesThatDoNotRemove = [0, false, '', NaN];

        // TODO [#3284]: The spec and our polyfill are inconsistent with WebKit/Chromium on setting undefined
        // Here we detect the native WebKit/Chromium behavior and either align with that or our polyfill
        // See also: https://github.com/w3c/aria/issues/1858
        const isNative = Object.getOwnPropertyDescriptor(Element.prototype, property)
            .set.toString()
            .includes('[native code]');
        const settingUndefinedRemoves = () => {
            // This test is just in case Chromium/WebKit change their behavior, or Firefox ships their version
            const div = document.createElement('div');
            div[property] = undefined;
            return div[property] === null;
        };
        if (isNative && settingUndefinedRemoves()) {
            // Native Webkit/Chromium – setting undefined is treated the same as null
            falsyValuesThatRemove.push(undefined);
        } else {
            // Our polyfill or the current spec – setting undefined is not treated like null
            falsyValuesThatDoNotRemove.push(undefined);
        }

        const prettyPrint = (value) => (value === '' ? 'the empty string' : '' + value);

        falsyValuesThatRemove.forEach((value) => {
            it(`should remove the attribute if the property is set to ${prettyPrint(
                value
            )}`, () => {
                const el = document.createElement('div');
                el.setAttribute(attribute, 'foo');

                expectWarningIfNonStandard(() => {
                    el[property] = value;
                });
                expectSetterReportIfNonStandard(value === null ? 'null' : typeof value);
                expect(el.hasAttribute(attribute)).toBe(false);
                expect(el[property]).toBeNull();
            });
        });

        falsyValuesThatDoNotRemove.forEach((value) => {
            it(`should not remove the attribute if the property is set to ${prettyPrint(
                value
            )}`, () => {
                const el = document.createElement('div');
                el.setAttribute(attribute, 'foo');

                expectWarningIfNonStandard(() => {
                    el[property] = value;
                });
                expectSetterReportIfNonStandard(value === null ? 'null' : typeof value);
                expect(el.hasAttribute(attribute)).toBe(true);
                expect(el.getAttribute(attribute)).toBe('' + value);
                expect(el[property]).toBe('' + value);
            });
        });
    });
}

// These tests don't make sense if the global polyfill is not loaded
// Also IE11 has some bugs, so we disable for COMPAT mode
if (!window.lwcRuntimeFlags.DISABLE_ARIA_REFLECTION_POLYFILL && !process.env.COMPAT) {
    for (const [ariaProperty, ariaAttribute] of Object.entries(ariaPropertiesMapping)) {
        testAriaProperty(ariaProperty, ariaAttribute);
    }
}<|MERGE_RESOLUTION|>--- conflicted
+++ resolved
@@ -21,7 +21,7 @@
                 expected = expected.not;
             }
             expected.toLogWarningDev(
-                `Error: [LWC warn]: Element <div> uses non-standard property "${property}". This will be removed in a future version of LWC. See https://lwc.dev/guide/accessibility#deprecated-aria-reflected-properties`
+                `Error: [LWC warn]: Element <div> uses non-standard property "${property}". This will be removed in a future version of LWC. See https://sfdc.co/deprecated-aria`
             );
         }
 
@@ -60,13 +60,6 @@
                 expect(dispatcher).not.toHaveBeenCalled();
             }
         }
-<<<<<<< HEAD
-=======
-        expected.toLogWarningDev(
-            `Error: [LWC warn]: Element <div> uses non-standard property "${property}". This will be removed in a future version of LWC. See https://sfdc.co/deprecated-aria`
-        );
-    }
->>>>>>> 8f9a685d
 
         it(`should assign property ${property} to Element prototype`, () => {
             expect(Object.prototype.hasOwnProperty.call(Element.prototype, property)).toBe(true);
