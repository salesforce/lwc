--- conflicted
+++ resolved
@@ -15,14 +15,6 @@
     const elm = document.createElement('div');
     document.body.appendChild(elm);
 
-<<<<<<< HEAD
-    const evt = await new Promise((resolve) => {
-        elm.addEventListener('click', resolve);
-        elm.click();
-    });
-
-    expect(evt.composed).toBe(true);
-=======
     const composed = await new Promise((resolve) => {
         elm.addEventListener('click', (evt) => {
             resolve(evt.composed);
@@ -31,5 +23,4 @@
     });
 
     expect(composed).toBe(true);
->>>>>>> 23231704
 });