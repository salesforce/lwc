import { createElement } from 'lwc';
import { customElementCallbackReactionErrorListener } from 'test-utils';

import ShadowDomCmp from 'ai/shadowDom';
import LightDomCmp from 'ai/lightDom';
import BasicCmp from 'ai/basic';

const testConnectedCallbackError = (elm, msg) => {
    const error = customElementCallbackReactionErrorListener(() => {
        document.body.appendChild(elm);
    });
    expect(error).not.toBeUndefined();
    expect(error.message).toBe(msg);
};

const createTestElement = (name, def) => {
    const elm = createElement(name, { is: def });
    document.body.appendChild(elm);
    return elm;
};

const attachInternalsSanityTest = (cmp) => {
    let elm;
    beforeEach(() => {
        elm = createTestElement('ai-component', cmp);
    });

    afterEach(() => {
        document.body.removeChild(elm);
    });

    it('should be able to create ElementInternals object', () => {
        expect(elm.hasElementInternalsBeenSet()).toBeTruthy();
    });

    it('should throw an error when called twice on the same element', () => {
        // The error type is different between browsers
        expect(() => elm.callAttachInternals()).toThrowError();
    });
};

if (typeof ElementInternals !== 'undefined') {
    if (process.env.NATIVE_SHADOW) {
        describe('native shadow', () => {
            attachInternalsSanityTest(ShadowDomCmp);
        });
    } else {
        describe('synthetic shadow', () => {
            it('should throw error when used inside a component', () => {
                const elm = createElement('ai-synthetic-shadow-component', { is: ShadowDomCmp });
                testConnectedCallbackError(
                    elm,
                    'attachInternals API is not supported in light DOM or synthetic shadow.'
                );
            });
        });
    }

    describe('light DOM', () => {
        attachInternalsSanityTest(LightDomCmp);
    });
} else {
<<<<<<< HEAD
    // Because of the order error messages are thrown, this error only appears when synthetic shadow
    // is disabled. Otherwise, 'attachInternals API is not supported in light DOM or synthetic shadow.'
    // is thrown instead.
    if (!process.env.SYNTHETIC_SHADOW_ENABLED) {
        it('should throw an error when used with unsupported browser environments', () => {
            const elm = createElement('ai-unsupported-env-component', { is: ShadowDomCmp });
            testConnectedCallbackError(
                elm,
                'attachInternals API is not supported in this browser environment.'
            );
        });
    }
=======
    it('should throw an error when used with unsupported browser environments', () => {
        const elm = createElement('ai-unsupported-env-component', { is: ShadowDomCmp });
        testConnectedCallbackError(
            elm,
            'attachInternals API is not supported in this browser environment.'
        );
    });
>>>>>>> 3747c72c
}

it('should not be callable outside a component', () => {
    const elm = createTestElement('ai-component', BasicCmp);
    if (process.env.NODE_ENV === 'production') {
        expect(elm.attachInternals).toBeUndefined();
    } else {
        expect(() => elm.attachInternals).toLogErrorDev(
            /Error: \[LWC error]: attachInternals cannot be accessed outside of a component\. Use this.attachInternals instead\./
        );
    }
});<|MERGE_RESOLUTION|>--- conflicted
+++ resolved
@@ -60,7 +60,6 @@
         attachInternalsSanityTest(LightDomCmp);
     });
 } else {
-<<<<<<< HEAD
     // Because of the order error messages are thrown, this error only appears when synthetic shadow
     // is disabled. Otherwise, 'attachInternals API is not supported in light DOM or synthetic shadow.'
     // is thrown instead.
@@ -73,15 +72,6 @@
             );
         });
     }
-=======
-    it('should throw an error when used with unsupported browser environments', () => {
-        const elm = createElement('ai-unsupported-env-component', { is: ShadowDomCmp });
-        testConnectedCallbackError(
-            elm,
-            'attachInternals API is not supported in this browser environment.'
-        );
-    });
->>>>>>> 3747c72c
 }
 
 it('should not be callable outside a component', () => {
