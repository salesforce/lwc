--- conflicted
+++ resolved
@@ -7,24 +7,10 @@
 import UndefinedComponent from 'x/undefinedComponent';
 
 it('should throw when trying to invoke the constructor manually', () => {
-<<<<<<< HEAD
-    const callNew = () => {
-        new LightningElement();
-    };
-    expect(callNew).toThrowError(TypeError);
-    expect(callNew).toThrowError('Illegal constructor');
-
-    const callNewWithExtend = () => {
-        class Test extends LightningElement {}
-        new Test();
-    };
-    expect(callNewWithExtend).toThrowError(TypeError);
-    expect(callNewWithExtend).toThrowError('Illegal constructor');
-=======
     const func = () => {
         new LightningElement();
     };
-    expect(func).toThrowError(ReferenceError);
+    expect(func).toThrowError(TypeError);
     expect(func).toThrowError(/Illegal constructor/);
 });
 
@@ -33,7 +19,7 @@
         class Test extends LightningElement {}
         new Test();
     };
-    expect(func).toThrowError(ReferenceError);
+    expect(func).toThrowError(TypeError);
     expect(func).toThrowError(/Illegal constructor/);
 });
 
@@ -41,7 +27,7 @@
     const func = () => {
         new UndefinedComponent();
     };
-    expect(func).toThrowError(ReferenceError);
+    expect(func).toThrowError(TypeError);
     expect(func).toThrowError(/Illegal constructor/);
 });
 
@@ -51,9 +37,8 @@
     const func = () => {
         new DefinedComponent();
     };
-    expect(func).toThrowError(ReferenceError);
+    expect(func).toThrowError(TypeError);
     expect(func).toThrowError(/Illegal constructor/);
->>>>>>> a79e76df
 });
 
 it('should have no property enumerable on the component instance', () => {
