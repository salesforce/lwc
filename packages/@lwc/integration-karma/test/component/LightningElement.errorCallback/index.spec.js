--- conflicted
+++ resolved
@@ -290,49 +290,14 @@
     );
 });
 
-<<<<<<< HEAD
-// "unhandledrejection" event is not available in older browsers
-if (!process.env.COMPAT) {
-    // These tests are important because certain code paths are only hit when errorCallback throws an error
-    // after a value mutation. this causes flushRehydrationQueue to be called, which has a try/catch for this error.
-    describe('errorCallback throws after value mutation', () => {
-        let originalOnError;
-        let caughtError;
-
-        // Depending on whether native custom elements lifecycle is enabled or not, this may be an unhandled error or an
-        // unhandled rejection
-        const onError = (e) => {
-            e.preventDefault(); // Avoids logging to the console
-            caughtError = e;
-        };
-
-        const onRejection = (e) => {
-            // Avoids logging the error to the console, except in Firefox sadly https://bugzilla.mozilla.org/1642147
-            e.preventDefault();
-            caughtError = e.reason;
-        };
-
-        beforeEach(() => {
-            // Overriding window.onerror disables Jasmine's global error handler, so we can listen for errors
-            // ourselves. There doesn't seem to be a better way to disable Jasmine's behavior here.
-            // https://github.com/jasmine/jasmine/pull/1860
-            originalOnError = window.onerror;
-            // Dummy onError because Jasmine tries to call it in case of a rejection:
-            // https://github.com/jasmine/jasmine/blob/169a2a8/src/core/GlobalErrors.js#L104-L106
-            window.onerror = () => {};
-            caughtError = undefined;
-            window.addEventListener('error', onError);
-            window.addEventListener('unhandledrejection', onRejection);
-        });
-=======
 // These tests are important because certain code paths are only hit when errorCallback throws an error
 // after a value mutation. this causes flushRehydrationQueue to be called, which has a try/catch for this error.
 describe('errorCallback throws after value mutation', () => {
     let originalOnError;
     let caughtError;
 
-    // Depending on whether ENABLE_NATIVE_CUSTOM_ELEMENT_LIFECYCLE is set or not,
-    // this may be an unhandled error or an unhandled rejection
+    // Depending on whether native custom elements lifecycle is enabled or not, this may be an unhandled error or an
+    // unhandled rejection
     const onError = (e) => {
         e.preventDefault(); // Avoids logging to the console
         caughtError = e;
@@ -356,7 +321,6 @@
         window.addEventListener('error', onError);
         window.addEventListener('unhandledrejection', onRejection);
     });
->>>>>>> a0bc2a61
 
     afterEach(() => {
         window.removeEventListener('error', onError);
@@ -404,79 +368,11 @@
         });
     }
 
-<<<<<<< HEAD
-        function testStub(testcase, hostSelector, hostClass, expectAfterThrowingChildToExist) {
-            it(`parent errorCallback throws after value mutation ${testcase}`, () => {
-                const throwElm = createElement(hostSelector, { is: hostClass });
-                const noThrowElm = createElement('x-no-throw-on-mutate', { is: XNoThrowOnMutate });
-                document.body.appendChild(throwElm);
-                document.body.appendChild(noThrowElm);
-                return (
-                    Promise.resolve()
-                        .then(() => {
-                            throwElm.show = true;
-                            noThrowElm.show = true;
-                        })
-                        // Need to wait a few ticks so flushRehydrationQueue can finish
-                        .then(() => new Promise((resolve) => setTimeout(resolve)))
-                        .then(() => new Promise((resolve) => setTimeout(resolve)))
-                        .then(() => {
-                            // error is thrown by parent's errorCallback
-                            expect(caughtError).not.toBeUndefined();
-                            expect(caughtError.message).toMatch(
-                                /error in the parent error callback after value mutation/
-                            );
-                            // child after the throwing child is not rendered
-                            // TODO [#3261]: strange observable difference between native vs synthetic lifecycle
-                            const afterThrowingChild =
-                                throwElm.shadowRoot.querySelector('x-after-throwing-child');
-                            if (expectAfterThrowingChildToExist) {
-                                expect(afterThrowingChild).not.toBeNull();
-                            } else {
-                                expect(afterThrowingChild).toBeNull();
-                            }
-                            // An unrelated element rendered after the throwing parent still renders. I.e. we didn't
-                            // give up rendering entirely just because one element threw in errorCallback.
-                            expect(noThrowElm.shadowRoot.querySelector('div').textContent).toEqual(
-                                'shown'
-                            );
-                        })
-                );
-            });
-        }
-
-        testStub(
-            'when child throws in connectedCallback',
-            'x-parent-throws-on-mutate-child-connected-throws',
-            XParentThrowsOnMutateChildConnectedThrows,
-            isNativeCustomElementLifecycleEnabled()
-        );
-        testStub(
-            'when child throws in constructor',
-            'x-parent-throws-on-mutate-child-constructor-throws',
-            XParentThrowsOnMutateChildConstructorThrows,
-            false
-        );
-        testStub(
-            'when child throws in render',
-            'x-parent-throws-on-mutate-child-render-throws',
-            XParentThrowsOnMutateChildRenderThrows,
-            false
-        );
-        testStub(
-            'when child throws in renderedCallback',
-            'x-parent-throws-on-mutate-child-rendered-throws',
-            XParentThrowsOnMutateChildRenderedThrows,
-            isNativeCustomElementLifecycleEnabled()
-        );
-    });
-}
-=======
     testStub(
         'when child throws in connectedCallback',
         'x-parent-throws-on-mutate-child-connected-throws',
         XParentThrowsOnMutateChildConnectedThrows,
-        window.lwcRuntimeFlags.ENABLE_NATIVE_CUSTOM_ELEMENT_LIFECYCLE
+        isNativeCustomElementLifecycleEnabled()
     );
     testStub(
         'when child throws in constructor',
@@ -494,7 +390,6 @@
         'when child throws in renderedCallback',
         'x-parent-throws-on-mutate-child-rendered-throws',
         XParentThrowsOnMutateChildRenderedThrows,
-        window.lwcRuntimeFlags.ENABLE_NATIVE_CUSTOM_ELEMENT_LIFECYCLE
-    );
-});
->>>>>>> a0bc2a61
+        isNativeCustomElementLifecycleEnabled()
+    );
+});