--- conflicted
+++ resolved
@@ -3,46 +3,6 @@
 import Container from 'x/container';
 
 describe('Event.currentTarget', () => {
-<<<<<<< HEAD
-    it('should be null when accessed asynchronously', () =>
-        new Promise((done) => {
-            const container = createElement('x-container', { is: Container });
-            document.body.appendChild(container);
-
-            container.addEventListener('test', (event) => {
-                expect(event.currentTarget).toEqual(container);
-                setTimeout(() => {
-                    expect(event.currentTarget).toBeNull();
-                    done();
-                });
-            });
-            const div = container.shadowRoot.querySelector('div');
-            div.dispatchEvent(new CustomEvent('test', { bubbles: true, composed: true }));
-        }));
-
-    it('should reference the host element', () =>
-        new Promise((done) => {
-            const container = createElement('x-container', { is: Container });
-            document.body.appendChild(container);
-
-            container.addEventListener('test', (event) => {
-                expect(event.currentTarget).toEqual(container);
-                done();
-            });
-
-            const child = container.shadowRoot.querySelector('x-child');
-            child.dispatchEvent(new CustomEvent('test', { bubbles: true, composed: true }));
-        }));
-
-    it('should reference the shadow root', () =>
-        new Promise((done) => {
-            const container = createElement('x-container', { is: Container });
-            document.body.appendChild(container);
-
-            container.shadowRoot.addEventListener('test', (event) => {
-                expect(event.currentTarget).toEqual(container.shadowRoot);
-                done();
-=======
     it('should be null when accessed asynchronously', async () => {
         const container = createElement('x-container', { is: Container });
         document.body.appendChild(container);
@@ -86,17 +46,12 @@
         const currentTarget = await new Promise((resolve) => {
             container.shadowRoot.addEventListener('test', (event) => {
                 resolve(event.currentTarget);
->>>>>>> 23231704
             });
 
             const child = container.shadowRoot.querySelector('x-child');
             child.dispatchEvent(new CustomEvent('test', { bubbles: true, composed: true }));
-<<<<<<< HEAD
-        }));
-=======
         });
 
         expect(currentTarget).toBe(container.shadowRoot);
     });
->>>>>>> 23231704
 });