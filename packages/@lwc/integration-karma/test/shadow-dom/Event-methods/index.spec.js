import { createElement } from 'lwc';
import { extractDataIds } from 'test-utils';
import Container from 'x/container';

function dispatchEventWithLog(target, nodes, event) {
    const log = [];
    [...Object.values(nodes), document.body, document.documentElement, document, window].forEach(
        (node) => {
            node.addEventListener(event.type, () => {
                log.push(node);
            });
        }
    );
    target.dispatchEvent(event);
    return log;
}

function createTestElement() {
    const elm = createElement('x-container', { is: Container });
    elm.setAttribute('data-id', 'x-container');
    document.body.appendChild(elm);
    return extractDataIds(elm);
}

describe('Event.stopPropagation', () => {
    it('native element', () => {
        const nodes = createTestElement();
        const event = new CustomEvent('test', { bubbles: true, composed: true });

        nodes.container_div.addEventListener('test', (event) => {
            event.stopPropagation();
        });

        const logs = dispatchEventWithLog(nodes.child_div, nodes, event);
        expect(logs).toEqual([
            nodes.child_div,
            nodes['x-child.shadowRoot'],
            nodes['x-child'],
            nodes.container_div,
        ]);
    });

    it('shadow root', () => {
        const nodes = createTestElement();
        const event = new CustomEvent('test', { bubbles: true, composed: true });

        nodes['x-container.shadowRoot'].addEventListener('test', (event) => {
            event.stopPropagation();
        });

        const logs = dispatchEventWithLog(nodes.child_div, nodes, event);
        expect(logs).toEqual([
            nodes.child_div,
            nodes['x-child.shadowRoot'],
            nodes['x-child'],
            nodes.container_div,
            nodes['x-container.shadowRoot'],
        ]);
    });

    it('host element', () => {
        const nodes = createTestElement();
        const event = new CustomEvent('test', { bubbles: true, composed: true });

        nodes['x-container'].addEventListener('test', (event) => {
            event.stopPropagation();
        });

        const logs = dispatchEventWithLog(nodes.child_div, nodes, event);
        expect(logs).toEqual([
            nodes.child_div,
            nodes['x-child.shadowRoot'],
            nodes['x-child'],
            nodes.container_div,
            nodes['x-container.shadowRoot'],
            nodes['x-container'],
        ]);
    });
});

describe('Event.stopImmediatePropagation', () => {
    it('native element', () => {
        const nodes = createTestElement();
        const event = new CustomEvent('test', { bubbles: true, composed: true });

        nodes.container_div.addEventListener('test', (event) => {
            event.stopImmediatePropagation();
        });

        const logs = dispatchEventWithLog(nodes.child_div, nodes, event);
        expect(logs).toEqual([nodes.child_div, nodes['x-child.shadowRoot'], nodes['x-child']]);
    });

    it('shadow root', () => {
        const nodes = createTestElement();
        const event = new CustomEvent('test', { bubbles: true, composed: true });

        nodes['x-container.shadowRoot'].addEventListener('test', (event) => {
            event.stopImmediatePropagation();
        });

        const logs = dispatchEventWithLog(nodes.child_div, nodes, event);
        expect(logs).toEqual([
            nodes.child_div,
            nodes['x-child.shadowRoot'],
            nodes['x-child'],
            nodes.container_div,
        ]);
    });

    it('host element', () => {
        const nodes = createTestElement();
        const event = new CustomEvent('test', { bubbles: true, composed: true });

        nodes['x-container'].addEventListener('test', (event) => {
            event.stopImmediatePropagation();
        });

        const logs = dispatchEventWithLog(nodes.child_div, nodes, event);
        expect(logs).toEqual([
            nodes.child_div,
            nodes['x-child.shadowRoot'],
            nodes['x-child'],
            nodes.container_div,
            nodes['x-container.shadowRoot'],
        ]);
    });
});

describe('Event.composedPath', () => {
    it('should return an empty array when asynchronously invoked', async () => {
        const nodes = createTestElement();

        const event = await new Promise((resolve) => {
            nodes.container_div.addEventListener('test', resolve);
            nodes.child_div.dispatchEvent(
                new CustomEvent('test', { bubbles: true, composed: true })
            );
        });

        expect(event.composedPath().length).toBe(0);
    });

    it('should not throw when invoked on an event with a target that is not an instance of Node', async () => {
        const req = new XMLHttpRequest();
<<<<<<< HEAD

        const evt = await new Promise((resolve) => {
            req.addEventListener('test', resolve);
            req.dispatchEvent(new CustomEvent('test'));
        });

        // Not looking at return value because browsers have different implementations.
        expect(() => {
            evt.composedPath();
        }).not.toThrowError();
    });

    it('should return expected composed path when the target is a text node', () => {
=======
        const event = await new Promise((resolve) => {
            req.addEventListener('test', resolve);
            req.dispatchEvent(new CustomEvent('test'));
        });
        // Not looking at return value because browsers have different implementations.
        expect(() => {
            event.composedPath();
        }).not.toThrowError();
    });

    it('should return expected composed path when the target is a text node', async () => {
>>>>>>> 23231704
        const nodes = createTestElement();
        const event = new CustomEvent('test', { bubbles: true, composed: false });

        const textNode = nodes.child_div.childNodes[0];
        return new Promise((done) => {
            textNode.addEventListener('test', (event) => {
                expect(event.composedPath()).toEqual([
                    textNode,
                    nodes.child_div,
                    nodes['x-child.shadowRoot'],
                ]);
                done();
            });

<<<<<<< HEAD
            textNode.dispatchEvent(event);
        });
=======
        const composedPath = await new Promise((resolve) => {
            textNode.addEventListener('test', (event) => {
                resolve(event.composedPath());
            });
            textNode.dispatchEvent(event);
        });

        expect(composedPath).toEqual([textNode, nodes.child_div, nodes['x-child.shadowRoot']]);
>>>>>>> 23231704
    });
});<|MERGE_RESOLUTION|>--- conflicted
+++ resolved
@@ -143,21 +143,6 @@
 
     it('should not throw when invoked on an event with a target that is not an instance of Node', async () => {
         const req = new XMLHttpRequest();
-<<<<<<< HEAD
-
-        const evt = await new Promise((resolve) => {
-            req.addEventListener('test', resolve);
-            req.dispatchEvent(new CustomEvent('test'));
-        });
-
-        // Not looking at return value because browsers have different implementations.
-        expect(() => {
-            evt.composedPath();
-        }).not.toThrowError();
-    });
-
-    it('should return expected composed path when the target is a text node', () => {
-=======
         const event = await new Promise((resolve) => {
             req.addEventListener('test', resolve);
             req.dispatchEvent(new CustomEvent('test'));
@@ -169,25 +154,11 @@
     });
 
     it('should return expected composed path when the target is a text node', async () => {
->>>>>>> 23231704
         const nodes = createTestElement();
         const event = new CustomEvent('test', { bubbles: true, composed: false });
 
         const textNode = nodes.child_div.childNodes[0];
-        return new Promise((done) => {
-            textNode.addEventListener('test', (event) => {
-                expect(event.composedPath()).toEqual([
-                    textNode,
-                    nodes.child_div,
-                    nodes['x-child.shadowRoot'],
-                ]);
-                done();
-            });
 
-<<<<<<< HEAD
-            textNode.dispatchEvent(event);
-        });
-=======
         const composedPath = await new Promise((resolve) => {
             textNode.addEventListener('test', (event) => {
                 resolve(event.composedPath());
@@ -196,6 +167,5 @@
         });
 
         expect(composedPath).toEqual([textNode, nodes.child_div, nodes['x-child.shadowRoot']]);
->>>>>>> 23231704
     });
 });