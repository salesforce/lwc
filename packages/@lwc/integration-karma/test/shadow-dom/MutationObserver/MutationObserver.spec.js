--- conflicted
+++ resolved
@@ -23,27 +23,6 @@
             globalObserver.observe(container, observerConfig);
         });
 
-<<<<<<< HEAD
-        it('global observer should be called 1 time, when the host element is attached to document', () =>
-            new Promise((done) => {
-                // Prepare body for new lwc element
-                const host = createElement('x-parent', { is: XParent });
-                const container = document.createElement('div');
-                document.body.appendChild(container);
-                const callback = function (actualMutationRecords, actualObserver) {
-                    expect(actualObserver).toBe(containerObserver);
-                    expect(actualMutationRecords.length).toBe(1);
-                    expect(actualMutationRecords[0].target).toBe(container);
-                    expect(actualMutationRecords[0].addedNodes.length).toBe(1);
-                    expect(actualMutationRecords[0].addedNodes[0].tagName).toBe('X-PARENT');
-                    done();
-                };
-                const containerObserver = new MutationObserver(callback);
-                // Attach to container node instead of document or body to not affect other tests
-                containerObserver.observe(container, observerConfig);
-                container.appendChild(host);
-            }));
-=======
         it('global observer should be called 1 time, when the host element is attached to document', async () => {
             // Prepare body for new lwc element
             const host = createElement('x-parent', { is: XParent });
@@ -62,7 +41,6 @@
             container.appendChild(host);
             await waitForMutationObservedToBeInvoked();
         });
->>>>>>> 23231704
 
         it('global observer is not called when mutations occur inside shadow tree', () => {
             const host = createElement('x-parent', { is: XParent });
@@ -205,28 +183,6 @@
         });
 
         describe.skipIf(process.env.FORCE_NATIVE_SHADOW_MODE_FOR_TEST)('MutationObserver', () => {
-<<<<<<< HEAD
-            it('should invoke observer with correct MutationRecords when adding child nodes using innerHTML', () =>
-                new Promise((done) => {
-                    const parent = createElement('x-parent', { is: XParent });
-                    container.appendChild(parent);
-                    let observer;
-                    const parentDiv = parent.shadowRoot.querySelector('div');
-                    const callback = function (actualMutationRecords, actualObserver) {
-                        expect(actualObserver).toBe(observer);
-                        expect(actualMutationRecords.length).toBe(1);
-                        expect(actualMutationRecords[0].target).toBe(parentDiv);
-                        expect(actualMutationRecords[0].addedNodes.length).toBe(2);
-                        expect(actualMutationRecords[0].addedNodes[0].tagName).toBe('H3');
-                        expect(actualMutationRecords[0].addedNodes[1].tagName).toBe('P');
-                        done();
-                    };
-                    observer = new MutationObserver(callback);
-                    observer.observe(parent.shadowRoot, observerConfig);
-                    // Mutate the shadow tree of x-parent
-                    parentDiv.innerHTML = `<h3></h3><p></p>`;
-                }));
-=======
             it('should invoke observer with correct MutationRecords when adding child nodes using innerHTML', async () => {
                 const parent = createElement('x-parent', { is: XParent });
                 container.appendChild(parent);
@@ -244,7 +200,6 @@
                 parentDiv.innerHTML = `<h3></h3><p></p>`;
                 await waitForMutationObservedToBeInvoked();
             });
->>>>>>> 23231704
 
             it('should invoke observer with correct MutationRecords when adding child nodes using appendChild', () => {
                 const parent = createElement('x-parent', { is: XParent });
@@ -287,36 +242,6 @@
                 });
             });
 
-<<<<<<< HEAD
-            it('should invoke observer with correct MutationRecords when removing child nodes using innerHTML', () =>
-                new Promise((done) => {
-                    const parent = createElement('x-parent', { is: XParent });
-                    container.appendChild(parent);
-                    const parentDiv = parent.shadowRoot.querySelector('div');
-                    parentDiv.innerHTML = `<h3></h3><p></p>`;
-                    let observer;
-                    const callback = function (actualMutationRecords, actualObserver) {
-                        expect(actualObserver).toBe(observer);
-                        expect(actualMutationRecords.length).toBe(1);
-                        expect(actualMutationRecords[0].target).toBe(parentDiv);
-                        expect(actualMutationRecords[0].removedNodes.length).toBe(2);
-                        const removedNodes = Array.prototype.slice.call(
-                            actualMutationRecords[0].removedNodes,
-                            0
-                        );
-                        // In IE11, the order of nodes removal is reverse. Sorting the records to make the result deterministic
-                        removedNodes.sort((nodeA, nodeB) => {
-                            return nodeA.tagName > nodeB.tagName ? 1 : -1;
-                        });
-                        expect(removedNodes[0].tagName).toBe('H3');
-                        expect(removedNodes[1].tagName).toBe('P');
-                        done();
-                    };
-                    observer = new MutationObserver(callback);
-                    observer.observe(parent.shadowRoot, observerConfig);
-                    parentDiv.innerHTML = '';
-                }));
-=======
             it('should invoke observer with correct MutationRecords when removing child nodes using innerHTML', async () => {
                 const parent = createElement('x-parent', { is: XParent });
                 container.appendChild(parent);
@@ -344,7 +269,6 @@
                 parentDiv.innerHTML = '';
                 await waitForMutationObservedToBeInvoked();
             });
->>>>>>> 23231704
 
             it('all observers of a given node are invoked', () => {
                 const parent = createElement('x-parent', { is: XParent });
