--- conflicted
+++ resolved
@@ -183,29 +183,6 @@
             document.body.appendChild(container);
         });
 
-<<<<<<< HEAD
-        if (!process.env.FORCE_NATIVE_SHADOW_MODE_FOR_TEST) {
-            it('should invoke observer with correct MutationRecords when adding child nodes using innerHTML', () =>
-                new Promise((done) => {
-                    const parent = createElement('x-parent', { is: XParent });
-                    container.appendChild(parent);
-                    let observer;
-                    const parentDiv = parent.shadowRoot.querySelector('div');
-                    const callback = function (actualMutationRecords, actualObserver) {
-                        expect(actualObserver).toBe(observer);
-                        expect(actualMutationRecords.length).toBe(1);
-                        expect(actualMutationRecords[0].target).toBe(parentDiv);
-                        expect(actualMutationRecords[0].addedNodes.length).toBe(2);
-                        expect(actualMutationRecords[0].addedNodes[0].tagName).toBe('H3');
-                        expect(actualMutationRecords[0].addedNodes[1].tagName).toBe('P');
-                        done();
-                    };
-                    observer = new MutationObserver(callback);
-                    observer.observe(parent.shadowRoot, observerConfig);
-                    // Mutate the shadow tree of x-parent
-                    parentDiv.innerHTML = `<h3></h3><p></p>`;
-                }));
-=======
         describe.skipIf(process.env.FORCE_NATIVE_SHADOW_MODE_FOR_TEST)('MutationObserver', () => {
             it('should invoke observer with correct MutationRecords when adding child nodes using innerHTML', (done) => {
                 const parent = createElement('x-parent', { is: XParent });
@@ -226,7 +203,6 @@
                 // Mutate the shadow tree of x-parent
                 parentDiv.innerHTML = `<h3></h3><p></p>`;
             });
->>>>>>> 234d08b7
 
             it('should invoke observer with correct MutationRecords when adding child nodes using appendChild', () => {
                 const parent = createElement('x-parent', { is: XParent });
