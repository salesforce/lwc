import { createElement } from 'lwc';
import { extractDataIds } from 'test-utils';
import Grandparent from 'x/grandparent';

<<<<<<< HEAD
if (process.env.NATIVE_SHADOW) {
    describe('part and exportparts', () => {
        it('supports part and exportparts', async () => {
            const elm = createElement('x-grandparent', { is: Grandparent });
            document.body.appendChild(elm);
=======
describe.runIf(process.env.NATIVE_SHADOW)('part and exportparts', () => {
    it('supports part and exportparts', () => {
        const elm = createElement('x-grandparent', { is: Grandparent });
        document.body.appendChild(elm);
>>>>>>> 234d08b7

        const ids = extractDataIds(elm);

<<<<<<< HEAD
            await Promise.resolve();
=======
        return Promise.resolve().then(() => {
>>>>>>> 234d08b7
            expect(getComputedStyle(ids.overlay).color).toEqual('rgb(255, 0, 0)');
            expect(getComputedStyle(ids.text).color).toEqual('rgb(0, 0, 255)');
            expect(getComputedStyle(ids.badge).color).toEqual('rgb(0, 128, 0)');
        });
    });
});<|MERGE_RESOLUTION|>--- conflicted
+++ resolved
@@ -2,26 +2,14 @@
 import { extractDataIds } from 'test-utils';
 import Grandparent from 'x/grandparent';
 
-<<<<<<< HEAD
-if (process.env.NATIVE_SHADOW) {
-    describe('part and exportparts', () => {
-        it('supports part and exportparts', async () => {
-            const elm = createElement('x-grandparent', { is: Grandparent });
-            document.body.appendChild(elm);
-=======
 describe.runIf(process.env.NATIVE_SHADOW)('part and exportparts', () => {
     it('supports part and exportparts', () => {
         const elm = createElement('x-grandparent', { is: Grandparent });
         document.body.appendChild(elm);
->>>>>>> 234d08b7
 
         const ids = extractDataIds(elm);
 
-<<<<<<< HEAD
-            await Promise.resolve();
-=======
         return Promise.resolve().then(() => {
->>>>>>> 234d08b7
             expect(getComputedStyle(ids.overlay).color).toEqual('rgb(255, 0, 0)');
             expect(getComputedStyle(ids.text).color).toEqual('rgb(0, 0, 255)');
             expect(getComputedStyle(ids.badge).color).toEqual('rgb(0, 128, 0)');
