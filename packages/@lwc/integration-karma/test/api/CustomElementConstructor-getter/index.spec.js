--- conflicted
+++ resolved
@@ -18,13 +18,13 @@
 });
 
 if (SUPPORTS_CUSTOM_ELEMENTS) {
-<<<<<<< HEAD
     it('should return a custom element', () => {
         class Test extends LightningElement {}
         const TestCustomElement = Test.CustomElementConstructor;
 
         expect(typeof TestCustomElement).toBe('function');
-=======
+    });
+
     it('CustomElementConstructor cannot be `new`ed before being defined', () => {
         const func = () => {
             new UndefinedComponent.CustomElementConstructor();
@@ -37,7 +37,6 @@
         customElements.define('x-my-defined-component', DefinedComponent.CustomElementConstructor);
         const elm = new DefinedComponent.CustomElementConstructor();
         expect(elm.tagName.toLowerCase()).toEqual('x-my-defined-component');
->>>>>>> a79e76df
     });
 
     it('should create a custom element with shadow mode set to "open" by default', () => {
