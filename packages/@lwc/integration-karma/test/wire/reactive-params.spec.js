--- conflicted
+++ resolved
@@ -3,22 +3,6 @@
 import CascadeWiredProps from 'x/cascadeWiredProps';
 
 describe('@wire reactive parameters', () => {
-<<<<<<< HEAD
-    it('should provide complete configuration to dependent adapter', () => {
-        return new Promise((resolve) => {
-            const elm = createElement('x-cascade-wire', { is: CascadeWiredProps });
-
-            elm.addEventListener('dependantwirevalue', (evt) => {
-                const secondWireValue = evt.detail.providedValue;
-
-                expect(secondWireValue.firstParam).toBe('first-param-value');
-                expect(secondWireValue.secondParam).toBe('second-param-value');
-                resolve();
-            });
-
-            document.body.appendChild(elm);
-        });
-=======
     it('should provide complete configuration to dependent adapter', async () => {
         const elm = createElement('x-cascade-wire', { is: CascadeWiredProps });
         document.body.appendChild(elm);
@@ -31,6 +15,5 @@
 
         expect(secondWireValue.firstParam).toBe('first-param-value');
         expect(secondWireValue.secondParam).toBe('second-param-value');
->>>>>>> 23231704
     });
 });