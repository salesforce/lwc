{
    "name": "@lwc/integration-karma",
    "private": true,
    "version": "8.16.0",
    "scripts": {
        "start": "KARMA_MODE=watch karma start ./scripts/karma-configs/test/local.js",
        "test": "karma start ./scripts/karma-configs/test/local.js --single-run --browsers ChromeHeadless",
        "hydration:start:engine-server": "ENGINE_SERVER=true KARMA_MODE=watch karma start ./scripts/karma-configs/hydration/local.js",
        "hydration:test:engine-server": "ENGINE_SERVER=true karma start ./scripts/karma-configs/hydration/local.js --single-run --browsers ChromeHeadless",
        "hydration:sauce:engine-server": "ENGINE_SERVER=true karma start ./scripts/karma-configs/hydration/sauce.js --single-run",
        "hydration:sauce:ci:engine-server": "ENGINE_SERVER=true ../../../scripts/ci/retry.sh karma start ./scripts/karma-configs/hydration/sauce.js --single-run",
        "hydration:start": "KARMA_MODE=watch karma start ./scripts/karma-configs/hydration/local.js",
        "hydration:test": "karma start ./scripts/karma-configs/hydration/local.js --single-run --browsers ChromeHeadless",
        "hydration:sauce": "karma start ./scripts/karma-configs/hydration/sauce.js --single-run",
        "hydration:sauce:ci": "../../../scripts/ci/retry.sh karma start ./scripts/karma-configs/hydration/sauce.js --single-run",
        "sauce": "karma start ./scripts/karma-configs/test/sauce.js --single-run",
        "sauce:ci": "../../../scripts/ci/retry.sh karma start ./scripts/karma-configs/test/sauce.js --single-run",
        "coverage": "node ./scripts/merge-coverage.js"
    },
    "//": {
        "karma-sauce-launcher-fix-firefox": "using a fork to work around https://github.com/karma-runner/karma-sauce-launcher/issues/275"
    },
    "devDependencies": {
<<<<<<< HEAD
        "@lwc/compiler": "8.14.0",
        "@lwc/engine-dom": "8.14.0",
        "@lwc/engine-server": "8.14.0",
        "@lwc/rollup-plugin": "8.14.0",
        "@lwc/synthetic-shadow": "8.14.0",
        "@types/jasmine": "^5.1.7",
=======
        "@lwc/compiler": "8.16.0",
        "@lwc/engine-dom": "8.16.0",
        "@lwc/engine-server": "8.16.0",
        "@lwc/rollup-plugin": "8.16.0",
        "@lwc/synthetic-shadow": "8.16.0",
        "@types/jasmine": "^5.1.6",
>>>>>>> 5463f8f4
        "chokidar": "^4.0.3",
        "istanbul-lib-coverage": "^3.2.2",
        "istanbul-lib-report": "^3.0.1",
        "istanbul-reports": "^3.1.7",
        "karma": "6.4.4",
        "karma-chrome-launcher": "^3.2.0",
        "karma-coverage": "^2.2.1",
        "karma-jasmine": "^5.1.0",
        "karma-sauce-launcher-fix-firefox": "3.0.1"
    },
    "volta": {
        "extends": "../../../package.json"
    }
}<|MERGE_RESOLUTION|>--- conflicted
+++ resolved
@@ -21,21 +21,12 @@
         "karma-sauce-launcher-fix-firefox": "using a fork to work around https://github.com/karma-runner/karma-sauce-launcher/issues/275"
     },
     "devDependencies": {
-<<<<<<< HEAD
-        "@lwc/compiler": "8.14.0",
-        "@lwc/engine-dom": "8.14.0",
-        "@lwc/engine-server": "8.14.0",
-        "@lwc/rollup-plugin": "8.14.0",
-        "@lwc/synthetic-shadow": "8.14.0",
-        "@types/jasmine": "^5.1.7",
-=======
         "@lwc/compiler": "8.16.0",
         "@lwc/engine-dom": "8.16.0",
         "@lwc/engine-server": "8.16.0",
         "@lwc/rollup-plugin": "8.16.0",
         "@lwc/synthetic-shadow": "8.16.0",
-        "@types/jasmine": "^5.1.6",
->>>>>>> 5463f8f4
+        "@types/jasmine": "^5.1.7",
         "chokidar": "^4.0.3",
         "istanbul-lib-coverage": "^3.2.2",
         "istanbul-lib-report": "^3.0.1",
