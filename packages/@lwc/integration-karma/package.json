--- conflicted
+++ resolved
@@ -17,7 +17,6 @@
         "karma-sauce-launcher-fix-firefox": "using a fork to work around https://github.com/karma-runner/karma-sauce-launcher/issues/275"
     },
     "devDependencies": {
-<<<<<<< HEAD
         "@lwc/aria-reflection": "workspace:*",
         "@lwc/shared": "workspace:*",
         "@lwc/compiler": "workspace:*",
@@ -26,13 +25,6 @@
         "@lwc/rollup-plugin": "workspace:*",
         "@lwc/synthetic-shadow": "workspace:*",
         "@lwc/wire-service": "workspace:*",
-=======
-        "@lwc/compiler": "8.10.1",
-        "@lwc/engine-dom": "8.10.1",
-        "@lwc/engine-server": "8.10.1",
-        "@lwc/rollup-plugin": "8.10.1",
-        "@lwc/synthetic-shadow": "8.10.1",
->>>>>>> 9d0e5b9e
         "@types/jasmine": "^5.1.4",
         "chokidar": "^4.0.1",
         "istanbul-lib-coverage": "^3.2.2",
