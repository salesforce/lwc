{
    "name": "@lwc/integration-karma",
    "private": true,
    "version": "8.19.1",
    "scripts": {
        "start": "KARMA_MODE=watch karma start ./scripts/karma-configs/test/local.js",
        "test": "karma start ./scripts/karma-configs/test/local.js --single-run",
        "hydration:start:engine-server": "ENGINE_SERVER=true KARMA_MODE=watch karma start ./scripts/karma-configs/hydration/local.js",
        "hydration:test:engine-server": "ENGINE_SERVER=true karma start ./scripts/karma-configs/hydration/local.js --single-run --browsers ChromeHeadless",
        "hydration:sauce:engine-server": "ENGINE_SERVER=true karma start ./scripts/karma-configs/hydration/sauce.js --single-run",
        "hydration:sauce:ci:engine-server": "ENGINE_SERVER=true ../../../scripts/ci/retry.sh karma start ./scripts/karma-configs/hydration/sauce.js --single-run",
        "hydration:start": "KARMA_MODE=watch karma start ./scripts/karma-configs/hydration/local.js",
        "hydration:test": "karma start ./scripts/karma-configs/hydration/local.js --single-run",
        "hydration:sauce": "karma start ./scripts/karma-configs/hydration/sauce.js --single-run",
        "hydration:sauce:ci": "../../../scripts/ci/retry.sh karma start ./scripts/karma-configs/hydration/sauce.js --single-run",
        "sauce": "karma start ./scripts/karma-configs/test/sauce.js --single-run",
        "sauce:ci": "../../../scripts/ci/retry.sh karma start ./scripts/karma-configs/test/sauce.js --single-run",
        "coverage": "node ./scripts/merge-coverage.js"
    },
    "//": {
        "karma-sauce-launcher-fix-firefox": "using a fork to work around https://github.com/karma-runner/karma-sauce-launcher/issues/275"
    },
    "devDependencies": {
<<<<<<< HEAD
        "@lwc/compiler": "8.19.0",
        "@lwc/engine-dom": "8.19.0",
        "@lwc/engine-server": "8.19.0",
        "@lwc/rollup-plugin": "8.19.0",
        "@lwc/synthetic-shadow": "8.19.0",
        "@types/chai": "^5.2.2",
=======
        "@lwc/compiler": "8.19.1",
        "@lwc/engine-dom": "8.19.1",
        "@lwc/engine-server": "8.19.1",
        "@lwc/rollup-plugin": "8.19.1",
        "@lwc/synthetic-shadow": "8.19.1",
>>>>>>> c2668160
        "@types/jasmine": "^5.1.7",
        "@web/dev-server-rollup": "^0.6.4",
        "@web/test-runner": "^0.20.1",
        "chai": "^5.2.0",
        "chokidar": "^4.0.3",
        "istanbul-lib-coverage": "^3.2.2",
        "istanbul-lib-report": "^3.0.1",
        "istanbul-reports": "^3.1.7",
        "karma": "6.4.4",
        "karma-chrome-launcher": "^3.2.0",
        "karma-coverage": "^2.2.1",
        "karma-firefox-launcher": "^2.1.3",
        "karma-jasmine": "^5.1.0",
        "karma-sauce-launcher-fix-firefox": "3.0.1"
    },
    "volta": {
        "extends": "../../../package.json"
    }
}<|MERGE_RESOLUTION|>--- conflicted
+++ resolved
@@ -21,20 +21,12 @@
         "karma-sauce-launcher-fix-firefox": "using a fork to work around https://github.com/karma-runner/karma-sauce-launcher/issues/275"
     },
     "devDependencies": {
-<<<<<<< HEAD
-        "@lwc/compiler": "8.19.0",
-        "@lwc/engine-dom": "8.19.0",
-        "@lwc/engine-server": "8.19.0",
-        "@lwc/rollup-plugin": "8.19.0",
-        "@lwc/synthetic-shadow": "8.19.0",
-        "@types/chai": "^5.2.2",
-=======
         "@lwc/compiler": "8.19.1",
         "@lwc/engine-dom": "8.19.1",
         "@lwc/engine-server": "8.19.1",
         "@lwc/rollup-plugin": "8.19.1",
         "@lwc/synthetic-shadow": "8.19.1",
->>>>>>> c2668160
+        "@types/chai": "^5.2.2",
         "@types/jasmine": "^5.1.7",
         "@web/dev-server-rollup": "^0.6.4",
         "@web/test-runner": "^0.20.1",
