--- conflicted
+++ resolved
@@ -29,13 +29,8 @@
         "karma": "^6.4.0",
         "karma-chrome-launcher": "^3.1.0",
         "karma-coverage": "^2.2.0",
-<<<<<<< HEAD
-        "karma-jasmine": "^5.1.0",
+        "karma-jasmine": "^4.0.2",
         "karma-sauce-launcher": "^4.3.6",
         "whatwg-fetch": "^3.6.2"
-=======
-        "karma-jasmine": "^4.0.2",
-        "karma-sauce-launcher": "^4.3.6"
->>>>>>> 74d3d1ba
     }
 }