--- conflicted
+++ resolved
@@ -48,8 +48,5 @@
 -   `dynamicImports` (type: `object`, optional) - see below:
     -   `loader` (type: `string`, optional) - loader to use at runtime.
     -   `strictSpecifier` (type: `boolean`, optional) - true if a strict specifier should be used.
-<<<<<<< HEAD
--   `apiVersion` (type: `number`, optional) - API version to associate with the compiled component.
-=======
 -   `instrumentation` (type: `InstrumentationObject`, optional) - instrumentation object to gather metrics and non-error logs for internal use. See the `@lwc/errors` package for details on the interface.
->>>>>>> 19f6f913
+-   `apiVersion` (type: `number`, optional) - API version to associate with the compiled component.