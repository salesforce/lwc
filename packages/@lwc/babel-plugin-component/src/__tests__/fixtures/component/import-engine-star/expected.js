import _tmpl from "./test.html";
import { registerComponent as _registerComponent } from "lwc";
import * as lwc from 'lwc';
export default _registerComponent(class extends lwc.LightningElement {
  /*LWC compiler vX.X.X*/
}, {
  tmpl: _tmpl,
<<<<<<< HEAD
  v: 58
=======
  sel: "lwc-test"
>>>>>>> 767347b6
});<|MERGE_RESOLUTION|>--- conflicted
+++ resolved
@@ -5,9 +5,6 @@
   /*LWC compiler vX.X.X*/
 }, {
   tmpl: _tmpl,
-<<<<<<< HEAD
+  sel: "lwc-test",
   v: 58
-=======
-  sel: "lwc-test"
->>>>>>> 767347b6
 });