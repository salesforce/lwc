import _tmpl from "./test.html";
import { registerComponent as _registerComponent } from "lwc";
const DATA_FROM_NETWORK = [{
  id: "1"
}, {
  id: "2"
}];
export default _registerComponent(DATA_FROM_NETWORK, {
  tmpl: _tmpl,
<<<<<<< HEAD
  v: 58
=======
  sel: "lwc-test"
>>>>>>> 767347b6
});<|MERGE_RESOLUTION|>--- conflicted
+++ resolved
@@ -7,9 +7,6 @@
 }];
 export default _registerComponent(DATA_FROM_NETWORK, {
   tmpl: _tmpl,
-<<<<<<< HEAD
+  sel: "lwc-test",
   v: 58
-=======
-  sel: "lwc-test"
->>>>>>> 767347b6
 });