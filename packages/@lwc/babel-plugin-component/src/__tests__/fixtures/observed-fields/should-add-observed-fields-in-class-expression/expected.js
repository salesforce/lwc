--- conflicted
+++ resolved
@@ -34,9 +34,6 @@
 const foo = Test;
 export default _registerComponent(foo, {
   tmpl: _tmpl,
-<<<<<<< HEAD
+  sel: "lwc-test",
   v: 58
-=======
-  sel: "lwc-test"
->>>>>>> 767347b6
 });