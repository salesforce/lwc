--- conflicted
+++ resolved
@@ -15,9 +15,6 @@
 });
 export default _registerComponent(Text, {
   tmpl: _tmpl,
-<<<<<<< HEAD
+  sel: "lwc-test",
   v: 58
-=======
-  sel: "lwc-test"
->>>>>>> 767347b6
 });