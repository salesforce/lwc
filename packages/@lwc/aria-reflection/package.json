{
    "name": "@lwc/aria-reflection",
    "version": "2.45.1",
    "description": "ARIA element reflection polyfill for strings",
    "keywords": [
        "aom",
        "aria",
        "lwc",
        "polyfill",
        "reflection"
    ],
    "homepage": "https://lwc.dev",
    "repository": {
        "type": "git",
        "url": "https://github.com/salesforce/lwc.git",
        "directory": "packages/@lwc/aria-reflection"
    },
    "bugs": {
        "url": "https://github.com/salesforce/lwc/issues"
    },
    "license": "MIT",
    "publishConfig": {
        "access": "public"
    },
<<<<<<< HEAD
    "main": "dist/index.cjs.js",
    "module": "dist/index.js",
    "types": "dist/index.d.ts",
    "files": [
        "dist"
    ],
    "scripts": {
        "build": "rollup --config ../../../scripts/rollup/rollup.config.js",
        "dev": "rollup  --config ../../../scripts/rollup/rollup.config.js --watch --no-watch.clearScreen"
=======
    "dependencies": {
        "@lwc/shared": "2.45.1"
>>>>>>> 7bef1987
    },
    "nx": {
        "targets": {
            "build": {
                "outputs": [
                    "dist"
                ]
            }
        }
    },
    "dependencies": {
        "@lwc/shared": "2.43.0"
    }
}<|MERGE_RESOLUTION|>--- conflicted
+++ resolved
@@ -22,7 +22,6 @@
     "publishConfig": {
         "access": "public"
     },
-<<<<<<< HEAD
     "main": "dist/index.cjs.js",
     "module": "dist/index.js",
     "types": "dist/index.d.ts",
@@ -32,10 +31,6 @@
     "scripts": {
         "build": "rollup --config ../../../scripts/rollup/rollup.config.js",
         "dev": "rollup  --config ../../../scripts/rollup/rollup.config.js --watch --no-watch.clearScreen"
-=======
-    "dependencies": {
-        "@lwc/shared": "2.45.1"
->>>>>>> 7bef1987
     },
     "nx": {
         "targets": {
@@ -47,6 +42,6 @@
         }
     },
     "dependencies": {
-        "@lwc/shared": "2.43.0"
+        "@lwc/shared": "2.45.1"
     }
 }