{
    "//": [
        "THIS FILE IS AUTOGENERATED. If you modify it, it will be rewritten by check-and-rewrite-package-json.js",
        "You can safely modify dependencies, devDependencies, keywords, etc., but other props will be overwritten."
    ],
    "name": "@lwc/aria-reflection",
    "version": "8.12.0",
    "description": "ARIA element reflection polyfill for strings",
    "keywords": [
        "aom",
        "aria",
        "lwc",
        "polyfill",
        "reflection"
    ],
    "homepage": "https://lwc.dev",
    "repository": {
        "type": "git",
        "url": "https://github.com/salesforce/lwc.git",
        "directory": "packages/@lwc/aria-reflection"
    },
    "bugs": {
        "url": "https://github.com/salesforce/lwc/issues"
    },
    "license": "MIT",
    "publishConfig": {
        "access": "public"
    },
<<<<<<< HEAD
    "engines": {
        "node": ">=20.9.0"
=======
    "volta": {
        "extends": "../../../package.json"
>>>>>>> d10cdb0f
    },
    "main": "dist/index.cjs.js",
    "module": "dist/index.js",
    "types": "dist/index.d.ts",
    "files": [
        "dist"
    ],
    "scripts": {
        "build": "rollup --config ../../../scripts/rollup/rollup.config.js",
        "dev": "rollup  --config ../../../scripts/rollup/rollup.config.js --watch --no-watch.clearScreen"
    },
    "nx": {
        "targets": {
            "build": {
                "outputs": [
                    "{projectRoot}/dist"
                ]
            }
        }
    },
    "dependencies": {}
}<|MERGE_RESOLUTION|>--- conflicted
+++ resolved
@@ -26,13 +26,11 @@
     "publishConfig": {
         "access": "public"
     },
-<<<<<<< HEAD
     "engines": {
         "node": ">=20.9.0"
-=======
+    },
     "volta": {
         "extends": "../../../package.json"
->>>>>>> d10cdb0f
     },
     "main": "dist/index.cjs.js",
     "module": "dist/index.js",
