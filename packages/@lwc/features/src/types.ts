/*
 * Copyright (c) 2018, salesforce.com, inc.
 * All rights reserved.
 * SPDX-License-Identifier: MIT
 * For full license text, see the LICENSE file in the repo root or https://opensource.org/licenses/MIT
 */

/**
 * A feature flag can have three different values:
 * - `null`: The feature is **present** and **disabled** by default. It can be enabled at runtime.
 * - `true`: The feature is **present** and **enabled**. The flag is enabled in the generated output
 *           and can't be disabled at runtime.
 * - `false`: The feature is entirely **disabled**. The code behind the flag is stripped away from
 *            the generated output.
 */
export type FeatureFlagValue = boolean | null;

export interface FeatureFlagMap {
    /**
     * This is only used to test that feature flags are actually working
     */
    DUMMY_TEST_FLAG: FeatureFlagValue;

    /**
     * LWC engine flag to enable mixed shadow mode. Setting this flag to `true` enables usage of
     * native shadow DOM even when the synthetic shadow polyfill is applied.
     */
    ENABLE_MIXED_SHADOW_MODE: FeatureFlagValue;

    /**
<<<<<<< HEAD
     * LWC engine flag to enable hot module replacement. It allows to exchange, component
     * definition, template and stylesheets at runtime without having to reload the entire
     * application.
     */
    ENABLE_HMR: FeatureFlagValue;
=======
     * LWC engine flag to make setter reactive.
     */
    ENABLE_REACTIVE_SETTER: FeatureFlagValue;
>>>>>>> db08f900

    /**
     * Synthetic shadow DOM flag to enable strict `HTMLElement.prototype.innerText` and
     * `HTMLElement.prototype.outerText` shadow dom semantic.
     */
    ENABLE_INNER_OUTER_TEXT_PATCH: FeatureFlagValue;

    /**
     * Synthetic shadow DOM flag to enable `Element.prototype` global patching. The following APIs
     * are affected by this flag:
     *  - `Element.prototype.innerHTML`
     *  - `Element.prototype.outerHTML`
     *  - `Element.prototype.innerText`
     *  - `Element.prototype.outerText`
     */
    ENABLE_ELEMENT_PATCH: FeatureFlagValue;

    /**
     * LWC engine flag to force native shadow mode for mixed shadow mode testing.
     */
    ENABLE_FORCE_NATIVE_SHADOW_MODE_FOR_TEST: FeatureFlagValue;

    /**
     * When enabled, we use the native custom element lifecycle hooks for callbacks such as
     * connectedCallback and disconnectedCallback, rather than a synthetic system based
     * on global DOM patching.
     */
    ENABLE_NATIVE_CUSTOM_ELEMENT_LIFECYCLE: FeatureFlagValue;

    /**
     * Synthetic shadow DOM flag to enable `Node.prototype` global patching. The following APIs are
     * affected by this flag:
     *  - `Node.prototype.textContent`
     *  - `Node.prototype.contains`
     *  - `Node.prototype.cloneNode`
     */
    ENABLE_NODE_PATCH: FeatureFlagValue;

    /**
     * Synthetic shadow DOM flag to enable global patching to APIs returning a `NodeList`. The
     * following APIs are affected by this flag:
     *  - `Element.prototype.querySelector`
     *  - `Element.prototype.querySelectorAll`
     */
    ENABLE_NODE_LIST_PATCH: FeatureFlagValue;

    /**
     * Synthetic shadow DOM flag to enable global patching to APIs returning an `HTMLCollection`.
     * The following APIs are affected by this flag:
     *  - `Element.prototype.getElementsByClassName`
     *  - `Element.prototype.getElementsByTagName`
     *  - `Element.prototype.getElementsByTagNameNS`
     */
    ENABLE_HTML_COLLECTIONS_PATCH: FeatureFlagValue;

    /**
     * Flag to invoke the wire adapter update method right after the component is connected, instead
     * of next tick. It only affects wire configurations that depend on component values.
     */
    ENABLE_WIRE_SYNC_EMIT: FeatureFlagValue;

    /**
     * Flag to fix `getRootNode` on elements slotted from root into Synthetic Shadow.
     * The following API is affected by this flag:
     *  - `Node.prototype.getRootNode`
     */
    ENABLE_LIGHT_GET_ROOT_NODE_PATCH: FeatureFlagValue;

    /**
     * Disables unscoped CSS in Light DOM
     */
    DISABLE_LIGHT_DOM_UNSCOPED_CSS: FeatureFlagValue;

    /**
     * Flag to enable scoped custom element registry (aka pivots). This patches the global custom elements registry
     * to support having LWC components with the same tag name as third-party custom elements.
     *
     * If this flag is disabled, then LWC components with the same tag name as third-party custom elements may conflict.
     */
    ENABLE_SCOPED_CUSTOM_ELEMENT_REGISTRY: FeatureFlagValue;
}

export type FeatureFlagName = keyof FeatureFlagMap;<|MERGE_RESOLUTION|>--- conflicted
+++ resolved
@@ -26,19 +26,6 @@
      * native shadow DOM even when the synthetic shadow polyfill is applied.
      */
     ENABLE_MIXED_SHADOW_MODE: FeatureFlagValue;
-
-    /**
-<<<<<<< HEAD
-     * LWC engine flag to enable hot module replacement. It allows to exchange, component
-     * definition, template and stylesheets at runtime without having to reload the entire
-     * application.
-     */
-    ENABLE_HMR: FeatureFlagValue;
-=======
-     * LWC engine flag to make setter reactive.
-     */
-    ENABLE_REACTIVE_SETTER: FeatureFlagValue;
->>>>>>> db08f900
 
     /**
      * Synthetic shadow DOM flag to enable strict `HTMLElement.prototype.innerText` and
