--- conflicted
+++ resolved
@@ -26,28 +26,6 @@
      * native shadow DOM even when the synthetic shadow polyfill is applied.
      */
     ENABLE_MIXED_SHADOW_MODE: FeatureFlagValue;
-
-    /**
-<<<<<<< HEAD
-     * LWC engine flag to make setter reactive.
-     */
-    ENABLE_REACTIVE_SETTER: FeatureFlagValue;
-=======
-     * Synthetic shadow DOM flag to enable strict `HTMLElement.prototype.innerText` and
-     * `HTMLElement.prototype.outerText` shadow dom semantic.
-     */
-    ENABLE_INNER_OUTER_TEXT_PATCH: FeatureFlagValue;
-
-    /**
-     * Synthetic shadow DOM flag to enable `Element.prototype` global patching. The following APIs
-     * are affected by this flag:
-     *  - `Element.prototype.innerHTML`
-     *  - `Element.prototype.outerHTML`
-     *  - `Element.prototype.innerText`
-     *  - `Element.prototype.outerText`
-     */
-    ENABLE_ELEMENT_PATCH: FeatureFlagValue;
->>>>>>> e2eccaac
 
     /**
      * LWC engine flag to force native shadow mode for mixed shadow mode testing.
