/*
 * Copyright (c) 2018, salesforce.com, inc.
 * All rights reserved.
 * SPDX-License-Identifier: MIT
 * For full license text, see the LICENSE file in the repo root or https://opensource.org/licenses/MIT
 */

/**
 * A feature flag can have three different values:
 * - `null`: The feature is **present** and **disabled** by default. It can be enabled at runtime.
 * - `true`: The feature is **present** and **enabled**. The flag is enabled in the generated output
 *           and can't be disabled at runtime.
 * - `false`: The feature is entirely **disabled**. The code behind the flag is stripped away from
 *            the generated output.
 */
export type FeatureFlagValue = boolean | null;

export interface FeatureFlagMap {
    /**
     * This is only used to test that feature flags are actually working
     */
    DUMMY_TEST_FLAG: FeatureFlagValue;

    /**
     * LWC engine flag to enable mixed shadow mode. Setting this flag to `true` enables usage of
     * native shadow DOM even when the synthetic shadow polyfill is applied.
     */
    ENABLE_MIXED_SHADOW_MODE: FeatureFlagValue;

    /**
     * LWC engine flag to make setter reactive.
     */
    ENABLE_REACTIVE_SETTER: FeatureFlagValue;

    /**
     * LWC engine flag to enable hot module replacement. It allows to exchange, component
     * definition, template and stylesheets at runtime without having to reload the entire
     * application.
     */
    ENABLE_HMR: FeatureFlagValue;

    /**
     * Synthetic shadow DOM flag to enable strict `HTMLElement.prototype.innerText` and
     * `HTMLElement.prototype.outerText` shadow dom semantic.
     */
    ENABLE_INNER_OUTER_TEXT_PATCH: FeatureFlagValue;

    /**
     * Synthetic shadow DOM flag to enable `Element.prototype` global patching. The following APIs
     * are affected by this flag:
     *  - `Element.prototype.innerHTML`
     *  - `Element.prototype.outerHTML`
     *  - `Element.prototype.innerText`
     *  - `Element.prototype.outerText`
     */
    ENABLE_ELEMENT_PATCH: FeatureFlagValue;

    /**
     * LWC engine flag to force native shadow mode for mixed shadow mode testing.
     */
    ENABLE_FORCE_NATIVE_SHADOW_MODE_FOR_TEST: FeatureFlagValue;

    /**
     * When enabled, we use the native custom element lifecycle hooks for callbacks such as
     * connectedCallback and disconnectedCallback, rather than a synthetic system based
     * on global DOM patching.
     */
    ENABLE_NATIVE_CUSTOM_ELEMENT_LIFECYCLE: FeatureFlagValue;

    /**
     * Synthetic shadow DOM flag to enable `Node.prototype` global patching. The following APIs are
     * affected by this flag:
     *  - `Node.prototype.textContent`
     *  - `Node.prototype.contains`
     *  - `Node.prototype.cloneNode`
     */
    ENABLE_NODE_PATCH: FeatureFlagValue;

    /**
     * Synthetic shadow DOM flag to enable global patching to APIs returning a `NodeList`. The
     * following APIs are affected by this flag:
     *  - `Element.prototype.querySelector`
     *  - `Element.prototype.querySelectorAll`
     */
    ENABLE_NODE_LIST_PATCH: FeatureFlagValue;

    /**
     * Synthetic shadow DOM flag to enable global patching to APIs returning an `HTMLCollection`.
     * The following APIs are affected by this flag:
     *  - `Element.prototype.getElementsByClassName`
     *  - `Element.prototype.getElementsByTagName`
     *  - `Element.prototype.getElementsByTagNameNS`
     */
    ENABLE_HTML_COLLECTIONS_PATCH: FeatureFlagValue;

    /**
     * Flag to invoke the wire adapter update method right after the component is connected, instead
     * of next tick. It only affects wire configurations that depend on component values.
     */
    ENABLE_WIRE_SYNC_EMIT: FeatureFlagValue;

    /**
     * Flag to fix `getRootNode` on elements slotted from root into Synthetic Shadow.
     * The following API is affected by this flag:
     *  - `Node.prototype.getRootNode`
     */
    ENABLE_LIGHT_GET_ROOT_NODE_PATCH: FeatureFlagValue;

    /**
<<<<<<< HEAD
     * Flag to enable the "frozen template" feature. With this flag enabled, the template object
     * imported from HTML files is frozen and cannot be modified. E.g. this will throw:
     * ```js
     * import template from './template.html';
     * template.stylesheets = [];
     * ```
     */
    ENABLE_FROZEN_TEMPLATE: FeatureFlagValue;
=======
     * Disables unscoped CSS in Light DOM
     */
    DISABLE_LIGHT_DOM_UNSCOPED_CSS: FeatureFlagValue;
>>>>>>> ad9b63ff
}

export type FeatureFlagName = keyof FeatureFlagMap;<|MERGE_RESOLUTION|>--- conflicted
+++ resolved
@@ -107,7 +107,11 @@
     ENABLE_LIGHT_GET_ROOT_NODE_PATCH: FeatureFlagValue;
 
     /**
-<<<<<<< HEAD
+     * Disables unscoped CSS in Light DOM
+     */
+    DISABLE_LIGHT_DOM_UNSCOPED_CSS: FeatureFlagValue;
+
+    /**
      * Flag to enable the "frozen template" feature. With this flag enabled, the template object
      * imported from HTML files is frozen and cannot be modified. E.g. this will throw:
      * ```js
@@ -116,11 +120,6 @@
      * ```
      */
     ENABLE_FROZEN_TEMPLATE: FeatureFlagValue;
-=======
-     * Disables unscoped CSS in Light DOM
-     */
-    DISABLE_LIGHT_DOM_UNSCOPED_CSS: FeatureFlagValue;
->>>>>>> ad9b63ff
 }
 
 export type FeatureFlagName = keyof FeatureFlagMap;