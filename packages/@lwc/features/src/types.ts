--- conflicted
+++ resolved
@@ -112,7 +112,14 @@
     DISABLE_LIGHT_DOM_UNSCOPED_CSS: FeatureFlagValue;
 
     /**
-<<<<<<< HEAD
+     * Flag to enable scoped custom element registry (aka pivots). This patches the global custom elements registry
+     * to support having LWC components with the same tag name as third-party custom elements.
+     *
+     * If this flag is disabled, then LWC components with the same tag name as third-party custom elements may conflict.
+     */
+    ENABLE_SCOPED_CUSTOM_ELEMENT_REGISTRY: FeatureFlagValue;
+
+    /**
      * Flag to enable the "frozen template" feature. With this flag enabled, the template object
      * imported from HTML files is frozen and cannot be modified. E.g. this will throw:
      * ```js
@@ -121,14 +128,6 @@
      * ```
      */
     ENABLE_FROZEN_TEMPLATE: FeatureFlagValue;
-=======
-     * Flag to enable scoped custom element registry (aka pivots). This patches the global custom elements registry
-     * to support having LWC components with the same tag name as third-party custom elements.
-     *
-     * If this flag is disabled, then LWC components with the same tag name as third-party custom elements may conflict.
-     */
-    ENABLE_SCOPED_CUSTOM_ELEMENT_REGISTRY: FeatureFlagValue;
->>>>>>> 0710d6a2
 }
 
 export type FeatureFlagName = keyof FeatureFlagMap;