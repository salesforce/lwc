/*
 * Copyright (c) 2018, salesforce.com, inc.
 * All rights reserved.
 * SPDX-License-Identifier: MIT
 * For full license text, see the LICENSE file in the repo root or https://opensource.org/licenses/MIT
 */
import { create, keys, defineProperty, isUndefined, isBoolean, globalThis } from '@lwc/shared';
import { FeatureFlagMap, FeatureFlagName, FeatureFlagValue } from './types';

const features: FeatureFlagMap = {
    DUMMY_TEST_FLAG: null,
    ENABLE_FORCE_NATIVE_SHADOW_MODE_FOR_TEST: null,
    ENABLE_MIXED_SHADOW_MODE: null,
    ENABLE_NATIVE_CUSTOM_ELEMENT_LIFECYCLE: null,
<<<<<<< HEAD
    ENABLE_REACTIVE_SETTER: null,
=======
    ENABLE_NODE_LIST_PATCH: null,
    ENABLE_NODE_PATCH: null,
>>>>>>> e2eccaac
    ENABLE_WIRE_SYNC_EMIT: null,
    ENABLE_LIGHT_GET_ROOT_NODE_PATCH: null,
    DISABLE_LIGHT_DOM_UNSCOPED_CSS: null,
    ENABLE_SCOPED_CUSTOM_ELEMENT_REGISTRY: null,
};

if (!globalThis.lwcRuntimeFlags) {
    Object.defineProperty(globalThis, 'lwcRuntimeFlags', { value: create(null) });
}

export const lwcRuntimeFlags: Partial<FeatureFlagMap> = globalThis.lwcRuntimeFlags;

/**
 * Set the value at runtime of a given feature flag. This method only be invoked once per feature
 * flag. It is meant to be used during the app initialization.
 */
export function setFeatureFlag(name: FeatureFlagName, value: FeatureFlagValue): void {
    if (!isBoolean(value)) {
        const message = `Failed to set the value "${value}" for the runtime feature flag "${name}". Runtime feature flags can only be set to a boolean value.`;
        if (process.env.NODE_ENV !== 'production') {
            throw new TypeError(message);
        } else {
            // eslint-disable-next-line no-console
            console.error(message);
            return;
        }
    }
    if (isUndefined(features[name])) {
        const availableFlags = keys(features)
            .map((name) => `"${name}"`)
            .join(', ');
        // eslint-disable-next-line no-console
        console.warn(
            `Failed to set the value "${value}" for the runtime feature flag "${name}" because it is undefined. Available flags: ${availableFlags}.`
        );
        return;
    }
    if (process.env.NODE_ENV !== 'production') {
        // Allow the same flag to be set more than once outside of production to enable testing
        lwcRuntimeFlags[name] = value;
    } else {
        // Disallow the same flag to be set more than once in production
        const runtimeValue = lwcRuntimeFlags[name];
        if (!isUndefined(runtimeValue)) {
            // eslint-disable-next-line no-console
            console.error(
                `Failed to set the value "${value}" for the runtime feature flag "${name}". "${name}" has already been set with the value "${runtimeValue}".`
            );
            return;
        }
        defineProperty(lwcRuntimeFlags, name, { value });
    }
}

/**
 * Set the value at runtime of a given feature flag. This method should only be used for testing
 * purposes. It is a no-op when invoked in production mode.
 */
export function setFeatureFlagForTest(name: FeatureFlagName, value: FeatureFlagValue): void {
    if (process.env.NODE_ENV !== 'production') {
        setFeatureFlag(name, value);
    }
}

export const runtimeFlags = lwcRuntimeFlags; // backwards compatibility for before this was renamed

export default features;<|MERGE_RESOLUTION|>--- conflicted
+++ resolved
@@ -12,12 +12,6 @@
     ENABLE_FORCE_NATIVE_SHADOW_MODE_FOR_TEST: null,
     ENABLE_MIXED_SHADOW_MODE: null,
     ENABLE_NATIVE_CUSTOM_ELEMENT_LIFECYCLE: null,
-<<<<<<< HEAD
-    ENABLE_REACTIVE_SETTER: null,
-=======
-    ENABLE_NODE_LIST_PATCH: null,
-    ENABLE_NODE_PATCH: null,
->>>>>>> e2eccaac
     ENABLE_WIRE_SYNC_EMIT: null,
     ENABLE_LIGHT_GET_ROOT_NODE_PATCH: null,
     DISABLE_LIGHT_DOM_UNSCOPED_CSS: null,
