--- conflicted
+++ resolved
@@ -22,11 +22,8 @@
     ENABLE_WIRE_SYNC_EMIT: null,
     ENABLE_LIGHT_GET_ROOT_NODE_PATCH: null,
     DISABLE_LIGHT_DOM_UNSCOPED_CSS: null,
-<<<<<<< HEAD
+    ENABLE_SCOPED_CUSTOM_ELEMENT_REGISTRY: null,
     ENABLE_FROZEN_TEMPLATE: null,
-=======
-    ENABLE_SCOPED_CUSTOM_ELEMENT_REGISTRY: null,
->>>>>>> 0710d6a2
 };
 
 if (!globalThis.lwcRuntimeFlags) {
