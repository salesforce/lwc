{
    "name": "@lwc/features",
    "version": "2.45.1",
    "description": "LWC Features Flags",
    "keywords": [
        "lwc"
    ],
    "homepage": "https://lwc.dev",
    "repository": {
        "type": "git",
        "url": "https://github.com/salesforce/lwc.git",
        "directory": "packages/@lwc/features"
    },
    "bugs": {
        "url": "https://github.com/salesforce/lwc/issues"
    },
    "license": "MIT",
    "publishConfig": {
        "access": "public"
    },
    "main": "dist/index.cjs.js",
    "module": "dist/index.js",
    "types": "dist/index.d.ts",
    "files": [
        "dist"
    ],
<<<<<<< HEAD
    "scripts": {
        "build": "rollup --config ../../../scripts/rollup/rollup.config.js",
        "dev": "rollup  --config ../../../scripts/rollup/rollup.config.js --watch --no-watch.clearScreen"
=======
    "dependencies": {
        "@lwc/shared": "2.45.1"
    },
    "publishConfig": {
        "access": "public"
>>>>>>> 7bef1987
    },
    "nx": {
        "targets": {
            "build": {
                "outputs": [
                    "dist"
                ]
            }
        }
    },
    "dependencies": {
        "@lwc/shared": "2.43.0"
    }
}<|MERGE_RESOLUTION|>--- conflicted
+++ resolved
@@ -24,17 +24,9 @@
     "files": [
         "dist"
     ],
-<<<<<<< HEAD
     "scripts": {
         "build": "rollup --config ../../../scripts/rollup/rollup.config.js",
         "dev": "rollup  --config ../../../scripts/rollup/rollup.config.js --watch --no-watch.clearScreen"
-=======
-    "dependencies": {
-        "@lwc/shared": "2.45.1"
-    },
-    "publishConfig": {
-        "access": "public"
->>>>>>> 7bef1987
     },
     "nx": {
         "targets": {
@@ -46,6 +38,6 @@
         }
     },
     "dependencies": {
-        "@lwc/shared": "2.43.0"
+        "@lwc/shared": "2.45.1"
     }
 }