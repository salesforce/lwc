--- conflicted
+++ resolved
@@ -35,13 +35,8 @@
 
 /**
  * Add scoping attributes to all the matching selectors:
-<<<<<<< HEAD
- *   h1 -> h1[x-foo_tmpl]
- *   p a -> p[x-foo_tmpl] a[x-foo_tmpl]
-=======
  * - h1 -> h1[x-foo_tmpl]
  * - p a -> p[x-foo_tmpl] a[x-foo_tmpl]
->>>>>>> 0f0de700
  * @param selector
  */
 function scopeSelector(selector: Selector) {
@@ -108,13 +103,8 @@
 /**
  * Mark the :host selector with a placeholder. If the selector has a list of
  * contextual selector it will generate a rule for each of them.
-<<<<<<< HEAD
- *   :host -> [x-foo_tmpl-host]
- *   :host(.foo, .bar) -> [x-foo_tmpl-host].foo, [x-foo_tmpl-host].bar
-=======
  * - `:host -> [x-foo_tmpl-host]`
  * - `:host(.foo, .bar) -> [x-foo_tmpl-host].foo, [x-foo_tmpl-host].bar`
->>>>>>> 0f0de700
  * @param selector
  */
 function transformHost(selector: Selector) {
