{
    "name": "@lwc/style-compiler",
    "version": "2.23.1",
    "description": "Transform style sheet to be consumed by the LWC engine",
    "homepage": "https://lwc.dev/",
    "repository": {
        "type": "git",
        "url": "https://github.com/salesforce/lwc.git",
        "directory": "packages/@lwc/style-compiler"
    },
    "bugs": {
        "url": "https://github.com/salesforce/lwc/issues"
    },
    "license": "MIT",
    "main": "dist/commonjs/index.js",
    "types": "dist/types/index.d.ts",
    "scripts": {
        "clean": "rm -rf dist/",
        "build": "tsc",
        "dev": "tsc --watch --preserveWatchOutput  --incremental"
    },
    "files": [
        "dist/"
    ],
    "dependencies": {
<<<<<<< HEAD
        "@lwc/shared": "2.23.1",
        "postcss": "~8.4.14",
=======
        "@lwc/shared": "2.23.0",
        "postcss": "~8.4.16",
>>>>>>> 0bb7b6e9
        "postcss-selector-parser": "~6.0.9",
        "postcss-value-parser": "~4.2.0",
        "string.prototype.matchall": "^4.0.7"
    },
    "devDependencies": {
        "@types/string.prototype.matchall": "^4.0.0"
    },
    "publishConfig": {
        "access": "public"
    }
}<|MERGE_RESOLUTION|>--- conflicted
+++ resolved
@@ -23,13 +23,8 @@
         "dist/"
     ],
     "dependencies": {
-<<<<<<< HEAD
         "@lwc/shared": "2.23.1",
-        "postcss": "~8.4.14",
-=======
-        "@lwc/shared": "2.23.0",
         "postcss": "~8.4.16",
->>>>>>> 0bb7b6e9
         "postcss-selector-parser": "~6.0.9",
         "postcss-value-parser": "~4.2.0",
         "string.prototype.matchall": "^4.0.7"
