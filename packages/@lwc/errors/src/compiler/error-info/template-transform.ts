/*
 * Copyright (c) 2018, salesforce.com, inc.
 * All rights reserved.
 * SPDX-License-Identifier: MIT
 * For full license text, see the LICENSE file in the repo root or https://opensource.org/licenses/MIT
 */
import { DiagnosticLevel } from '../../shared/types';

/**
 * TODO [W-5678919]: implement script to determine the next available error code
 * In the meantime, reference and the update the value at src/compiler/error-info/index.ts
 */

export const TemplateErrors = {
    INVALID_TEMPLATE: {
        code: 1003,
        message: 'Invalid template',
        level: DiagnosticLevel.Error,
        url: '',
    },

    OPTIONS_MUST_BE_OBJECT: {
        code: 1028,
        message: 'Compiler options must be an object',
        level: DiagnosticLevel.Error,
        url: '',
    },

    UNKNOWN_IF_MODIFIER: {
        code: 1029,
        message: 'Unknown if modifier {0}',
        level: DiagnosticLevel.Error,
        url: '',
    },

    UNKNOWN_OPTION_PROPERTY: {
        code: 1030,
        message: 'Unknown option property {0}',
        level: DiagnosticLevel.Error,
        url: '',
    },

    DUPLICATE_ELEMENT_ENTRY: {
        code: 1150,
        message: 'customRendererConfig contains duplicate entry for {0} element tag',
        level: DiagnosticLevel.Error,
        url: '',
    },

    CUSTOM_ELEMENT_TAG_DISALLOWED: {
        code: 1151,
        message: 'customRendererConfig should not contain a custom element tag, but found {0}',
        level: DiagnosticLevel.Error,
        url: '',
    },

    DIRECTIVE_DISALLOWED_ON_CUSTOM_ELEMENT: {
        code: 1152,
        message:
            'Directives diallowed on custom elements due to customRendererConfig, found <{0}> assigned to one of [{1}] directives',
        level: DiagnosticLevel.Error,
        url: '',
    },
};

export const ParserDiagnostics = {
    AMBIGUOUS_ATTRIBUTE_VALUE: {
        code: 1034,
        message:
            'Ambiguous attribute value {0}. ' +
            'If you want to make it a valid identifier you should remove the surrounding quotes {1}. ' +
            'If you want to make it a string you should escape it {2}.',
        level: DiagnosticLevel.Error,
        url: '',
    },

    AMBIGUOUS_ATTRIBUTE_VALUE_STRING: {
        code: 1035,
        message:
            'Ambiguous attribute value {0}. If you want to make it a string you should escape it {1}',
        level: DiagnosticLevel.Error,
        url: '',
    },

    BOOLEAN_ATTRIBUTE_FALSE: {
        code: 1036,
        message:
            'To not set a boolean attribute, try <{0}> instead of <{0} {1}="{2}">. ' +
            'To represent a false value, the attribute has to be omitted altogether.',

        level: DiagnosticLevel.Error,
        url: '',
    },

    BOOLEAN_ATTRIBUTE_TRUE: {
        code: 1037,
        message:
            'To set a boolean attributes, try <{0} {1}> instead of <{0} {1}="{2}">. ' +
            'If the attribute is present, its value must either be the empty string ' +
            "or a value that is an ASCII case -insensitive match for the attribute's canonical name " +
            'with no leading or trailing whitespace.',

        level: DiagnosticLevel.Error,
        url: '',
    },

    COMPUTED_PROPERTY_ACCESS_NOT_ALLOWED: {
        code: 1038,
        message: "Template expression doesn't allow computed property access",
        level: DiagnosticLevel.Error,
        url: '',
    },

    DIRECTIVE_SHOULD_BE_EXPRESSION: {
        code: 1039,
        message: '{0} directive is expected to be an expression',
        level: DiagnosticLevel.Error,
        url: '',
    },

    INVALID_ID_ATTRIBUTE: {
        code: 1040,
        message: 'Invalid id value "{0}". Id values must not contain any whitespace.',
        level: DiagnosticLevel.Error,
        url: '',
    },

    INVALID_STATIC_ID_IN_ITERATION: {
        code: 1041,
        message:
            'Static id values are not allowed in iterators. Id values must be unique within a template and must therefore be computed with an expression.',
        level: DiagnosticLevel.Warning,
        url: '',
    },

    DUPLICATE_ID_FOUND: {
        code: 1042,
        message: 'Duplicate id value "{0}" detected. Id values must be unique within a template.',
        level: DiagnosticLevel.Error,
        url: '',
    },

    EVENT_HANDLER_SHOULD_BE_EXPRESSION: {
        code: 1043,
        message: 'Event handler should be an expression',
        level: DiagnosticLevel.Error,
        url: '',
    },

    FOR_EACH_AND_FOR_ITEM_DIRECTIVES_SHOULD_BE_TOGETHER: {
        code: 1044,
        message: 'for:each and for:item directives should be associated together.',
        level: DiagnosticLevel.Error,
        url: '',
    },

    FOR_EACH_DIRECTIVE_SHOULD_BE_EXPRESSION: {
        code: 1045,
        message: 'for:each directive is expected to be a expression.',
        level: DiagnosticLevel.Error,
        url: '',
    },

    FOR_INDEX_DIRECTIVE_SHOULD_BE_STRING: {
        code: 1046,
        message: 'for:index directive is expected to be a string.',
        level: DiagnosticLevel.Error,
        url: '',
    },

    FOR_ITEM_DIRECTIVE_SHOULD_BE_STRING: {
        code: 1047,
        message: 'for:item directive is expected to be a string.',
        level: DiagnosticLevel.Error,
        url: '',
    },

    FORBIDDEN_IFRAME_SRCDOC_ATTRIBUTE: {
        code: 1048,
        message: 'srcdoc attribute is disallowed on <iframe> for security reasons',
        level: DiagnosticLevel.Error,
        url: '',
    },

    FORBIDDEN_SVG_NAMESPACE_IN_TEMPLATE: {
        code: 1049,
        message:
            "Forbidden svg namespace tag found in template: '<{0}>' tag is not allowed within <svg>",
        level: DiagnosticLevel.Error,
        url: '',
    },

    FORBIDDEN_MATHML_NAMESPACE_IN_TEMPLATE: {
        code: 1050,
        message:
            "Forbidden MathML namespace tag found in template: '<{0}>' tag is not allowed within <math>",
        level: DiagnosticLevel.Error,
        url: '',
    },

    FORBIDDEN_TAG_ON_TEMPLATE: {
        code: 1051,
        message: "Forbidden tag found in template: '<{0}>' tag is not allowed.",
        level: DiagnosticLevel.Error,
        url: '',
    },

    GENERIC_PARSING_ERROR: {
        code: 1052,
        message: 'Error parsing attribute: {0}',
        level: DiagnosticLevel.Error,
        url: '',
    },

    IDENTIFIER_PARSING_ERROR: {
        code: 1053,
        message: 'Error parsing identifier: {0}',
        level: DiagnosticLevel.Error,
        url: '',
    },

    IF_DIRECTIVE_SHOULD_BE_EXPRESSION: {
        code: 1054,
        message: 'If directive should be an expression',
        level: DiagnosticLevel.Error,
        url: '',
    },

    INVALID_ATTRIBUTE_CASE: {
        code: 1055,
        message: '{0} is not valid attribute for {1}. All attributes name should be all lowercase.',
        level: DiagnosticLevel.Error,
        url: '',
    },
    INVALID_EVENT_NAME: {
        code: 1056,
        message:
            'Invalid event type "{0}". Event type must begin with a lower-case alphabetic character and contain only lower-case alphabetic characters, underscores, and numeric characters',
        level: DiagnosticLevel.Error,
        url: '',
    },

    INVALID_HTML_ATTRIBUTE: {
        code: 1057,
        message:
            '{0} is not valid attribute for {1}. For more information refer to https://developer.mozilla.org/en-US/docs/Web/HTML/Element/{1}',
        level: DiagnosticLevel.Warning,
        url: '',
    },

    INVALID_HTML_SYNTAX: {
        code: 1058,
        message:
            'Invalid HTML syntax: {0}. For more information, ' +
            'please visit https://html.spec.whatwg.org/multipage/parsing.html#parse-error-{0}',
        level: DiagnosticLevel.Error,
        url: '',
    },

    INVALID_IDENTIFIER: {
        code: 1059,
        message: '{0} is not a valid identifier',
        level: DiagnosticLevel.Error,
        url: '',
    },

    INVALID_NODE: {
        code: 1060,
        message: "Template expression doesn't allow {0}",
        level: DiagnosticLevel.Error,
        url: '',
    },

    INVALID_TABINDEX_ATTRIBUTE: {
        code: 1061,
        message: 'The attribute "tabindex" can only be set to "0" or "-1".',
        level: DiagnosticLevel.Error,
        url: '',
    },

    DEPRECATED_IS_ATTRIBUTE_CANNOT_BE_EXPRESSION: {
        code: 1062,
        message: '"is" attribute value can\'t be an expression',
        level: DiagnosticLevel.Error,
        url: '',
    },

    IS_ATTRIBUTE_NOT_SUPPORTED: {
        code: 1063,
        message: '"is" attribute is disallowed',
        level: DiagnosticLevel.Error,
        url: '',
    },

    KEY_ATTRIBUTE_SHOULD_BE_EXPRESSION: {
        code: 1064,
        message: 'Key attribute value should be an expression',
        level: DiagnosticLevel.Error,
        url: '',
    },

    KEY_SHOULDNT_REFERENCE_FOR_EACH_INDEX: {
        code: 1065,
        message: 'Invalid key value for element <{0}>. Key cannot reference for:each index {1}',
        level: DiagnosticLevel.Error,
        url: '',
    },

    KEY_SHOULDNT_REFERENCE_ITERATOR_INDEX: {
        code: 1066,
        message: 'Invalid key value for element <{0}>. Key cannot reference iterator index',
        level: DiagnosticLevel.Error,
        url: '',
    },

    MISSING_KEY_IN_ITERATOR: {
        code: 1071,
        message:
            'Missing key for element <{0}> inside of iterator. Elements within iterators must have a unique, computed key value.',
        level: DiagnosticLevel.Error,
        url: '',
    },

    MISSING_ROOT_TEMPLATE_TAG: {
        code: 1072,
        message: 'Missing root template tag',
        level: DiagnosticLevel.Error,
        url: '',
    },

    MODIFYING_ITERATORS_NOT_ALLOWED: {
        code: 1073,
        message: "Template expression doesn't allow to modify iterators",
        level: DiagnosticLevel.Error,
        url: '',
    },

    MULTIPLE_EXPRESSIONS: {
        code: 1074,
        message: 'Multiple expressions found',
        level: DiagnosticLevel.Error,
        url: '',
    },

    MULTIPLE_ROOTS_FOUND: {
        code: 1075,
        message: 'Multiple roots found',
        level: DiagnosticLevel.Error,
        url: '',
    },

    NAME_ON_SLOT_CANNOT_BE_EXPRESSION: {
        code: 1076,
        message: "Name attribute on slot tag can't be an expression.",
        level: DiagnosticLevel.Error,
        url: '',
    },

    NO_DIRECTIVE_FOUND_ON_TEMPLATE: {
        code: 1077,
        message:
            'Invalid template tag. A directive is expected to be associated with the template tag.',
        level: DiagnosticLevel.Error,
        url: '',
    },

    NO_MATCHING_CLOSING_TAGS: {
        code: 1078,
        message: '<{0}> has no matching closing tag.',
        level: DiagnosticLevel.Error,
        url: '',
    },

    ROOT_TAG_SHOULD_BE_TEMPLATE: {
        code: 1079,
        message: 'Expected root tag to be template, found {0}',
        level: DiagnosticLevel.Error,
        url: '',
    },

    ROOT_TEMPLATE_HAS_UNKNOWN_ATTRIBUTES: {
        code: 1080,
        message: 'Root template has unknown attributes',
        level: DiagnosticLevel.Error,
        url: '',
    },

    SLOT_ATTRIBUTE_CANNOT_BE_EXPRESSION: {
        code: 1081,
        message: "Slot attribute value can't be an expression.",
        level: DiagnosticLevel.Error,
        url: '',
    },

    SLOT_TAG_CANNOT_HAVE_DIRECTIVES: {
        code: 1082,
        message: "Slot tag can't be associated with directives",
        level: DiagnosticLevel.Error,
        url: '',
    },

    TEMPLATE_EXPRESSION_PARSING_ERROR: {
        code: 1083,
        message: 'Error parsing template expression: {0}',
        level: DiagnosticLevel.Error,
        url: '',
    },

    UNEXPECTED_IF_MODIFIER: {
        code: 1084,
        message: 'Unexpected if modifier {0}',
        level: DiagnosticLevel.Error,
        url: '',
    },

    LWC_DOM_INVALID_VALUE: {
        code: 1085,
        message: 'Invalid value for "lwc:dom". \'lwc:dom\' can only be set to {0}',
        level: DiagnosticLevel.Error,
        url: '',
    },

    LWC_DOM_INVALID_CONTENTS: {
        code: 1086,
        message: 'Invalid contents for element with "lwc:dom". Element must be empty',
        level: DiagnosticLevel.Error,
        url: '',
    },

    LWC_DOM_INVALID_CUSTOM_ELEMENT: {
        code: 1087,
        message:
            'Invalid directive "lwc:dom" on element {0}. "lwc:dom" cannot be added to a custom element',
        level: DiagnosticLevel.Error,
        url: '',
    },

    LWC_DOM_INVALID_SLOT_ELEMENT: {
        code: 1088,
        message: 'Invalid directive "lwc:dom" on <slot>.. "lwc:dom" cannot be added to a <slot>',
        level: DiagnosticLevel.Error,
        url: '',
    },

    STYLE_TAG_NOT_ALLOWED_IN_TEMPLATE: {
        code: 1122,
        message:
            "The <style> element is disallowed inside the template. Please add css rules into '.css' file of your component bundle.",
        level: DiagnosticLevel.Error,
        url: '',
    },

    UNKNOWN_HTML_TAG_IN_TEMPLATE: {
        code: 1123,
        message:
            "Unknown html tag '<{0}>'. For more information refer to https://developer.mozilla.org/en-US/docs/Web/HTML/Element and https://developer.mozilla.org/en-US/docs/Web/SVG/Element",
        level: DiagnosticLevel.Warning,
        url: '',
    },

    ATTRIBUTE_NAME_MUST_START_WITH_ALPHABETIC_OR_HYPHEN_CHARACTER: {
        code: 1124,
        message:
            '{0} is not valid attribute for {1}. Attribute name must start with alphabetic character or a hyphen.',
        level: DiagnosticLevel.Error,
        url: '',
    },

    ATTRIBUTE_NAME_MUST_END_WITH_ALPHA_NUMERIC_CHARACTER: {
        code: 1125,
        message:
            '{0} is not valid attribute for {1}. Attribute name must end with alpha-numeric character.',
        level: DiagnosticLevel.Error,
        url: '',
    },
    ATTRIBUTE_NAME_CANNOT_COMBINE_UNDERSCORE_WITH_SPECIAL_CHARS: {
        code: 1126,
        message:
            '{0} is not valid attribute for {1}. Attribute name cannot contain combination of underscore and special characters.',
        level: DiagnosticLevel.Error,
        url: '',
    },
    UNKNOWN_LWC_DIRECTIVE: {
        code: 1127,
        message: 'Invalid directive "{0}" on element {1}.',
        level: DiagnosticLevel.Error,
        url: '',
    },
    INVALID_OPTS_LWC_DYNAMIC: {
        code: 1128,
        message:
            'Invalid lwc:dynamic usage. The LWC dynamic Directive must be enabled in order to use this feature.',
        level: DiagnosticLevel.Error,
        url: '',
    },
    INVALID_LWC_DYNAMIC_ON_NATIVE_ELEMENT: {
        code: 1129,
        message:
            'Invalid lwc:dynamic usage on element "{0}". This directive can only be used in a custom element.',
        level: DiagnosticLevel.Error,
        url: '',
    },
    INVALID_LWC_DYNAMIC_LITERAL_PROP: {
        code: 1130,
        message:
            'Invalid lwc:dynamic usage on element "{0}". The directive binding must be an expression.',
        level: DiagnosticLevel.Error,
        url: '',
    },

    LWC_RENDER_MODE_INVALID_VALUE: {
        code: 1133,
        message:
            'Invalid value for "lwc:render-mode". \'lwc:render-mode\' can only be set to "shadow", or "light"',
        level: DiagnosticLevel.Error,
        url: '',
    },
    LWC_LIGHT_SLOT_INVALID_ATTRIBUTES: {
        code: 1134,
        message:
            "Invalid attribute(s) '{0}' on slot. Slots in Light DOM templates (which have 'lwc:render-mode' directive) can only have 'name' attribute",
        level: DiagnosticLevel.Error,
        url: '',
    },
    LWC_DOM_INVALID_IN_LIGHT_DOM: {
        code: 1135,
        message:
            "Invalid directive 'lwc:dom' on element {0}. 'lwc:dom' is not necessary in Light DOM components.",
        level: DiagnosticLevel.Error,
        url: '',
    },
    INVALID_FOR_EACH_WITH_ITERATOR: {
        code: 1136,
        message: "Invalid usage for 'for:each' and '{0}' directives on the same element.",
        level: DiagnosticLevel.Error,
        url: '',
    },
    NO_DUPLICATE_SLOTS: {
        code: 1137,
        message: 'Invalid duplicate slot ({0}).',
        level: DiagnosticLevel.Warning,
        url: '',
    },
    NO_SLOTS_IN_ITERATOR: {
        code: 1138,
        message: 'Invalid slot ({0}). A slot cannot appear inside of an iterator.',
        level: DiagnosticLevel.Warning,
        url: '',
    },
    LWC_LIGHT_SLOT_INVALID_EVENT_LISTENER: {
        code: 1139,
        message:
            "Invalid event listener '{0}' on slot. Slots in Light DOM templates cannot have event listeners.",
        level: DiagnosticLevel.Error,
        url: '',
    },
    LWC_INNER_HTML_INVALID_CUSTOM_ELEMENT: {
        code: 1140,
        message:
            'Invalid lwc:inner-html usage on element "{0}". The directive can\'t be used on a custom element.',
        level: DiagnosticLevel.Error,
        url: '',
    },
    LWC_INNER_HTML_INVALID_ELEMENT: {
        code: 1141,
        message:
            'Invalid lwc:inner-html usage on element "{0}". The directive can\'t be used on a slot or a template element.',
        level: DiagnosticLevel.Error,
        url: '',
    },
    LWC_INNER_HTML_INVALID_CONTENTS: {
        code: 1142,
        message:
            'Invalid lwc:inner-html usage on element "{0}". The directive can\'t be used on an element with content.',
        level: DiagnosticLevel.Error,
        url: '',
    },
    LWC_INNER_HTML_INVALID_VALUE: {
        code: 1143,
        message:
            'Invalid lwc:inner-html usage on element "{0}". The directive binding can only be an expression or a string.',
        level: DiagnosticLevel.Error,
        url: '',
    },
    INVALID_HTML_RECOVERY: {
        code: 1144,
        message:
            'Invalid HTML detected, "<{0}>" was automatically inserted within "<{1}>"; the compiled template may not match the template source.',
        level: DiagnosticLevel.Warning,
        url: '',
    },
    INVALID_TEMPLATE_ATTRIBUTE: {
        code: 1145,
        message:
            'Invalid attributes detected on template. The following attributes are not supported on template tags in LWC: {0}. For more information, ' +
            'please visit https://lwc.dev/guide/reference#html-template-directives',
        level: DiagnosticLevel.Warning,
        url: '',
    },
    PRESERVE_COMMENTS_MUST_BE_BOOLEAN: {
        code: 1146,
        message: 'lwc:preserve-comments must be a boolean attribute.',
        level: DiagnosticLevel.Error,
        url: '',
    },
    DUPLICATE_ATTR_PROP_TRANSFORM: {
        code: 1147,
        message:
            'Found multiple HTML attributes mapping to the same JavaScript property. "{0}" and "{1}" both map to "{2}".',
        level: DiagnosticLevel.Warning,
        url: '',
    },
    INVALID_HTML_SYNTAX_WARNING: {
        code: 1148,
        message:
            'Invalid HTML syntax: {0}. This will not be supported in future versions of LWC. For more information, ' +
            'please visit https://html.spec.whatwg.org/multipage/parsing.html#parse-error-{0}',
        level: DiagnosticLevel.Warning,
        url: '',
    },
    KEY_SHOULD_BE_IN_ITERATION: {
        code: 1149,
        message:
            'Invalid key attribute on element <{0}>. The key attribute should be applied to an element with for:each or iterator:*, or to a direct child of a <template> element with for:each or iterator:*. This key will be ignored, and may throw an error in future versions of LWC.',
        level: DiagnosticLevel.Warning,
        url: '',
    },
<<<<<<< HEAD

    IF_BLOCK_DIRECTIVE_SHOULD_BE_EXPRESSION: {
        code: 1153,
        message: 'lwc:if directive value should be an expression',
        level: DiagnosticLevel.Error,
        url: '',
    },
    ELSEIF_BLOCK_DIRECTIVE_SHOULD_BE_EXPRESSION: {
        code: 1154,
        message: 'lwc:elseif directive value should be an expression',
        level: DiagnosticLevel.Error,
        url: '',
    },
    ELSE_BLOCK_DIRECTIVE_CANNOT_HAVE_VALUE: {
        code: 1155,
        message: 'lwc:else directive cannot have a value',
        level: DiagnosticLevel.Error,
        url: '',
    },
    INVALID_IF_BLOCK_DIRECTIVE_WITH_CONDITIONAL: {
        code: 1156,
        message: "Invalid usage of 'lwc:if' and '{0}' directives on the same element.",
        level: DiagnosticLevel.Error,
        url: '',
    },
    INVALID_ELSEIF_BLOCK_DIRECTIVE_WITH_CONDITIONAL: {
        code: 1157,
        message: "Invalid usage of 'lwc:elseif' and '{0}' directives on the same element.",
        level: DiagnosticLevel.Error,
        url: '',
    },
    INVALID_ELSE_BLOCK_DIRECTIVE_WITH_CONDITIONAL: {
        code: 1158,
        message: "Invalid usage of 'lwc:else' and '{0}' directives on the same element.",
        level: DiagnosticLevel.Error,
        url: '',
    },
    LWC_IF_SCOPE_NOT_FOUND: {
        code: 1159,
        message:
            "'{0}' directive must be used immediately after an element with 'lwc:if' or 'lwc:elseif'. No such element found.",
        level: DiagnosticLevel.Error,
        url: '',
    },
    LWC_IF_CANNOT_BE_USED_WITH_IF_DIRECTIVE: {
        code: 1160,
        message:
            "'{0}' directive cannot be used with 'lwc:if', 'lwc:elseif', or 'lwc:else directives on the same element.",
        level: DiagnosticLevel.Error,
=======
    INVALID_TEMPLATE_WARNING: {
        code: 1153,
        message:
            'Non-root template elements must contain valid LWC template directive attributes. Otherwise, the template and its children will be ignored. ' +
            'For more information please visit https://lwc.dev/guide/reference#html-template-directives',
        level: DiagnosticLevel.Warning,
>>>>>>> 79f3971b
        url: '',
    },
};<|MERGE_RESOLUTION|>--- conflicted
+++ resolved
@@ -625,64 +625,62 @@
         level: DiagnosticLevel.Warning,
         url: '',
     },
-<<<<<<< HEAD
-
-    IF_BLOCK_DIRECTIVE_SHOULD_BE_EXPRESSION: {
-        code: 1153,
-        message: 'lwc:if directive value should be an expression',
-        level: DiagnosticLevel.Error,
-        url: '',
-    },
-    ELSEIF_BLOCK_DIRECTIVE_SHOULD_BE_EXPRESSION: {
-        code: 1154,
-        message: 'lwc:elseif directive value should be an expression',
-        level: DiagnosticLevel.Error,
-        url: '',
-    },
-    ELSE_BLOCK_DIRECTIVE_CANNOT_HAVE_VALUE: {
-        code: 1155,
-        message: 'lwc:else directive cannot have a value',
-        level: DiagnosticLevel.Error,
-        url: '',
-    },
-    INVALID_IF_BLOCK_DIRECTIVE_WITH_CONDITIONAL: {
-        code: 1156,
-        message: "Invalid usage of 'lwc:if' and '{0}' directives on the same element.",
-        level: DiagnosticLevel.Error,
-        url: '',
-    },
-    INVALID_ELSEIF_BLOCK_DIRECTIVE_WITH_CONDITIONAL: {
-        code: 1157,
-        message: "Invalid usage of 'lwc:elseif' and '{0}' directives on the same element.",
-        level: DiagnosticLevel.Error,
-        url: '',
-    },
-    INVALID_ELSE_BLOCK_DIRECTIVE_WITH_CONDITIONAL: {
-        code: 1158,
-        message: "Invalid usage of 'lwc:else' and '{0}' directives on the same element.",
-        level: DiagnosticLevel.Error,
-        url: '',
-    },
-    LWC_IF_SCOPE_NOT_FOUND: {
-        code: 1159,
-        message:
-            "'{0}' directive must be used immediately after an element with 'lwc:if' or 'lwc:elseif'. No such element found.",
-        level: DiagnosticLevel.Error,
-        url: '',
-    },
-    LWC_IF_CANNOT_BE_USED_WITH_IF_DIRECTIVE: {
-        code: 1160,
-        message:
-            "'{0}' directive cannot be used with 'lwc:if', 'lwc:elseif', or 'lwc:else directives on the same element.",
-        level: DiagnosticLevel.Error,
-=======
     INVALID_TEMPLATE_WARNING: {
         code: 1153,
         message:
             'Non-root template elements must contain valid LWC template directive attributes. Otherwise, the template and its children will be ignored. ' +
             'For more information please visit https://lwc.dev/guide/reference#html-template-directives',
         level: DiagnosticLevel.Warning,
->>>>>>> 79f3971b
+        url: '',
+    },
+    IF_BLOCK_DIRECTIVE_SHOULD_BE_EXPRESSION: {
+        code: 1154,
+        message: 'lwc:if directive value should be an expression',
+        level: DiagnosticLevel.Error,
+        url: '',
+    },
+    ELSEIF_BLOCK_DIRECTIVE_SHOULD_BE_EXPRESSION: {
+        code: 1155,
+        message: 'lwc:elseif directive value should be an expression',
+        level: DiagnosticLevel.Error,
+        url: '',
+    },
+    ELSE_BLOCK_DIRECTIVE_CANNOT_HAVE_VALUE: {
+        code: 1156,
+        message: 'lwc:else directive cannot have a value',
+        level: DiagnosticLevel.Error,
+        url: '',
+    },
+    INVALID_IF_BLOCK_DIRECTIVE_WITH_CONDITIONAL: {
+        code: 1157,
+        message: "Invalid usage of 'lwc:if' and '{0}' directives on the same element.",
+        level: DiagnosticLevel.Error,
+        url: '',
+    },
+    INVALID_ELSEIF_BLOCK_DIRECTIVE_WITH_CONDITIONAL: {
+        code: 1158,
+        message: "Invalid usage of 'lwc:elseif' and '{0}' directives on the same element.",
+        level: DiagnosticLevel.Error,
+        url: '',
+    },
+    INVALID_ELSE_BLOCK_DIRECTIVE_WITH_CONDITIONAL: {
+        code: 1159,
+        message: "Invalid usage of 'lwc:else' and '{0}' directives on the same element.",
+        level: DiagnosticLevel.Error,
+        url: '',
+    },
+    LWC_IF_SCOPE_NOT_FOUND: {
+        code: 1160,
+        message:
+            "'{0}' directive must be used immediately after an element with 'lwc:if' or 'lwc:elseif'. No such element found.",
+        level: DiagnosticLevel.Error,
+        url: '',
+    },
+    LWC_IF_CANNOT_BE_USED_WITH_IF_DIRECTIVE: {
+        code: 1161,
+        message:
+            "'{0}' directive cannot be used with 'lwc:if', 'lwc:elseif', or 'lwc:else directives on the same element.",
+        level: DiagnosticLevel.Error,
         url: '',
     },
 };