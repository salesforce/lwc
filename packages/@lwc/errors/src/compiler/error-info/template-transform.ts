--- conflicted
+++ resolved
@@ -625,27 +625,25 @@
         level: DiagnosticLevel.Warning,
         url: '',
     },
-<<<<<<< HEAD
-    INVALID_OPTS_LWC_SPREAD: {
-        code: 1153,
-        message:
-            'Invalid lwc:spread usage. The `lwc:spread` Directive must be enabled in order to use this feature.',
-        level: DiagnosticLevel.Error,
-        url: '',
-    },
-    INVALID_LWC_SPREAD_LITERAL_PROP: {
-        code: 1154,
-        message:
-            'Invalid lwc:spread usage on element "{0}". The directive binding must be an expression.',
-        level: DiagnosticLevel.Error,
-=======
     INVALID_TEMPLATE_WARNING: {
         code: 1153,
         message:
             'Non-root template elements must contain valid LWC template directive attributes. Otherwise, the template and its children will be ignored. ' +
             'For more information please visit https://lwc.dev/guide/reference#html-template-directives',
         level: DiagnosticLevel.Warning,
->>>>>>> 04d8201e
-        url: '',
+        url: '',
+    },
+    INVALID_OPTS_LWC_SPREAD: {
+        code: 1154,
+        message:
+            'Invalid lwc:spread usage. The `lwc:spread` Directive must be enabled in order to use this feature.',
+        level: DiagnosticLevel.Error,
+        url: '',
+    },
+    INVALID_LWC_SPREAD_LITERAL_PROP: {
+        code: 1155,
+        message:
+            'Invalid lwc:spread usage on element "{0}". The directive binding must be an expression.',
+        level: DiagnosticLevel.Error,
     },
 };