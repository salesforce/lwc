/*
 * Copyright (c) 2018, salesforce.com, inc.
 * All rights reserved.
 * SPDX-License-Identifier: MIT
 * For full license text, see the LICENSE file in the repo root or https://opensource.org/licenses/MIT
 */
import { DiagnosticLevel } from '../../shared/types';

/**
 * TODO [W-5678919]: implement script to determine the next available error code
 * In the meantime, reference and the update the value at src/compiler/error-info/index.ts
 */

export const TemplateErrors = {
    INVALID_TEMPLATE: {
        code: 1003,
        message: 'Invalid template',
        level: DiagnosticLevel.Error,
        url: '',
    },

    OPTIONS_MUST_BE_OBJECT: {
        code: 1028,
        message: 'Compiler options must be an object',
        level: DiagnosticLevel.Error,
        url: '',
    },

    UNKNOWN_IF_MODIFIER: {
        code: 1029,
        message: 'Unknown if modifier {0}',
        level: DiagnosticLevel.Error,
        url: '',
    },

    UNKNOWN_OPTION_PROPERTY: {
        code: 1030,
        message: 'Unknown option property {0}',
        level: DiagnosticLevel.Error,
        url: '',
    },

    DUPLICATE_ELEMENT_ENTRY: {
        code: 1150,
        message: 'customRendererConfig contains duplicate entry for {0} element tag',
        level: DiagnosticLevel.Error,
        url: '',
    },

    CUSTOM_ELEMENT_TAG_DISALLOWED: {
        code: 1151,
        message: 'customRendererConfig should not contain a custom element tag, but found {0}',
        level: DiagnosticLevel.Error,
        url: '',
    },

    DIRECTIVE_DISALLOWED_ON_CUSTOM_ELEMENT: {
        code: 1152,
        message:
            'Directives diallowed on custom elements due to customRendererConfig, found <{0}> assigned to one of [{1}] directives',
        level: DiagnosticLevel.Error,
        url: '',
    },
};

export const ParserDiagnostics = {
    AMBIGUOUS_ATTRIBUTE_VALUE: {
        code: 1034,
        message:
            'Ambiguous attribute value {0}. ' +
            'If you want to make it a valid identifier you should remove the surrounding quotes {1}. ' +
            'If you want to make it a string you should escape it {2}.',
        level: DiagnosticLevel.Error,
        url: '',
    },

    AMBIGUOUS_ATTRIBUTE_VALUE_STRING: {
        code: 1035,
        message:
            'Ambiguous attribute value {0}. If you want to make it a string you should escape it {1}',
        level: DiagnosticLevel.Error,
        url: '',
    },

    BOOLEAN_ATTRIBUTE_FALSE: {
        code: 1036,
        message:
            'To not set a boolean attribute, try <{0}> instead of <{0} {1}="{2}">. ' +
            'To represent a false value, the attribute has to be omitted altogether.',

        level: DiagnosticLevel.Error,
        url: '',
    },

    BOOLEAN_ATTRIBUTE_TRUE: {
        code: 1037,
        message:
            'To set a boolean attributes, try <{0} {1}> instead of <{0} {1}="{2}">. ' +
            'If the attribute is present, its value must either be the empty string ' +
            "or a value that is an ASCII case -insensitive match for the attribute's canonical name " +
            'with no leading or trailing whitespace.',

        level: DiagnosticLevel.Error,
        url: '',
    },

    COMPUTED_PROPERTY_ACCESS_NOT_ALLOWED: {
        code: 1038,
        message: "Template expression doesn't allow computed property access",
        level: DiagnosticLevel.Error,
        url: '',
    },

    DIRECTIVE_SHOULD_BE_EXPRESSION: {
        code: 1039,
        message: '{0} directive is expected to be an expression',
        level: DiagnosticLevel.Error,
        url: '',
    },

    INVALID_ID_ATTRIBUTE: {
        code: 1040,
        message: 'Invalid id value "{0}". Id values must not contain any whitespace.',
        level: DiagnosticLevel.Error,
        url: '',
    },

    INVALID_STATIC_ID_IN_ITERATION: {
        code: 1041,
        message:
            'Static id values are not allowed in iterators. Id values must be unique within a template and must therefore be computed with an expression.',
        level: DiagnosticLevel.Warning,
        url: '',
    },

    DUPLICATE_ID_FOUND: {
        code: 1042,
        message: 'Duplicate id value "{0}" detected. Id values must be unique within a template.',
        level: DiagnosticLevel.Error,
        url: '',
    },

    EVENT_HANDLER_SHOULD_BE_EXPRESSION: {
        code: 1043,
        message: 'Event handler should be an expression',
        level: DiagnosticLevel.Error,
        url: '',
    },

    FOR_EACH_AND_FOR_ITEM_DIRECTIVES_SHOULD_BE_TOGETHER: {
        code: 1044,
        message: 'for:each and for:item directives should be associated together.',
        level: DiagnosticLevel.Error,
        url: '',
    },

    FOR_EACH_DIRECTIVE_SHOULD_BE_EXPRESSION: {
        code: 1045,
        message: 'for:each directive is expected to be a expression.',
        level: DiagnosticLevel.Error,
        url: '',
    },

    FOR_INDEX_DIRECTIVE_SHOULD_BE_STRING: {
        code: 1046,
        message: 'for:index directive is expected to be a string.',
        level: DiagnosticLevel.Error,
        url: '',
    },

    FOR_ITEM_DIRECTIVE_SHOULD_BE_STRING: {
        code: 1047,
        message: 'for:item directive is expected to be a string.',
        level: DiagnosticLevel.Error,
        url: '',
    },

    FORBIDDEN_IFRAME_SRCDOC_ATTRIBUTE: {
        code: 1048,
        message: 'srcdoc attribute is disallowed on <iframe> for security reasons',
        level: DiagnosticLevel.Error,
        url: '',
    },

    FORBIDDEN_SVG_NAMESPACE_IN_TEMPLATE: {
        code: 1049,
        message:
            "Forbidden svg namespace tag found in template: '<{0}>' tag is not allowed within <svg>",
        level: DiagnosticLevel.Error,
        url: '',
    },

    FORBIDDEN_MATHML_NAMESPACE_IN_TEMPLATE: {
        code: 1050,
        message:
            "Forbidden MathML namespace tag found in template: '<{0}>' tag is not allowed within <math>",
        level: DiagnosticLevel.Error,
        url: '',
    },

    FORBIDDEN_TAG_ON_TEMPLATE: {
        code: 1051,
        message: "Forbidden tag found in template: '<{0}>' tag is not allowed.",
        level: DiagnosticLevel.Error,
        url: '',
    },

    GENERIC_PARSING_ERROR: {
        code: 1052,
        message: 'Error parsing attribute: {0}',
        level: DiagnosticLevel.Error,
        url: '',
    },

    IDENTIFIER_PARSING_ERROR: {
        code: 1053,
        message: 'Error parsing identifier: {0}',
        level: DiagnosticLevel.Error,
        url: '',
    },

    IF_DIRECTIVE_SHOULD_BE_EXPRESSION: {
        code: 1054,
        message: 'If directive should be an expression',
        level: DiagnosticLevel.Error,
        url: '',
    },

    INVALID_ATTRIBUTE_CASE: {
        code: 1055,
        message: '{0} is not valid attribute for {1}. All attributes name should be all lowercase.',
        level: DiagnosticLevel.Error,
        url: '',
    },
    INVALID_EVENT_NAME: {
        code: 1056,
        message:
            'Invalid event type "{0}". Event type must begin with a lower-case alphabetic character and contain only lower-case alphabetic characters, underscores, and numeric characters',
        level: DiagnosticLevel.Error,
        url: '',
    },

    INVALID_HTML_ATTRIBUTE: {
        code: 1057,
        message:
            '{0} is not valid attribute for {1}. For more information refer to https://developer.mozilla.org/en-US/docs/Web/HTML/Element/{1}',
        level: DiagnosticLevel.Warning,
        url: '',
    },

    INVALID_HTML_SYNTAX: {
        code: 1058,
        message:
            'Invalid HTML syntax: {0}. For more information, ' +
            'please visit https://html.spec.whatwg.org/multipage/parsing.html#parse-error-{0}',
        level: DiagnosticLevel.Error,
        url: '',
    },

    INVALID_IDENTIFIER: {
        code: 1059,
        message: '{0} is not a valid identifier',
        level: DiagnosticLevel.Error,
        url: '',
    },

    INVALID_NODE: {
        code: 1060,
        message: "Template expression doesn't allow {0}",
        level: DiagnosticLevel.Error,
        url: '',
    },

    INVALID_TABINDEX_ATTRIBUTE: {
        code: 1061,
        message: 'The attribute "tabindex" can only be set to "0" or "-1".',
        level: DiagnosticLevel.Error,
        url: '',
    },

    DEPRECATED_IS_ATTRIBUTE_CANNOT_BE_EXPRESSION: {
        code: 1062,
        message: '"is" attribute value can\'t be an expression',
        level: DiagnosticLevel.Error,
        url: '',
    },

    IS_ATTRIBUTE_NOT_SUPPORTED: {
        code: 1063,
        message: '"is" attribute is disallowed',
        level: DiagnosticLevel.Error,
        url: '',
    },

    KEY_ATTRIBUTE_SHOULD_BE_EXPRESSION: {
        code: 1064,
        message: 'Key attribute value should be an expression',
        level: DiagnosticLevel.Error,
        url: '',
    },

    KEY_SHOULDNT_REFERENCE_FOR_EACH_INDEX: {
        code: 1065,
        message: 'Invalid key value for element <{0}>. Key cannot reference for:each index {1}',
        level: DiagnosticLevel.Error,
        url: '',
    },

    KEY_SHOULDNT_REFERENCE_ITERATOR_INDEX: {
        code: 1066,
        message: 'Invalid key value for element <{0}>. Key cannot reference iterator index',
        level: DiagnosticLevel.Error,
        url: '',
    },

    MISSING_KEY_IN_ITERATOR: {
        code: 1071,
        message:
            'Missing key for element <{0}> inside of iterator. Elements within iterators must have a unique, computed key value.',
        level: DiagnosticLevel.Error,
        url: '',
    },

    MISSING_ROOT_TEMPLATE_TAG: {
        code: 1072,
        message: 'Missing root template tag',
        level: DiagnosticLevel.Error,
        url: '',
    },

    MODIFYING_ITERATORS_NOT_ALLOWED: {
        code: 1073,
        message: "Template expression doesn't allow to modify iterators",
        level: DiagnosticLevel.Error,
        url: '',
    },

    MULTIPLE_EXPRESSIONS: {
        code: 1074,
        message: 'Multiple expressions found',
        level: DiagnosticLevel.Error,
        url: '',
    },

    MULTIPLE_ROOTS_FOUND: {
        code: 1075,
        message: 'Multiple roots found',
        level: DiagnosticLevel.Error,
        url: '',
    },

    NAME_ON_SLOT_CANNOT_BE_EXPRESSION: {
        code: 1076,
        message: "Name attribute on slot tag can't be an expression.",
        level: DiagnosticLevel.Error,
        url: '',
    },

    NO_DIRECTIVE_FOUND_ON_TEMPLATE: {
        code: 1077,
        message:
            'Invalid template tag. A directive is expected to be associated with the template tag.',
        level: DiagnosticLevel.Error,
        url: '',
    },

    NO_MATCHING_CLOSING_TAGS: {
        code: 1078,
        message: '<{0}> has no matching closing tag.',
        level: DiagnosticLevel.Error,
        url: '',
    },

    ROOT_TAG_SHOULD_BE_TEMPLATE: {
        code: 1079,
        message: 'Expected root tag to be template, found {0}',
        level: DiagnosticLevel.Error,
        url: '',
    },

    ROOT_TEMPLATE_HAS_UNKNOWN_ATTRIBUTES: {
        code: 1080,
        message: 'Root template has unknown attributes',
        level: DiagnosticLevel.Error,
        url: '',
    },

    SLOT_ATTRIBUTE_CANNOT_BE_EXPRESSION: {
        code: 1081,
        message: "Slot attribute value can't be an expression.",
        level: DiagnosticLevel.Error,
        url: '',
    },

    SLOT_TAG_CANNOT_HAVE_DIRECTIVES: {
        code: 1082,
        message: "Slot tag can't be associated with directives",
        level: DiagnosticLevel.Error,
        url: '',
    },

    TEMPLATE_EXPRESSION_PARSING_ERROR: {
        code: 1083,
        message: 'Error parsing template expression: {0}',
        level: DiagnosticLevel.Error,
        url: '',
    },

    UNEXPECTED_IF_MODIFIER: {
        code: 1084,
        message: 'Unexpected if modifier {0}',
        level: DiagnosticLevel.Error,
        url: '',
    },

    LWC_DOM_INVALID_VALUE: {
        code: 1085,
        message: 'Invalid value for "lwc:dom". \'lwc:dom\' can only be set to {0}',
        level: DiagnosticLevel.Error,
        url: '',
    },

    LWC_DOM_INVALID_CONTENTS: {
        code: 1086,
        message: 'Invalid contents for element with "lwc:dom". Element must be empty',
        level: DiagnosticLevel.Error,
        url: '',
    },

    LWC_DOM_INVALID_CUSTOM_ELEMENT: {
        code: 1087,
        message:
            'Invalid directive "lwc:dom" on element {0}. "lwc:dom" cannot be added to a custom element',
        level: DiagnosticLevel.Error,
        url: '',
    },

    LWC_DOM_INVALID_SLOT_ELEMENT: {
        code: 1088,
        message: 'Invalid directive "lwc:dom" on <slot>.. "lwc:dom" cannot be added to a <slot>',
        level: DiagnosticLevel.Error,
        url: '',
    },

    STYLE_TAG_NOT_ALLOWED_IN_TEMPLATE: {
        code: 1122,
        message:
            "The <style> element is disallowed inside the template. Please add css rules into '.css' file of your component bundle.",
        level: DiagnosticLevel.Error,
        url: '',
    },

    UNKNOWN_HTML_TAG_IN_TEMPLATE: {
        code: 1123,
        message:
            "Unknown html tag '<{0}>'. For more information refer to https://developer.mozilla.org/en-US/docs/Web/HTML/Element and https://developer.mozilla.org/en-US/docs/Web/SVG/Element",
        level: DiagnosticLevel.Warning,
        url: '',
    },

    ATTRIBUTE_NAME_MUST_START_WITH_ALPHABETIC_OR_HYPHEN_CHARACTER: {
        code: 1124,
        message:
            '{0} is not valid attribute for {1}. Attribute name must start with alphabetic character or a hyphen.',
        level: DiagnosticLevel.Error,
        url: '',
    },

    ATTRIBUTE_NAME_MUST_END_WITH_ALPHA_NUMERIC_CHARACTER: {
        code: 1125,
        message:
            '{0} is not valid attribute for {1}. Attribute name must end with alpha-numeric character.',
        level: DiagnosticLevel.Error,
        url: '',
    },
    ATTRIBUTE_NAME_CANNOT_COMBINE_UNDERSCORE_WITH_SPECIAL_CHARS: {
        code: 1126,
        message:
            '{0} is not valid attribute for {1}. Attribute name cannot contain combination of underscore and special characters.',
        level: DiagnosticLevel.Error,
        url: '',
    },
    UNKNOWN_LWC_DIRECTIVE: {
        code: 1127,
        message: 'Invalid directive "{0}" on element {1}.',
        level: DiagnosticLevel.Error,
        url: '',
    },
    INVALID_OPTS_LWC_DYNAMIC: {
        code: 1128,
        message:
            'Invalid lwc:dynamic usage. The LWC dynamic Directive must be enabled in order to use this feature.',
        level: DiagnosticLevel.Error,
        url: '',
    },
    INVALID_LWC_DYNAMIC_ON_NATIVE_ELEMENT: {
        code: 1129,
        message:
            'Invalid lwc:dynamic usage on element "{0}". This directive can only be used in a custom element.',
        level: DiagnosticLevel.Error,
        url: '',
    },
    INVALID_LWC_DYNAMIC_LITERAL_PROP: {
        code: 1130,
        message:
            'Invalid lwc:dynamic usage on element "{0}". The directive binding must be an expression.',
        level: DiagnosticLevel.Error,
        url: '',
    },

    LWC_RENDER_MODE_INVALID_VALUE: {
        code: 1133,
        message:
            'Invalid value for "lwc:render-mode". \'lwc:render-mode\' can only be set to "shadow", or "light"',
        level: DiagnosticLevel.Error,
        url: '',
    },
    LWC_LIGHT_SLOT_INVALID_ATTRIBUTES: {
        code: 1134,
        message:
            "Invalid attribute(s) '{0}' on slot. Slots in Light DOM templates (which have 'lwc:render-mode' directive) can only have 'name' attribute",
        level: DiagnosticLevel.Error,
        url: '',
    },
    LWC_DOM_INVALID_IN_LIGHT_DOM: {
        code: 1135,
        message:
            "Invalid directive 'lwc:dom' on element {0}. 'lwc:dom' is not necessary in Light DOM components.",
        level: DiagnosticLevel.Error,
        url: '',
    },
    INVALID_FOR_EACH_WITH_ITERATOR: {
        code: 1136,
        message: "Invalid usage for 'for:each' and '{0}' directives on the same element.",
        level: DiagnosticLevel.Error,
        url: '',
    },
    NO_DUPLICATE_SLOTS: {
        code: 1137,
        message: 'Invalid duplicate slot ({0}).',
        level: DiagnosticLevel.Warning,
        url: '',
    },
    NO_SLOTS_IN_ITERATOR: {
        code: 1138,
        message: 'Invalid slot ({0}). A slot cannot appear inside of an iterator.',
        level: DiagnosticLevel.Warning,
        url: '',
    },
    LWC_LIGHT_SLOT_INVALID_EVENT_LISTENER: {
        code: 1139,
        message:
            "Invalid event listener '{0}' on slot. Slots in Light DOM templates cannot have event listeners.",
        level: DiagnosticLevel.Error,
        url: '',
    },
    LWC_INNER_HTML_INVALID_CUSTOM_ELEMENT: {
        code: 1140,
        message:
            'Invalid lwc:inner-html usage on element "{0}". The directive can\'t be used on a custom element.',
        level: DiagnosticLevel.Error,
        url: '',
    },
    LWC_INNER_HTML_INVALID_ELEMENT: {
        code: 1141,
        message:
            'Invalid lwc:inner-html usage on element "{0}". The directive can\'t be used on a slot or a template element.',
        level: DiagnosticLevel.Error,
        url: '',
    },
    LWC_INNER_HTML_INVALID_CONTENTS: {
        code: 1142,
        message:
            'Invalid lwc:inner-html usage on element "{0}". The directive can\'t be used on an element with content.',
        level: DiagnosticLevel.Error,
        url: '',
    },
    LWC_INNER_HTML_INVALID_VALUE: {
        code: 1143,
        message:
            'Invalid lwc:inner-html usage on element "{0}". The directive binding can only be an expression or a string.',
        level: DiagnosticLevel.Error,
        url: '',
    },
    INVALID_HTML_RECOVERY: {
        code: 1144,
        message:
            'Invalid HTML detected, "<{0}>" was automatically inserted within "<{1}>"; the compiled template may not match the template source.',
        level: DiagnosticLevel.Warning,
        url: '',
    },
    INVALID_TEMPLATE_ATTRIBUTE: {
        code: 1145,
        message:
            'Invalid attributes detected on template. The following attributes are not supported on template tags in LWC: {0}. For more information, ' +
            'please visit https://lwc.dev/guide/reference#html-template-directives',
        level: DiagnosticLevel.Warning,
        url: '',
    },
    PRESERVE_COMMENTS_MUST_BE_BOOLEAN: {
        code: 1146,
        message: 'lwc:preserve-comments must be a boolean attribute.',
        level: DiagnosticLevel.Error,
        url: '',
    },
    DUPLICATE_ATTR_PROP_TRANSFORM: {
        code: 1147,
        message:
            'Found multiple HTML attributes mapping to the same JavaScript property. "{0}" and "{1}" both map to "{2}".',
        level: DiagnosticLevel.Warning,
        url: '',
    },
    INVALID_HTML_SYNTAX_WARNING: {
        code: 1148,
        message:
            'Invalid HTML syntax: {0}. This will not be supported in future versions of LWC. For more information, ' +
            'please visit https://html.spec.whatwg.org/multipage/parsing.html#parse-error-{0}',
        level: DiagnosticLevel.Warning,
        url: '',
    },
    KEY_SHOULD_BE_IN_ITERATION: {
        code: 1149,
        message:
            'Invalid key attribute on element <{0}>. The key attribute should be applied to an element with for:each or iterator:*, or to a direct child of a <template> element with for:each or iterator:*. This key will be ignored, and may throw an error in future versions of LWC.',
        level: DiagnosticLevel.Warning,
        url: '',
    },
    INVALID_TEMPLATE_WARNING: {
        code: 1153,
        message:
            'Non-root template elements must contain valid LWC template directive attributes. Otherwise, the template and its children will be ignored. ' +
            'For more information please visit https://lwc.dev/guide/reference#html-template-directives',
        level: DiagnosticLevel.Warning,
        url: '',
    },
    INVALID_OPTS_LWC_SPREAD: {
        code: 1154,
        message:
            'Invalid lwc:spread usage. The `lwc:spread` directive must be enabled in order to use this feature.',
        level: DiagnosticLevel.Error,
        url: '',
    },
    INVALID_LWC_SPREAD_LITERAL_PROP: {
        code: 1155,
        message:
            'Invalid lwc:spread usage on element "{0}". The directive binding must be an expression.',
        level: DiagnosticLevel.Error,
    },
<<<<<<< HEAD
    IF_BLOCK_DIRECTIVE_SHOULD_BE_EXPRESSION: {
        code: 1156,
        message: 'lwc:if directive value should be an expression',
        level: DiagnosticLevel.Error,
        url: '',
    },
    ELSEIF_BLOCK_DIRECTIVE_SHOULD_BE_EXPRESSION: {
        code: 1157,
        message: 'lwc:elseif directive value should be an expression',
        level: DiagnosticLevel.Error,
        url: '',
    },
    ELSE_BLOCK_DIRECTIVE_CANNOT_HAVE_VALUE: {
        code: 1158,
        message: 'lwc:else directive cannot have a value',
        level: DiagnosticLevel.Error,
        url: '',
    },
    INVALID_IF_BLOCK_DIRECTIVE_WITH_CONDITIONAL: {
        code: 1159,
        message: "Invalid usage of 'lwc:if' and '{0}' directives on the same element.",
        level: DiagnosticLevel.Error,
        url: '',
    },
    INVALID_ELSEIF_BLOCK_DIRECTIVE_WITH_CONDITIONAL: {
        code: 1160,
        message: "Invalid usage of 'lwc:elseif' and '{0}' directives on the same element.",
        level: DiagnosticLevel.Error,
        url: '',
    },
    INVALID_ELSE_BLOCK_DIRECTIVE_WITH_CONDITIONAL: {
        code: 1161,
        message: "Invalid usage of 'lwc:else' and '{0}' directives on the same element.",
        level: DiagnosticLevel.Error,
        url: '',
    },
    LWC_IF_SCOPE_NOT_FOUND: {
        code: 1162,
        message:
            "'{0}' directive must be used immediately after an element with 'lwc:if' or 'lwc:elseif'. No such element found.",
        level: DiagnosticLevel.Error,
        url: '',
    },
    LWC_IF_CANNOT_BE_USED_WITH_IF_DIRECTIVE: {
        code: 1163,
        message:
            "'{0}' directive cannot be used with 'lwc:if', 'lwc:elseif', or 'lwc:else directives on the same element.",
=======
    LWC_REF_INVALID_ELEMENT: {
        code: 1156,
        message:
            'Invalid lwc:ref usage on element "{0}". The directive can\'t be used on a slot or a template element.',
        level: DiagnosticLevel.Error,
        url: '',
    },
    LWC_REF_INVALID_VALUE: {
        code: 1157,
        message:
            'Invalid lwc:ref usage on element "{0}". The directive binding must be a non-empty string.',
        level: DiagnosticLevel.Error,
        url: '',
    },
    LWC_REF_INVALID_LOCATION_INSIDE_ITERATION: {
        code: 1158,
        message:
            'Invalid lwc:ref usage on element "{0}". lwc:ref cannot be used inside for:each or an iterator.',
>>>>>>> 883e689f
        level: DiagnosticLevel.Error,
        url: '',
    },
};<|MERGE_RESOLUTION|>--- conflicted
+++ resolved
@@ -4,7 +4,7 @@
  * SPDX-License-Identifier: MIT
  * For full license text, see the LICENSE file in the repo root or https://opensource.org/licenses/MIT
  */
-import { DiagnosticLevel } from '../../shared/types';
+import { DiagnosticLevel, DiagnosticLevel } from '../../shared/types';
 
 /**
  * TODO [W-5678919]: implement script to determine the next available error code
@@ -646,55 +646,6 @@
             'Invalid lwc:spread usage on element "{0}". The directive binding must be an expression.',
         level: DiagnosticLevel.Error,
     },
-<<<<<<< HEAD
-    IF_BLOCK_DIRECTIVE_SHOULD_BE_EXPRESSION: {
-        code: 1156,
-        message: 'lwc:if directive value should be an expression',
-        level: DiagnosticLevel.Error,
-        url: '',
-    },
-    ELSEIF_BLOCK_DIRECTIVE_SHOULD_BE_EXPRESSION: {
-        code: 1157,
-        message: 'lwc:elseif directive value should be an expression',
-        level: DiagnosticLevel.Error,
-        url: '',
-    },
-    ELSE_BLOCK_DIRECTIVE_CANNOT_HAVE_VALUE: {
-        code: 1158,
-        message: 'lwc:else directive cannot have a value',
-        level: DiagnosticLevel.Error,
-        url: '',
-    },
-    INVALID_IF_BLOCK_DIRECTIVE_WITH_CONDITIONAL: {
-        code: 1159,
-        message: "Invalid usage of 'lwc:if' and '{0}' directives on the same element.",
-        level: DiagnosticLevel.Error,
-        url: '',
-    },
-    INVALID_ELSEIF_BLOCK_DIRECTIVE_WITH_CONDITIONAL: {
-        code: 1160,
-        message: "Invalid usage of 'lwc:elseif' and '{0}' directives on the same element.",
-        level: DiagnosticLevel.Error,
-        url: '',
-    },
-    INVALID_ELSE_BLOCK_DIRECTIVE_WITH_CONDITIONAL: {
-        code: 1161,
-        message: "Invalid usage of 'lwc:else' and '{0}' directives on the same element.",
-        level: DiagnosticLevel.Error,
-        url: '',
-    },
-    LWC_IF_SCOPE_NOT_FOUND: {
-        code: 1162,
-        message:
-            "'{0}' directive must be used immediately after an element with 'lwc:if' or 'lwc:elseif'. No such element found.",
-        level: DiagnosticLevel.Error,
-        url: '',
-    },
-    LWC_IF_CANNOT_BE_USED_WITH_IF_DIRECTIVE: {
-        code: 1163,
-        message:
-            "'{0}' directive cannot be used with 'lwc:if', 'lwc:elseif', or 'lwc:else directives on the same element.",
-=======
     LWC_REF_INVALID_ELEMENT: {
         code: 1156,
         message:
@@ -713,7 +664,56 @@
         code: 1158,
         message:
             'Invalid lwc:ref usage on element "{0}". lwc:ref cannot be used inside for:each or an iterator.',
->>>>>>> 883e689f
+        level: DiagnosticLevel.Error,
+        url: '',
+    },
+    IF_BLOCK_DIRECTIVE_SHOULD_BE_EXPRESSION: {
+        code: 1159,
+        message: 'lwc:if directive value should be an expression',
+        level: DiagnosticLevel.Error,
+        url: '',
+    },
+    ELSEIF_BLOCK_DIRECTIVE_SHOULD_BE_EXPRESSION: {
+        code: 1160,
+        message: 'lwc:elseif directive value should be an expression',
+        level: DiagnosticLevel.Error,
+        url: '',
+    },
+    ELSE_BLOCK_DIRECTIVE_CANNOT_HAVE_VALUE: {
+        code: 1161,
+        message: 'lwc:else directive cannot have a value',
+        level: DiagnosticLevel.Error,
+        url: '',
+    },
+    INVALID_IF_BLOCK_DIRECTIVE_WITH_CONDITIONAL: {
+        code: 1162,
+        message: "Invalid usage of 'lwc:if' and '{0}' directives on the same element.",
+        level: DiagnosticLevel.Error,
+        url: '',
+    },
+    INVALID_ELSEIF_BLOCK_DIRECTIVE_WITH_CONDITIONAL: {
+        code: 1163,
+        message: "Invalid usage of 'lwc:elseif' and '{0}' directives on the same element.",
+        level: DiagnosticLevel.Error,
+        url: '',
+    },
+    INVALID_ELSE_BLOCK_DIRECTIVE_WITH_CONDITIONAL: {
+        code: 1164,
+        message: "Invalid usage of 'lwc:else' and '{0}' directives on the same element.",
+        level: DiagnosticLevel.Error,
+        url: '',
+    },
+    LWC_IF_SCOPE_NOT_FOUND: {
+        code: 1165,
+        message:
+            "'{0}' directive must be used immediately after an element with 'lwc:if' or 'lwc:elseif'. No such element found.",
+        level: DiagnosticLevel.Error,
+        url: '',
+    },
+    LWC_IF_CANNOT_BE_USED_WITH_IF_DIRECTIVE: {
+        code: 1166,
+        message:
+            "'{0}' directive cannot be used with 'lwc:if', 'lwc:elseif', or 'lwc:else directives on the same element.",
         level: DiagnosticLevel.Error,
         url: '',
     },
