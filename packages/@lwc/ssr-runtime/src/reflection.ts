/*
 * Copyright (c) 2024, Salesforce, Inc.
 * All rights reserved.
 * SPDX-License-Identifier: MIT
 * For full license text, see the LICENSE file in the repo root or https://opensource.org/licenses/MIT
 */

import { AriaAttrNameToPropNameMap, entries, isNull, toString } from '@lwc/shared';

import type { LightningElement } from './lightning-element';

/**
<<<<<<< HEAD
 * Map of global attribute or ARIA attribute to the corresponding property name.
 * Not all global attributes are included, just those from `HTMLElementTheGoodParts`.
 */
const attrsToProps = assign(
    create(null) as object,
    {
        accesskey: 'accessKey',
        dir: 'dir',
        draggable: 'draggable',
        hidden: 'hidden',
        id: 'id',
        lang: 'lang',
        spellcheck: 'spellcheck',
        tabindex: 'tabIndex',
        title: 'title',
        ...AriaAttrNameToPropNameMap,
    } as const
);

/**
=======
>>>>>>> 901208c4
 * Descriptor for IDL attribute reflections that merely reflect the string, e.g. `title`.
 */
const stringDescriptor = (attrName: string): TypedPropertyDescriptor<string | null> => ({
    configurable: true,
    enumerable: true,
    get(this: LightningElement): string | null {
        return this.getAttribute(attrName);
    },
    set(this: LightningElement, newValue: string | null): void {
        const currentValue = this.getAttribute(attrName);
        const normalizedValue = String(newValue);
        if (normalizedValue !== currentValue) {
            this.setAttribute(attrName, normalizedValue);
        }
    },
});

/** Descriptor for a boolean that checks for `attr="true"` or `attr="false"`, e.g. `spellcheck` and `draggable`. */
const explicitBooleanDescriptor = (
    attrName: string,
    defaultValue: boolean
): TypedPropertyDescriptor<boolean> => ({
    configurable: true,
    enumerable: true,
    get(this: LightningElement): boolean {
        const value = this.getAttribute(attrName);
        return value === null ? defaultValue : value === String(defaultValue);
    },
    set(this: LightningElement, newValue: boolean): void {
        const currentValue = this.getAttribute(attrName);
        const normalizedValue = String(Boolean(newValue));
        if (normalizedValue !== currentValue) {
            this.setAttribute(attrName, normalizedValue);
        }
    },
});

/**
 * Descriptor for a "true" boolean attribute that checks solely for presence, e.g. `hidden`.
 */
const booleanAttributeDescriptor = (attrName: string): TypedPropertyDescriptor<boolean> => ({
    configurable: true,
    enumerable: true,
    get(this: LightningElement): boolean {
        return this.hasAttribute(attrName);
    },
    set(this: LightningElement, newValue: boolean): void {
        const hasAttribute = this.hasAttribute(attrName);
        if (newValue) {
            if (!hasAttribute) {
                this.setAttribute(attrName, '');
            }
        } else {
            if (hasAttribute) {
                this.removeAttribute(attrName);
            }
        }
    },
});

/**
 * Descriptor for ARIA reflections, e.g. `ariaLabel` and `role`.
 */
const ariaDescriptor = (attrName: string): TypedPropertyDescriptor<string | null> => ({
    configurable: true,
    enumerable: true,
    get(this: LightningElement): string | null {
        return this.getAttribute(attrName);
    },
    set(this: LightningElement, newValue: string | null): void {
        const currentValue = this.getAttribute(attrName);
        if (newValue !== currentValue) {
            // TODO [#3284]: According to the spec, IDL nullable type values
            // (null and undefined) should remove the attribute; however, we
            // only do so in the case of null for historical reasons.
            if (isNull(newValue)) {
                this.removeAttribute(attrName);
            } else {
                this.setAttribute(attrName, toString(newValue));
            }
        }
    },
});

<<<<<<< HEAD
export function reflectAttrToProp(
    instance: LightningElement,
    attrName: string,
    attrValue: string | null
) {
    const reflectedPropName = attrsToProps[attrName as keyof typeof attrsToProps];
    // If it is a reflected property and it was not overridden by the instance
    if (reflectedPropName && !hasOwnProperty.call(instance, reflectedPropName)) {
        const currentValue = instance[reflectedPropName];
        if (currentValue !== attrValue) {
            // Type assertion because we're providing a string, but some props accept boolean/number
            (instance[reflectedPropName] as string | null) = attrValue;
        }
    }
}

=======
>>>>>>> 901208c4
export const descriptors: Record<string, PropertyDescriptor> = {
    accessKey: stringDescriptor('accesskey'),
    dir: stringDescriptor('dir'),
    draggable: explicitBooleanDescriptor('draggable', true),
    hidden: booleanAttributeDescriptor('hidden'),
    id: stringDescriptor('id'),
    lang: stringDescriptor('lang'),
    spellcheck: explicitBooleanDescriptor('spellcheck', false),
    tabIndex: {
        get(this: LightningElement): number {
            const str = this.getAttribute('tabindex');
            const num = Number(str);
            return isFinite(num) ? Math.trunc(num) : -1;
        },
        set(this: LightningElement, newValue: number): void {
            const currentValue = this.getAttribute('tabindex');
            const num = Number(newValue);
            const normalizedValue = isFinite(num) ? String(Math.trunc(num)) : '0';
            if (normalizedValue !== currentValue) {
                this.setAttribute('tabindex', toString(newValue));
            }
        },
    },
    title: stringDescriptor('title'),
};

// Add descriptors for ARIA attributes
for (const [attrName, propName] of entries(AriaAttrNameToPropNameMap)) {
    descriptors[propName] = ariaDescriptor(attrName);
}<|MERGE_RESOLUTION|>--- conflicted
+++ resolved
@@ -10,29 +10,6 @@
 import type { LightningElement } from './lightning-element';
 
 /**
-<<<<<<< HEAD
- * Map of global attribute or ARIA attribute to the corresponding property name.
- * Not all global attributes are included, just those from `HTMLElementTheGoodParts`.
- */
-const attrsToProps = assign(
-    create(null) as object,
-    {
-        accesskey: 'accessKey',
-        dir: 'dir',
-        draggable: 'draggable',
-        hidden: 'hidden',
-        id: 'id',
-        lang: 'lang',
-        spellcheck: 'spellcheck',
-        tabindex: 'tabIndex',
-        title: 'title',
-        ...AriaAttrNameToPropNameMap,
-    } as const
-);
-
-/**
-=======
->>>>>>> 901208c4
  * Descriptor for IDL attribute reflections that merely reflect the string, e.g. `title`.
  */
 const stringDescriptor = (attrName: string): TypedPropertyDescriptor<string | null> => ({
@@ -117,25 +94,6 @@
     },
 });
 
-<<<<<<< HEAD
-export function reflectAttrToProp(
-    instance: LightningElement,
-    attrName: string,
-    attrValue: string | null
-) {
-    const reflectedPropName = attrsToProps[attrName as keyof typeof attrsToProps];
-    // If it is a reflected property and it was not overridden by the instance
-    if (reflectedPropName && !hasOwnProperty.call(instance, reflectedPropName)) {
-        const currentValue = instance[reflectedPropName];
-        if (currentValue !== attrValue) {
-            // Type assertion because we're providing a string, but some props accept boolean/number
-            (instance[reflectedPropName] as string | null) = attrValue;
-        }
-    }
-}
-
-=======
->>>>>>> 901208c4
 export const descriptors: Record<string, PropertyDescriptor> = {
     accessKey: stringDescriptor('accesskey'),
     dir: stringDescriptor('dir'),
