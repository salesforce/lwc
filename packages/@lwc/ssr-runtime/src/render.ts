/*
 * Copyright (c) 2024, salesforce.com, inc.
 * All rights reserved.
 * SPDX-License-Identifier: MIT
 * For full license text, see the LICENSE file in the repo root or https://opensource.org/licenses/MIT
 */
<<<<<<< HEAD

import { getOwnPropertyNames, isNull, isString, isUndefined } from '@lwc/shared';
=======
import { isGeneratorFunction, isAsyncFunction } from 'node:util/types';
>>>>>>> 5065c280
import { mutationTracker } from './mutation-tracker';
import {
    LightningElement,
    LightningElementConstructor,
    SYMBOL__GENERATE_MARKUP,
} from './lightning-element';
import type { Attributes, Properties } from './types';
import type { CompilationMode } from '@lwc/ssr-compiler';

const escapeAttrVal = (attrValue: string) =>
    attrValue.replaceAll('&', '&amp;').replaceAll('"', '&quot;');

function renderAttrsPrivate(
    instance: LightningElement,
    attrs: Attributes,
    hostScopeToken: string | undefined,
    scopeToken: string | undefined
): string {
    // The scopeToken is e.g. `lwc-xyz123` which is the token our parent gives us.
    // The hostScopeToken is e.g. `lwc-abc456-host` which is the token for our own component.
    // It's possible to have both, one, the other, or neither.
    const combinedScopeToken =
        scopeToken && hostScopeToken
            ? `${scopeToken} ${hostScopeToken}`
            : scopeToken || hostScopeToken || '';

    let result = '';
    let hasClassAttribute = false;

    for (const attrName of getOwnPropertyNames(attrs)) {
        let attrValue = attrs[attrName];
        if (isNull(attrValue) || isUndefined(attrValue)) {
            attrValue = '';
        } else if (!isString(attrValue)) {
            attrValue = String(attrValue);
        }
        if (combinedScopeToken && attrName === 'class') {
            attrValue += ' ' + combinedScopeToken;
            hasClassAttribute = true;
        }

        result += attrValue === '' ? ` ${attrName}` : ` ${attrName}="${escapeAttrVal(attrValue)}"`;
    }

    // If we didn't render any `class` attribute, render one for the scope token(s)
    if (!hasClassAttribute && combinedScopeToken) {
        result += ` class="${combinedScopeToken}"`;
    }

    result += mutationTracker.renderMutatedAttrs(instance);

    return result;
}

export function* renderAttrs(
    instance: LightningElement,
    attrs: Attributes,
    hostScopeToken: string | undefined,
    scopeToken: string | undefined
) {
    yield renderAttrsPrivate(instance, attrs, hostScopeToken, scopeToken);
}

export function renderAttrsNoYield(
    emit: (segment: string) => void,
    instance: LightningElement,
    attrs: Attributes,
    hostScopeToken: string | undefined,
    scopeToken: string | undefined
) {
    emit(renderAttrsPrivate(instance, attrs, hostScopeToken, scopeToken));
}

export function* fallbackTmpl(
    _props: unknown,
    _attrs: unknown,
    _slotted: unknown,
    Cmp: LightningElementConstructor,
    _instance: unknown
) {
    if (Cmp.renderMode !== 'light') {
        yield '<template shadowrootmode="open"></template>';
    }
}

export function fallbackTmplNoYield(
    emit: (segment: string) => void,
    _props: unknown,
    _attrs: unknown,
    _slotted: unknown,
    Cmp: LightningElementConstructor,
    _instance: unknown
) {
    if (Cmp.renderMode !== 'light') {
        emit('<template shadowrootmode="open"></template>');
    }
}

export type GenerateMarkupFn = (
    tagName: string,
    props: Properties | null,
    attrs: Attributes | null,
    slotted: Record<number | string, AsyncGenerator<string>> | null
) => AsyncGenerator<string>;

export type GenerateMarkupFnAsyncNoGen = (
    emit: (segment: string) => void,
    tagName: string,
    props: Record<string, any> | null,
    attrs: Attributes | null,
    slotted: Record<number | string, AsyncGenerator<string>> | null
) => Promise<void>;

export type GenerateMarkupFnSyncNoGen = (
    emit: (segment: string) => void,
    tagName: string,
    props: Record<string, any> | null,
    attrs: Attributes | null,
    slotted: Record<number | string, AsyncGenerator<string>> | null
) => void;

type GenerateMarkupFnVariants =
    | GenerateMarkupFn
    | GenerateMarkupFnAsyncNoGen
    | GenerateMarkupFnSyncNoGen;

interface ComponentWithGenerateMarkup {
    [SYMBOL__GENERATE_MARKUP]: GenerateMarkupFnVariants;
}

export async function serverSideRenderComponent(
    tagName: string,
    Component: GenerateMarkupFnVariants | ComponentWithGenerateMarkup,
    props: Properties = {}
): Promise<string> {
    if (typeof tagName !== 'string') {
        throw new Error(`tagName must be a string, found: ${tagName}`);
    }

    // TODO [#4726]: remove `generateMarkup` export
    const generateMarkup =
        SYMBOL__GENERATE_MARKUP in Component ? Component[SYMBOL__GENERATE_MARKUP] : Component;
    const mode: CompilationMode = isAsyncFunction(generateMarkup)
        ? isGeneratorFunction(generateMarkup)
            ? 'asyncYield'
            : 'async'
        : 'sync';

    let markup = '';
    const emit = (segment: string) => {
        markup += segment;
    };

    if (mode === 'asyncYield') {
        for await (const segment of (generateMarkup as GenerateMarkupFn)(
            tagName,
            props,
            null,
            null
        )) {
            markup += segment;
        }
    } else if (mode === 'async') {
        await (generateMarkup as GenerateMarkupFnAsyncNoGen)(emit, tagName, props, null, null);
    } else if (mode === 'sync') {
        (generateMarkup as GenerateMarkupFnSyncNoGen)(emit, tagName, props, null, null);
    } else {
        throw new Error(`Invalid mode: ${mode}`);
    }

    return markup;
}<|MERGE_RESOLUTION|>--- conflicted
+++ resolved
@@ -4,12 +4,8 @@
  * SPDX-License-Identifier: MIT
  * For full license text, see the LICENSE file in the repo root or https://opensource.org/licenses/MIT
  */
-<<<<<<< HEAD
-
+import { isGeneratorFunction, isAsyncFunction } from 'node:util/types';
 import { getOwnPropertyNames, isNull, isString, isUndefined } from '@lwc/shared';
-=======
-import { isGeneratorFunction, isAsyncFunction } from 'node:util/types';
->>>>>>> 5065c280
 import { mutationTracker } from './mutation-tracker';
 import {
     LightningElement,
