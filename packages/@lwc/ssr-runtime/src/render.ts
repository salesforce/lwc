/*
 * Copyright (c) 2024, salesforce.com, inc.
 * All rights reserved.
 * SPDX-License-Identifier: MIT
 * For full license text, see the LICENSE file in the repo root or https://opensource.org/licenses/MIT
 */

import { mutationTracker } from './mutation-tracker';
<<<<<<< HEAD
import type { Attributes, Properties } from './types';
=======
import type { LightningElement, LightningElementConstructor } from './lightning-element';
import type { Attributes } from './types';
>>>>>>> 849ed9e7

const escapeAttrVal = (attrVal: string) =>
    attrVal.replaceAll('&', '&amp;').replaceAll('"', '&quot;');

export function* renderAttrs(instance: LightningElement, attrs: Attributes) {
    if (!attrs) {
        return;
    }
    for (const attrName of Object.getOwnPropertyNames(attrs)) {
        const attrVal = attrs[attrName];
        if (typeof attrVal === 'string') {
            yield attrVal === '' ? ` ${attrName}` : ` ${attrName}="${escapeAttrVal(attrVal)}"`;
        } else if (attrVal === null) {
            yield '';
        }
    }
    yield mutationTracker.renderMutatedAttrs(instance);
}

export function renderAttrsNoYield(
    emit: (segment: string) => void,
    instance: LightningElement,
    attrs: Attributes
) {
    if (!attrs) {
        return;
    }
    for (const attrName of Object.getOwnPropertyNames(attrs)) {
        const attrVal = attrs[attrName];
        if (typeof attrVal === 'string') {
            emit(attrVal === '' ? ` ${attrName}` : ` ${attrName}="${escapeAttrVal(attrVal)}"`);
        } else if (attrVal === null) {
            emit('');
        }
    }
    emit(mutationTracker.renderMutatedAttrs(instance));
}

export function* fallbackTmpl(
    _props: unknown,
    _attrs: unknown,
    _slotted: unknown,
    Cmp: LightningElementConstructor,
    _instance: unknown
) {
    if (Cmp.renderMode !== 'light') {
        yield '<template shadowrootmode="open"></template>';
    }
}

export function fallbackTmplNoYield(
    emit: (segment: string) => void,
    _props: unknown,
    _attrs: unknown,
    _slotted: unknown,
    Cmp: LightningElementConstructor,
    _instance: unknown
) {
    if (Cmp.renderMode !== 'light') {
        emit('<template shadowrootmode="open"></template>');
    }
}

export type GenerateMarkupFn = (
    tagName: string,
    props: Properties | null,
    attrs: Attributes | null,
    slotted: Record<number | string, AsyncGenerator<string>> | null
) => AsyncGenerator<string>;

export type GenerateMarkupFnAsyncNoGen = (
    emit: (segment: string) => void,
    tagName: string,
    props: Record<string, any> | null,
    attrs: Attributes | null,
    slotted: Record<number | string, AsyncGenerator<string>> | null
) => Promise<void>;

export type GenerateMarkupFnSyncNoGen = (
    emit: (segment: string) => void,
    tagName: string,
    props: Record<string, any> | null,
    attrs: Attributes | null,
    slotted: Record<number | string, AsyncGenerator<string>> | null
) => void;

type GenerateMarkupFnVariants =
    | GenerateMarkupFn
    | GenerateMarkupFnAsyncNoGen
    | GenerateMarkupFnSyncNoGen;

export async function serverSideRenderComponent(
    tagName: string,
<<<<<<< HEAD
    compiledGenerateMarkup: GenerateMarkupFn,
    props: Properties
=======
    compiledGenerateMarkup: GenerateMarkupFnVariants,
    props: Record<string, any>,
    mode: 'asyncYield' | 'async' | 'sync' = 'asyncYield'
>>>>>>> 849ed9e7
): Promise<string> {
    let markup = '';

    if (mode === 'asyncYield') {
        for await (const segment of (compiledGenerateMarkup as GenerateMarkupFn)(
            tagName,
            props,
            null,
            null
        )) {
            markup += segment;
        }
    } else if (mode === 'async') {
        const emit = (segment: string) => {
            markup += segment;
        };
        await (compiledGenerateMarkup as GenerateMarkupFnAsyncNoGen)(
            emit,
            tagName,
            props,
            null,
            null
        );
    } else if (mode === 'sync') {
        const emit = (segment: string) => {
            markup += segment;
        };
        (compiledGenerateMarkup as GenerateMarkupFnSyncNoGen)(emit, tagName, props, null, null);
    } else {
        throw new Error(`Invalid mode: ${mode}`);
    }

    return markup;
}<|MERGE_RESOLUTION|>--- conflicted
+++ resolved
@@ -6,12 +6,8 @@
  */
 
 import { mutationTracker } from './mutation-tracker';
-<<<<<<< HEAD
+import type { LightningElement, LightningElementConstructor } from './lightning-element';
 import type { Attributes, Properties } from './types';
-=======
-import type { LightningElement, LightningElementConstructor } from './lightning-element';
-import type { Attributes } from './types';
->>>>>>> 849ed9e7
 
 const escapeAttrVal = (attrVal: string) =>
     attrVal.replaceAll('&', '&amp;').replaceAll('"', '&quot;');
@@ -105,14 +101,9 @@
 
 export async function serverSideRenderComponent(
     tagName: string,
-<<<<<<< HEAD
-    compiledGenerateMarkup: GenerateMarkupFn,
+    compiledGenerateMarkup: GenerateMarkupFnVariants,
     props: Properties
-=======
-    compiledGenerateMarkup: GenerateMarkupFnVariants,
-    props: Record<string, any>,
     mode: 'asyncYield' | 'async' | 'sync' = 'asyncYield'
->>>>>>> 849ed9e7
 ): Promise<string> {
     let markup = '';
 
