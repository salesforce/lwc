--- conflicted
+++ resolved
@@ -25,11 +25,8 @@
 import { ClassList } from './class-list';
 import { mutationTracker } from './mutation-tracker';
 import { descriptors as reflectionDescriptors } from './reflection';
-<<<<<<< HEAD
 import { establishContextfulRelationship } from './wire';
-=======
 import type { Attributes, Properties } from './types';
->>>>>>> 1aafff41
 import type { Stylesheets } from '@lwc/shared';
 
 type EventListenerOrEventListenerObject = unknown;
