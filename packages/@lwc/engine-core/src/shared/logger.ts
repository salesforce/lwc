/*
 * Copyright (c) 2018, salesforce.com, inc.
 * All rights reserved.
 * SPDX-License-Identifier: MIT
 * For full license text, see the LICENSE file in the repo root or https://opensource.org/licenses/MIT
 */
import { isUndefined } from '@lwc/shared';

import { VM } from '../framework/vm';
import { getComponentStack } from './format';

const alreadyLoggedMessages = new Set();

// @ts-ignore
if (process.env.NODE_ENV !== 'production' && typeof __karma__ !== 'undefined') {
    // @ts-ignore
    window.__lwcResetAlreadyLoggedMessages = () => {
        alreadyLoggedMessages.clear();
    };
}

function log(method: 'warn' | 'error', message: string, vm: VM | undefined, once: boolean) {
    let msg = `[LWC ${method}]: ${message}`;

    if (!isUndefined(vm)) {
        msg = `${msg}\n${getComponentStack(vm)}`;
    }

<<<<<<< HEAD
    if (once) {
        if (alreadyLoggedMessages.has(msg)) {
            return;
        }
        alreadyLoggedMessages.add(msg);
    }

=======
    // In Jest tests, reduce the warning and error verbosity by not printing the callstack
>>>>>>> e2d97e56
    if (process.env.NODE_ENV === 'test') {
        /* eslint-disable-next-line no-console */
        console[method](msg);
        return;
    }

    try {
        throw new Error(msg);
    } catch (e) {
        /* eslint-disable-next-line no-console */
        console[method](e);
    }
}

export function logError(message: string, vm?: VM) {
    log('error', message, vm, false);
}

export function logWarn(message: string, vm?: VM) {
    log('warn', message, vm, false);
}

export function logWarnOnce(message: string, vm?: VM) {
    log('warn', message, vm, true);
}<|MERGE_RESOLUTION|>--- conflicted
+++ resolved
@@ -26,7 +26,6 @@
         msg = `${msg}\n${getComponentStack(vm)}`;
     }
 
-<<<<<<< HEAD
     if (once) {
         if (alreadyLoggedMessages.has(msg)) {
             return;
@@ -34,9 +33,7 @@
         alreadyLoggedMessages.add(msg);
     }
 
-=======
     // In Jest tests, reduce the warning and error verbosity by not printing the callstack
->>>>>>> e2d97e56
     if (process.env.NODE_ENV === 'test') {
         /* eslint-disable-next-line no-console */
         console[method](msg);
