--- conflicted
+++ resolved
@@ -14,15 +14,7 @@
 } from '@lwc/shared';
 import featureFlags from '@lwc/features';
 import { LightningElement } from './base-lightning-element';
-<<<<<<< HEAD
-import { ReactiveObserver } from './mutation-tracker';
-=======
-import {
-    componentValueMutated,
-    createReactiveObserver,
-    ReactiveObserver,
-} from './mutation-tracker';
->>>>>>> 17a129e9
+import { createReactiveObserver, ReactiveObserver } from './mutation-tracker';
 import { runWithBoundaryProtection, VMState, VM } from './vm';
 import { updateComponentValue } from './update-component-value';
 
