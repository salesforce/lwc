--- conflicted
+++ resolved
@@ -124,11 +124,7 @@
     styleVNodes: VNode[] | null;
     /**
      * Object used by the template function to store information that can be reused between
-<<<<<<< HEAD
-     *  different render cycle of the same template.
-=======
      * different render cycle of the same template.
->>>>>>> 0f0de700
      */
     tplCache: TemplateCache;
     /** List of wire hooks that are invoked when the component gets connected. */
@@ -178,11 +174,7 @@
     cmpProps: { [name: string]: any };
     /**
      * Contains information about the mapping between the slot names and the slotted VNodes, and
-<<<<<<< HEAD
-     *  the owner of the slot content.
-=======
      * the owner of the slot content.
->>>>>>> 0f0de700
      */
     cmpSlots: SlotSet;
     /** The component internal reactive properties. */
@@ -208,29 +200,17 @@
     tro: ReactiveObserver;
     /**
      * Hook invoked whenever a property is accessed on the host element. This hook is used by
-<<<<<<< HEAD
-     *  Locker only.
-=======
      * Locker only.
->>>>>>> 0f0de700
      */
     setHook: (cmp: LightningElement, prop: PropertyKey, newValue: any) => void;
     /**
      * Hook invoked whenever a property is set on the host element. This hook is used by Locker
-<<<<<<< HEAD
-     *  only.
-=======
      * only.
->>>>>>> 0f0de700
      */
     getHook: (cmp: LightningElement, prop: PropertyKey) => any;
     /**
      * Hook invoked whenever a method is called on the component (life-cycle hooks, public
-<<<<<<< HEAD
-     *  properties and event handlers). This hook is used by Locker.
-=======
      * properties and event handlers). This hook is used by Locker.
->>>>>>> 0f0de700
      */
     callHook: (cmp: LightningElement | undefined, fn: (...args: any[]) => any, args?: any[]) => any;
     /**
