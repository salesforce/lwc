/*
 * Copyright (c) 2018, salesforce.com, inc.
 * All rights reserved.
 * SPDX-License-Identifier: MIT
 * For full license text, see the LICENSE file in the repo root or https://opensource.org/licenses/MIT
 */
import features from '@lwc/features';
import {
    ArrayPush,
    ArraySlice,
    ArrayUnshift,
    assert,
    create,
    getOwnPropertyNames,
    isFalse,
    isNull,
    isObject,
    isTrue,
    isUndefined,
} from '@lwc/shared';

import { addErrorComponentStack } from '../shared/error';

import { HostNode, HostElement, RendererAPI } from './renderer';
import { renderComponent, markComponentAsDirty, getTemplateReactiveObserver } from './component';
import { addCallbackToNextTick, EmptyArray, EmptyObject } from './utils';
import { invokeServiceHook, Services } from './services';
import { invokeComponentCallback, invokeComponentConstructor } from './invoker';
import { Template } from './template';
import { ComponentDef, getComponentInternalDef } from './def';
import { LightningElement, LightningElementConstructor } from './base-lightning-element';
import {
    logOperationStart,
    logOperationEnd,
    OperationId,
    logGlobalOperationEnd,
    logGlobalOperationStart,
} from './profiler';
import { patchChildren } from './rendering';
import { ReactiveObserver } from './mutation-tracker';
import { connectWireAdapters, disconnectWireAdapters, installWireAdapters } from './wiring';
import { AccessorReactiveObserver } from './decorators/api';
import { removeActiveVM } from './hot-swaps';
import { VNodes, VCustomElement, VNode, VNodeType, VBaseElement } from './vnodes';

type ShadowRootMode = 'open' | 'closed';

export interface TemplateCache {
    [key: string]: any;
}

export interface SlotSet {
    [key: string]: VNodes;
}

export const enum VMState {
    created,
    connected,
    disconnected,
}

export const enum RenderMode {
    Light,
    Shadow,
}

export const enum ShadowMode {
    Native,
    Synthetic,
}

export const enum ShadowSupportMode {
    Any = 'any',
    Default = 'reset',
}

export const enum LwcDomMode {
    Manual = 'manual',
}

export interface Context {
    /** The string used for synthetic shadow DOM and light DOM style scoping. */
    stylesheetToken: string | undefined;
    /** True if a stylesheetToken was added to the host class */
    hasTokenInClass: boolean | undefined;
    /** True if a stylesheetToken was added to the host attributes */
    hasTokenInAttribute: boolean | undefined;
    /** Whether or not light DOM scoped styles are present in the stylesheets. */
    hasScopedStyles: boolean | undefined;
    /** The VNodes injected in all the shadow trees to apply the associated component stylesheets. */
    styleVNodes: VNode[] | null;
    /** Object used by the template function to store information that can be reused between
     *  different render cycle of the same template. */
    tplCache: TemplateCache;
    /** List of wire hooks that are invoked when the component gets connected. */
    wiredConnecting: Array<() => void>;
    /** List of wire hooks that are invoked when the component gets disconnected. */
    wiredDisconnecting: Array<() => void>;
}

export type RefVNodes = { [name: string]: VBaseElement };

export interface VM<N = HostNode, E = HostElement> {
    /** The host element */
    readonly elm: HostElement;
    /** The host element tag name */
    readonly tagName: string;
    /** The component definition */
    readonly def: ComponentDef;
    /** The component context object. */
    readonly context: Context;
    /** The owner VM or null for root elements. */
    readonly owner: VM<N, E> | null;
<<<<<<< HEAD
    /**
     * References to elements rendered using lwc:ref
     */
    refVNodes: RefVNodes | null;
=======
    /** Whether or not the VM was hydrated */
    readonly hydrated: boolean;
>>>>>>> b708f5f8
    /** Rendering operations associated with the VM */
    renderMode: RenderMode;
    shadowMode: ShadowMode;
    /** The component creation index. */
    idx: number;
    /** Component state, analogous to Element.isConnected */
    /** The component connection state. */
    state: VMState;
    /** The list of VNodes associated with the shadow tree. */
    children: VNodes;
    /** The list of adopted children VNodes. */
    aChildren: VNodes;
    /** The list of custom elements VNodes currently rendered in the shadow tree. We keep track of
     * those elements to efficiently unmount them when the parent component is disconnected without
     * having to traverse the VNode tree. */
    velements: VCustomElement[];
    /** The component public properties. */
    cmpProps: { [name: string]: any };
    /** The mapping between the slot names and the slotted VNodes. */
    cmpSlots: SlotSet;
    /** The component internal reactive properties. */
    cmpFields: { [name: string]: any };
    /** Flag indicating if the component has been scheduled for rerendering. */
    isScheduled: boolean;
    /** Flag indicating if the component internal should be scheduled for re-rendering. */
    isDirty: boolean;
    /** The shadow DOM mode. */
    mode: ShadowRootMode;
    /** The template method returning the VDOM tree. */
    cmpTemplate: Template | null;
    /** The component instance. */
    component: LightningElement;
    /** The custom element shadow root. */
    shadowRoot: ShadowRoot | null;
    /** The component render root. If the component is a shadow DOM component, it is its shadow
     * root. If the component is a light DOM component it the element itself. */
    renderRoot: ShadowRoot | HostElement;
    /** The template reactive observer. */
    tro: ReactiveObserver;
    /** The accessor reactive observers. Is only used when the ENABLE_REACTIVE_SETTER feature flag
     *  is enabled. */
    oar: { [name: string]: AccessorReactiveObserver };
    /** Hook invoked whenever a property is accessed on the host element. This hook is used by
     *  Locker only. */
    setHook: (cmp: LightningElement, prop: PropertyKey, newValue: any) => void;
    /** Hook invoked whenever a property is set on the host element. This hook is used by Locker
     *  only. */
    getHook: (cmp: LightningElement, prop: PropertyKey) => any;
    /** Hook invoked whenever a method is called on the component (life-cycle hooks, public
     *  properties and event handlers). This hook is used by Locker. */
    callHook: (cmp: LightningElement | undefined, fn: (...args: any[]) => any, args?: any[]) => any;
    /**
     * Renderer API */
    renderer: RendererAPI;
}

type VMAssociable = HostNode | LightningElement;

let idx: number = 0;

/** The internal slot used to associate different objects the engine manipulates with the VM */
const ViewModelReflection = new WeakMap<any, VM>();

function callHook(
    cmp: LightningElement | undefined,
    fn: (...args: any[]) => any,
    args: any[] = []
): any {
    return fn.apply(cmp, args);
}

function setHook(cmp: LightningElement, prop: PropertyKey, newValue: any) {
    (cmp as any)[prop] = newValue;
}

function getHook(cmp: LightningElement, prop: PropertyKey): any {
    return (cmp as any)[prop];
}

export function rerenderVM(vm: VM) {
    rehydrate(vm);
}

export function connectRootElement(elm: any) {
    const vm = getAssociatedVM(elm);

    logGlobalOperationStart(OperationId.GlobalHydrate, vm);

    // Usually means moving the element from one place to another, which is observable via
    // life-cycle hooks.
    if (vm.state === VMState.connected) {
        disconnectRootElement(elm);
    }

    runConnectedCallback(vm);
    rehydrate(vm);

    logGlobalOperationEnd(OperationId.GlobalHydrate, vm);
}

export function disconnectRootElement(elm: any) {
    const vm = getAssociatedVM(elm);
    resetComponentStateWhenRemoved(vm);
}

export function appendVM(vm: VM) {
    rehydrate(vm);
}

// just in case the component comes back, with this we guarantee re-rendering it
// while preventing any attempt to rehydration until after reinsertion.
function resetComponentStateWhenRemoved(vm: VM) {
    const { state } = vm;

    if (state !== VMState.disconnected) {
        const { oar, tro } = vm;
        // Making sure that any observing record will not trigger the rehydrated on this vm
        tro.reset();
        // Making sure that any observing accessor record will not trigger the setter to be reinvoked
        for (const key in oar) {
            oar[key].reset();
        }
        runDisconnectedCallback(vm);
        // Spec: https://dom.spec.whatwg.org/#concept-node-remove (step 14-15)
        runChildNodesDisconnectedCallback(vm);
        runLightChildNodesDisconnectedCallback(vm);
    }

    if (process.env.NODE_ENV !== 'production') {
        removeActiveVM(vm);
    }
}

// this method is triggered by the diffing algo only when a vnode from the
// old vnode.children is removed from the DOM.
export function removeVM(vm: VM) {
    if (process.env.NODE_ENV !== 'production') {
        assert.isTrue(
            vm.state === VMState.connected || vm.state === VMState.disconnected,
            `${vm} must have been connected.`
        );
    }
    resetComponentStateWhenRemoved(vm);
}

function getNearestShadowAncestor(vm: VM): VM | null {
    let ancestor = vm.owner;
    while (!isNull(ancestor) && ancestor.renderMode === RenderMode.Light) {
        ancestor = ancestor.owner;
    }
    return ancestor;
}

export function createVM<HostNode, HostElement>(
    elm: HostElement,
    ctor: LightningElementConstructor,
    renderer: RendererAPI,
    options: {
        mode: ShadowRootMode;
        owner: VM<HostNode, HostElement> | null;
        tagName: string;
        hydrated?: boolean;
    }
): VM {
    const { mode, owner, tagName, hydrated } = options;
    const def = getComponentInternalDef(ctor);

    const vm: VM = {
        elm,
        def,
        idx: idx++,
        state: VMState.created,
        isScheduled: false,
        isDirty: true,
        tagName,
        mode,
        owner,
        refVNodes: null,
        children: EmptyArray,
        aChildren: EmptyArray,
        velements: EmptyArray,
        cmpProps: create(null),
        cmpFields: create(null),
        cmpSlots: create(null),
        oar: create(null),
        cmpTemplate: null,
        hydrated: Boolean(hydrated),

        renderMode: def.renderMode,
        context: {
            stylesheetToken: undefined,
            hasTokenInClass: undefined,
            hasTokenInAttribute: undefined,
            hasScopedStyles: undefined,
            styleVNodes: null,
            tplCache: EmptyObject,
            wiredConnecting: EmptyArray,
            wiredDisconnecting: EmptyArray,
        },

        // Properties set right after VM creation.
        tro: null!,
        shadowMode: null!,

        // Properties set by the LightningElement constructor.
        component: null!,
        shadowRoot: null!,
        renderRoot: null!,

        callHook,
        setHook,
        getHook,

        renderer,
    };

    vm.shadowMode = computeShadowMode(vm, renderer);
    vm.tro = getTemplateReactiveObserver(vm);

    if (process.env.NODE_ENV !== 'production') {
        vm.toString = (): string => {
            return `[object:vm ${def.name} (${vm.idx})]`;
        };
        if (features.ENABLE_FORCE_NATIVE_SHADOW_MODE_FOR_TEST) {
            vm.shadowMode = ShadowMode.Native;
        }
    }

    // Create component instance associated to the vm and the element.
    invokeComponentConstructor(vm, def.ctor);

    // Initializing the wire decorator per instance only when really needed
    if (hasWireAdapters(vm)) {
        installWireAdapters(vm);
    }

    return vm;
}

function computeShadowMode(vm: VM, renderer: RendererAPI) {
    const { def } = vm;
    const { isSyntheticShadowDefined, isNativeShadowDefined } = renderer;

    let shadowMode;
    if (isSyntheticShadowDefined) {
        if (def.renderMode === RenderMode.Light) {
            // ShadowMode.Native implies "not synthetic shadow" which is consistent with how
            // everything defaults to native when the synthetic shadow polyfill is unavailable.
            shadowMode = ShadowMode.Native;
        } else if (isNativeShadowDefined) {
            // Not combined with above condition because @lwc/features only supports identifiers in
            // the if-condition.
            if (features.ENABLE_MIXED_SHADOW_MODE) {
                if (def.shadowSupportMode === ShadowSupportMode.Any) {
                    shadowMode = ShadowMode.Native;
                } else {
                    const shadowAncestor = getNearestShadowAncestor(vm);
                    if (
                        !isNull(shadowAncestor) &&
                        shadowAncestor.shadowMode === ShadowMode.Native
                    ) {
                        // Transitive support for native Shadow DOM. A component in native mode
                        // transitively opts all of its descendants into native.
                        shadowMode = ShadowMode.Native;
                    } else {
                        // Synthetic if neither this component nor any of its ancestors are configured
                        // to be native.
                        shadowMode = ShadowMode.Synthetic;
                    }
                }
            } else {
                shadowMode = ShadowMode.Synthetic;
            }
        } else {
            // Synthetic if there is no native Shadow DOM support.
            shadowMode = ShadowMode.Synthetic;
        }
    } else {
        // Native if the synthetic shadow polyfill is unavailable.
        shadowMode = ShadowMode.Native;
    }

    return shadowMode;
}

function assertIsVM(obj: any): asserts obj is VM {
    if (isNull(obj) || !isObject(obj) || !('renderRoot' in obj)) {
        throw new TypeError(`${obj} is not a VM.`);
    }
}

export function associateVM(obj: VMAssociable, vm: VM) {
    ViewModelReflection.set(obj, vm);
}

export function getAssociatedVM(obj: VMAssociable): VM {
    const vm = ViewModelReflection.get(obj);

    if (process.env.NODE_ENV !== 'production') {
        assertIsVM(vm);
    }

    return vm!;
}

export function getAssociatedVMIfPresent(obj: VMAssociable): VM | undefined {
    const maybeVm = ViewModelReflection.get(obj);

    if (process.env.NODE_ENV !== 'production') {
        if (!isUndefined(maybeVm)) {
            assertIsVM(maybeVm);
        }
    }

    return maybeVm;
}

function rehydrate(vm: VM) {
    if (isTrue(vm.isDirty)) {
        const children = renderComponent(vm);
        patchShadowRoot(vm, children);
    }
}

function patchShadowRoot(vm: VM, newCh: VNodes) {
    const { renderRoot, children: oldCh, renderer } = vm;

    // caching the new children collection
    vm.children = newCh;

    if (newCh.length > 0 || oldCh.length > 0) {
        // patch function mutates vnodes by adding the element reference,
        // however, if patching fails it contains partial changes.
        if (oldCh !== newCh) {
            runWithBoundaryProtection(
                vm,
                vm,
                () => {
                    // pre
                    logOperationStart(OperationId.Patch, vm);
                },
                () => {
                    // job
                    patchChildren(oldCh, newCh, renderRoot, renderer);
                },
                () => {
                    // post
                    logOperationEnd(OperationId.Patch, vm);
                }
            );
        }
    }

    if (vm.state === VMState.connected) {
        // If the element is connected, that means connectedCallback was already issued, and
        // any successive rendering should finish with the call to renderedCallback, otherwise
        // the connectedCallback will take care of calling it in the right order at the end of
        // the current rehydration process.
        runRenderedCallback(vm);
    }
}

export function runRenderedCallback(vm: VM) {
    const {
        def: { renderedCallback },
        renderer: { ssr },
    } = vm;

    if (isTrue(ssr)) {
        return;
    }

    const { rendered } = Services;
    if (rendered) {
        invokeServiceHook(vm, rendered);
    }

    if (!isUndefined(renderedCallback)) {
        logOperationStart(OperationId.RenderedCallback, vm);
        invokeComponentCallback(vm, renderedCallback);
        logOperationEnd(OperationId.RenderedCallback, vm);
    }
}

let rehydrateQueue: VM[] = [];

function flushRehydrationQueue() {
    logGlobalOperationStart(OperationId.GlobalRehydrate);

    if (process.env.NODE_ENV !== 'production') {
        assert.invariant(
            rehydrateQueue.length,
            `If rehydrateQueue was scheduled, it is because there must be at least one VM on this pending queue instead of ${rehydrateQueue}.`
        );
    }
    const vms = rehydrateQueue.sort((a: VM, b: VM): number => a.idx - b.idx);
    rehydrateQueue = []; // reset to a new queue
    for (let i = 0, len = vms.length; i < len; i += 1) {
        const vm = vms[i];
        try {
            rehydrate(vm);
        } catch (error) {
            if (i + 1 < len) {
                // pieces of the queue are still pending to be rehydrated, those should have priority
                if (rehydrateQueue.length === 0) {
                    addCallbackToNextTick(flushRehydrationQueue);
                }
                ArrayUnshift.apply(rehydrateQueue, ArraySlice.call(vms, i + 1));
            }
            // we need to end the measure before throwing.
            logGlobalOperationEnd(OperationId.GlobalRehydrate);

            // re-throwing the original error will break the current tick, but since the next tick is
            // already scheduled, it should continue patching the rest.
            throw error; // eslint-disable-line no-unsafe-finally
        }
    }

    logGlobalOperationEnd(OperationId.GlobalRehydrate);
}

export function runConnectedCallback(vm: VM) {
    const { state } = vm;
    if (state === VMState.connected) {
        return; // nothing to do since it was already connected
    }
    vm.state = VMState.connected;
    // reporting connection
    const { connected } = Services;
    if (connected) {
        invokeServiceHook(vm, connected);
    }
    if (hasWireAdapters(vm)) {
        connectWireAdapters(vm);
    }
    const { connectedCallback } = vm.def;
    if (!isUndefined(connectedCallback)) {
        logOperationStart(OperationId.ConnectedCallback, vm);

        invokeComponentCallback(vm, connectedCallback);

        logOperationEnd(OperationId.ConnectedCallback, vm);
    }
}

function hasWireAdapters(vm: VM): boolean {
    return getOwnPropertyNames(vm.def.wire).length > 0;
}

function runDisconnectedCallback(vm: VM) {
    if (process.env.NODE_ENV !== 'production') {
        assert.isTrue(vm.state !== VMState.disconnected, `${vm} must be inserted.`);
    }
    if (isFalse(vm.isDirty)) {
        // this guarantees that if the component is reused/reinserted,
        // it will be re-rendered because we are disconnecting the reactivity
        // linking, so mutations are not automatically reflected on the state
        // of disconnected components.
        vm.isDirty = true;
    }
    vm.state = VMState.disconnected;
    // reporting disconnection
    const { disconnected } = Services;
    if (disconnected) {
        invokeServiceHook(vm, disconnected);
    }
    if (hasWireAdapters(vm)) {
        disconnectWireAdapters(vm);
    }
    const { disconnectedCallback } = vm.def;
    if (!isUndefined(disconnectedCallback)) {
        logOperationStart(OperationId.DisconnectedCallback, vm);

        invokeComponentCallback(vm, disconnectedCallback);

        logOperationEnd(OperationId.DisconnectedCallback, vm);
    }
}

function runChildNodesDisconnectedCallback(vm: VM) {
    const { velements: vCustomElementCollection } = vm;

    // Reporting disconnection for every child in inverse order since they are
    // inserted in reserved order.
    for (let i = vCustomElementCollection.length - 1; i >= 0; i -= 1) {
        const { elm } = vCustomElementCollection[i];

        // There are two cases where the element could be undefined:
        // * when there is an error during the construction phase, and an error
        //   boundary picks it, there is a possibility that the VCustomElement
        //   is not properly initialized, and therefore is should be ignored.
        // * when slotted custom element is not used by the element where it is
        //   slotted into it, as  a result, the custom element was never
        //   initialized.
        if (!isUndefined(elm)) {
            const childVM = getAssociatedVMIfPresent(elm);

            // The VM associated with the element might be associated undefined
            // in the case where the VM failed in the middle of its creation,
            // eg: constructor throwing before invoking super().
            if (!isUndefined(childVM)) {
                resetComponentStateWhenRemoved(childVM);
            }
        }
    }
}

function runLightChildNodesDisconnectedCallback(vm: VM) {
    const { aChildren: adoptedChildren } = vm;
    recursivelyDisconnectChildren(adoptedChildren);
}

/**
 * The recursion doesn't need to be a complete traversal of the vnode graph,
 * instead it can be partial, when a custom element vnode is found, we don't
 * need to continue into its children because by attempting to disconnect the
 * custom element itself will trigger the removal of anything slotted or anything
 * defined on its shadow.
 */
function recursivelyDisconnectChildren(vnodes: VNodes) {
    for (let i = 0, len = vnodes.length; i < len; i += 1) {
        const vnode = vnodes[i];

        if (!isNull(vnode) && !isUndefined(vnode.elm)) {
            switch (vnode.type) {
                case VNodeType.Element:
                    recursivelyDisconnectChildren(vnode.children);
                    break;

                case VNodeType.CustomElement: {
                    const vm = getAssociatedVM(vnode.elm);
                    resetComponentStateWhenRemoved(vm);
                    break;
                }
            }
        }
    }
}

// This is a super optimized mechanism to remove the content of the root node (shadow root
// for shadow DOM components and the root element itself for light DOM) without having to go
// into snabbdom. Especially useful when the reset is a consequence of an error, in which case the
// children VNodes might not be representing the current state of the DOM.
export function resetComponentRoot(vm: VM) {
    const {
        children,
        renderRoot,
        renderer: { remove },
    } = vm;

    for (let i = 0, len = children.length; i < len; i++) {
        const child = children[i];

        if (!isNull(child) && !isUndefined(child.elm)) {
            remove(child.elm, renderRoot);
        }
    }
    vm.children = EmptyArray;

    runChildNodesDisconnectedCallback(vm);
    vm.velements = EmptyArray;
}

export function scheduleRehydration(vm: VM) {
    const {
        renderer: { ssr },
    } = vm;
    if (isTrue(ssr) || isTrue(vm.isScheduled)) {
        return;
    }

    vm.isScheduled = true;
    if (rehydrateQueue.length === 0) {
        addCallbackToNextTick(flushRehydrationQueue);
    }

    ArrayPush.call(rehydrateQueue, vm);
}

function getErrorBoundaryVM(vm: VM): VM | undefined {
    let currentVm: VM | null = vm;

    while (!isNull(currentVm)) {
        if (!isUndefined(currentVm.def.errorCallback)) {
            return currentVm;
        }

        currentVm = currentVm.owner;
    }
}

export function runWithBoundaryProtection(
    vm: VM,
    owner: VM | null,
    pre: () => void,
    job: () => void,
    post: () => void
) {
    let error;

    pre();
    try {
        job();
    } catch (e) {
        error = Object(e);
    } finally {
        post();
        if (!isUndefined(error)) {
            addErrorComponentStack(vm, error);

            const errorBoundaryVm = isNull(owner) ? undefined : getErrorBoundaryVM(owner);
            if (isUndefined(errorBoundaryVm)) {
                throw error; // eslint-disable-line no-unsafe-finally
            }
            resetComponentRoot(vm); // remove offenders

            logOperationStart(OperationId.ErrorCallback, vm);

            // error boundaries must have an ErrorCallback
            const errorCallback = errorBoundaryVm.def.errorCallback!;
            invokeComponentCallback(errorBoundaryVm, errorCallback, [error, error.wcStack]);

            logOperationEnd(OperationId.ErrorCallback, vm);
        }
    }
}

export function forceRehydration(vm: VM) {
    // if we must reset the shadowRoot content and render the template
    // from scratch on an active instance, the way to force the reset
    // is by replacing the value of old template, which is used during
    // to determine if the template has changed or not during the rendering
    // process. If the template returned by render() is different from the
    // previous stored template, the styles will be reset, along with the
    // content of the shadowRoot, this way we can guarantee that all children
    // elements will be throw away, and new instances will be created.
    vm.cmpTemplate = () => [];
    if (isFalse(vm.isDirty)) {
        // forcing the vm to rehydrate in the next tick
        markComponentAsDirty(vm);
        scheduleRehydration(vm);
    }
}<|MERGE_RESOLUTION|>--- conflicted
+++ resolved
@@ -111,15 +111,10 @@
     readonly context: Context;
     /** The owner VM or null for root elements. */
     readonly owner: VM<N, E> | null;
-<<<<<<< HEAD
-    /**
-     * References to elements rendered using lwc:ref
-     */
+    /** References to elements rendered using lwc:ref */
     refVNodes: RefVNodes | null;
-=======
     /** Whether or not the VM was hydrated */
     readonly hydrated: boolean;
->>>>>>> b708f5f8
     /** Rendering operations associated with the VM */
     renderMode: RenderMode;
     shadowMode: ShadowMode;
