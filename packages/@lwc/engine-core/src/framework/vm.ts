/*
 * Copyright (c) 2018, salesforce.com, inc.
 * All rights reserved.
 * SPDX-License-Identifier: MIT
 * For full license text, see the LICENSE file in the repo root or https://opensource.org/licenses/MIT
 */
import features from '@lwc/features';
import {
    ArrayPush,
    assert,
    create,
    getOwnPropertyNames,
    isArray,
    isFalse,
    isFunction,
    isNull,
    isObject,
    isTrue,
    isUndefined,
} from '@lwc/shared';

import { addErrorComponentStack } from '../shared/error';
import { logError } from '../shared/logger';

import { HostNode, HostElement, RendererAPI } from './renderer';
import { renderComponent, markComponentAsDirty, getTemplateReactiveObserver } from './component';
import { EmptyArray, EmptyObject, flattenStylesheets } from './utils';
import { invokeServiceHook, Services } from './services';
import { invokeComponentCallback, invokeComponentConstructor } from './invoker';
import { Template } from './template';
import { ComponentDef, getComponentInternalDef } from './def';
import { LightningElement, LightningElementConstructor } from './base-lightning-element';
import {
    logOperationStart,
    logOperationEnd,
    OperationId,
    logGlobalOperationEnd,
    logGlobalOperationStart,
} from './profiler';
import { patchChildren } from './rendering';
import { ReactiveObserver } from './mutation-tracker';
import { connectWireAdapters, disconnectWireAdapters, installWireAdapters } from './wiring';
import { removeActiveVM } from './hot-swaps';
import { VNodes, VCustomElement, VNode, VNodeType, VBaseElement } from './vnodes';
import { StylesheetFactory, TemplateStylesheetFactories } from './stylesheet';
import { queueMicrotask } from './queue-microtask';

type ShadowRootMode = 'open' | 'closed';

export interface TemplateCache {
    [key: string]: any;
}

export interface SlotSet {
    // Slot assignments by name
    slotAssignments: { [key: string]: VNodes };
    owner?: VM;
}

export const enum VMState {
    created,
    connected,
    disconnected,
}

export const enum RenderMode {
    Light,
    Shadow,
}

export const enum ShadowMode {
    Native,
    Synthetic,
}

export const enum ShadowSupportMode {
    Any = 'any',
    Default = 'reset',
}

export const enum LwcDomMode {
    Manual = 'manual',
}

export interface Context {
    /** The string used for synthetic shadow DOM and light DOM style scoping. */
    stylesheetToken: string | undefined;
    /** True if a stylesheetToken was added to the host class */
    hasTokenInClass: boolean | undefined;
    /** True if a stylesheetToken was added to the host attributes */
    hasTokenInAttribute: boolean | undefined;
    /** Whether or not light DOM scoped styles are present in the stylesheets. */
    hasScopedStyles: boolean | undefined;
    /** The VNodes injected in all the shadow trees to apply the associated component stylesheets. */
    styleVNodes: VNode[] | null;
    /** Object used by the template function to store information that can be reused between
     *  different render cycle of the same template. */
    tplCache: TemplateCache;
    /** List of wire hooks that are invoked when the component gets connected. */
    wiredConnecting: Array<() => void>;
    /** List of wire hooks that are invoked when the component gets disconnected. */
    wiredDisconnecting: Array<() => void>;
}

export type RefVNodes = { [name: string]: VBaseElement };

export interface VM<N = HostNode, E = HostElement> {
    /** The host element */
    readonly elm: HostElement;
    /** The host element tag name */
    readonly tagName: string;
    /** The component definition */
    readonly def: ComponentDef;
    /** The component context object. */
    readonly context: Context;
    /** The owner VM or null for root elements. */
    readonly owner: VM<N, E> | null;
    /** References to elements rendered using lwc:ref (template refs) */
    refVNodes: RefVNodes | null;
    /** Whether or not the VM was hydrated */
    readonly hydrated: boolean;
    /** Rendering operations associated with the VM */
    renderMode: RenderMode;
    shadowMode: ShadowMode;
    /** The component creation index. */
    idx: number;
    /** Component state, analogous to Element.isConnected */
    /** The component connection state. */
    state: VMState;
    /** The list of VNodes associated with the shadow tree. */
    children: VNodes;
    /** The list of adopted children VNodes. */
    aChildren: VNodes;
    /** The list of custom elements VNodes currently rendered in the shadow tree. We keep track of
     * those elements to efficiently unmount them when the parent component is disconnected without
     * having to traverse the VNode tree. */
    velements: VCustomElement[];
    /** The component public properties. */
    cmpProps: { [name: string]: any };
    /** Contains information about the mapping between the slot names and the slotted VNodes, and
     *  the owner of the slot content. */
    cmpSlots: SlotSet;
    /** The component internal reactive properties. */
    cmpFields: { [name: string]: any };
    /** Flag indicating if the component has been scheduled for rerendering. */
    isScheduled: boolean;
    /** Flag indicating if the component internal should be scheduled for re-rendering. */
    isDirty: boolean;
    /** The shadow DOM mode. */
    mode: ShadowRootMode;
    /** The template method returning the VDOM tree. */
    cmpTemplate: Template | null;
    /** The component instance. */
    component: LightningElement;
    /** The custom element shadow root. */
    shadowRoot: ShadowRoot | null;
    /** The component render root. If the component is a shadow DOM component, it is its shadow
     * root. If the component is a light DOM component it the element itself. */
    renderRoot: ShadowRoot | HostElement;
    /** The template reactive observer. */
    tro: ReactiveObserver;
    /** Hook invoked whenever a property is accessed on the host element. This hook is used by
     *  Locker only. */
    setHook: (cmp: LightningElement, prop: PropertyKey, newValue: any) => void;
    /** Hook invoked whenever a property is set on the host element. This hook is used by Locker
     *  only. */
    getHook: (cmp: LightningElement, prop: PropertyKey) => any;
    /** Hook invoked whenever a method is called on the component (life-cycle hooks, public
     *  properties and event handlers). This hook is used by Locker. */
    callHook: (cmp: LightningElement | undefined, fn: (...args: any[]) => any, args?: any[]) => any;
    /**
     * Renderer API */
    renderer: RendererAPI;
    /**
     * Debug info bag. Stores useful debug information about the component. */
    debugInfo?: Record<string, any>;
    /**
     * Any stylesheets associated with the component */
    stylesheets: TemplateStylesheetFactories | null;
}

type VMAssociable = HostNode | LightningElement;

let idx: number = 0;

/** The internal slot used to associate different objects the engine manipulates with the VM */
const ViewModelReflection = new WeakMap<any, VM>();

function callHook(
    cmp: LightningElement | undefined,
    fn: (...args: any[]) => any,
    args: any[] = []
): any {
    return fn.apply(cmp, args);
}

function setHook(cmp: LightningElement, prop: PropertyKey, newValue: any) {
    (cmp as any)[prop] = newValue;
}

function getHook(cmp: LightningElement, prop: PropertyKey): any {
    return (cmp as any)[prop];
}

export function rerenderVM(vm: VM) {
    rehydrate(vm);
}

export function connectRootElement(elm: any) {
    const vm = getAssociatedVM(elm);

    logGlobalOperationStart(OperationId.GlobalHydrate, vm);

    // Usually means moving the element from one place to another, which is observable via
    // life-cycle hooks.
    if (vm.state === VMState.connected) {
        disconnectRootElement(elm);
    }

    runConnectedCallback(vm);
    rehydrate(vm);

    logGlobalOperationEnd(OperationId.GlobalHydrate, vm);
}

export function disconnectRootElement(elm: any) {
    const vm = getAssociatedVM(elm);
    resetComponentStateWhenRemoved(vm);
}

export function appendVM(vm: VM) {
    rehydrate(vm);
}

// just in case the component comes back, with this we guarantee re-rendering it
// while preventing any attempt to rehydration until after reinsertion.
function resetComponentStateWhenRemoved(vm: VM) {
    const { state } = vm;

    if (state !== VMState.disconnected) {
        const { tro } = vm;
        // Making sure that any observing record will not trigger the rehydrated on this vm
        tro.reset();
        runDisconnectedCallback(vm);
        // Spec: https://dom.spec.whatwg.org/#concept-node-remove (step 14-15)
        runChildNodesDisconnectedCallback(vm);
        runLightChildNodesDisconnectedCallback(vm);
    }

    if (process.env.NODE_ENV !== 'production') {
        removeActiveVM(vm);
    }
}

// this method is triggered by the diffing algo only when a vnode from the
// old vnode.children is removed from the DOM.
export function removeVM(vm: VM) {
    if (process.env.NODE_ENV !== 'production') {
        assert.isTrue(
            vm.state === VMState.connected || vm.state === VMState.disconnected,
            `${vm} must have been connected.`
        );
    }
    resetComponentStateWhenRemoved(vm);
}

function getNearestShadowAncestor(vm: VM): VM | null {
    let ancestor = vm.owner;
    while (!isNull(ancestor) && ancestor.renderMode === RenderMode.Light) {
        ancestor = ancestor.owner;
    }
    return ancestor;
}

export function createVM<HostNode, HostElement>(
    elm: HostElement,
    ctor: LightningElementConstructor,
    renderer: RendererAPI,
    options: {
        mode: ShadowRootMode;
        owner: VM<HostNode, HostElement> | null;
        tagName: string;
        hydrated?: boolean;
    }
): VM {
    const { mode, owner, tagName, hydrated } = options;
    const def = getComponentInternalDef(ctor);

    const vm: VM = {
        elm,
        def,
        idx: idx++,
        state: VMState.created,
        isScheduled: false,
        isDirty: true,
        tagName,
        mode,
        owner,
        refVNodes: null,
        children: EmptyArray,
        aChildren: EmptyArray,
        velements: EmptyArray,
        cmpProps: create(null),
        cmpFields: create(null),
        cmpSlots: { slotAssignments: create(null) },
        cmpTemplate: null,
        hydrated: Boolean(hydrated),

        renderMode: def.renderMode,
        context: {
            stylesheetToken: undefined,
            hasTokenInClass: undefined,
            hasTokenInAttribute: undefined,
            hasScopedStyles: undefined,
            styleVNodes: null,
            tplCache: EmptyObject,
            wiredConnecting: EmptyArray,
            wiredDisconnecting: EmptyArray,
        },

        // Properties set right after VM creation.
        tro: null!,
        shadowMode: null!,
        stylesheets: null!,

        // Properties set by the LightningElement constructor.
        component: null!,
        shadowRoot: null!,
        renderRoot: null!,

        callHook,
        setHook,
        getHook,

        renderer,
    };

    if (process.env.NODE_ENV !== 'production') {
        vm.debugInfo = create(null);
    }

    vm.stylesheets = computeStylesheets(vm, def.ctor);
    vm.shadowMode = computeShadowMode(vm, renderer);
    vm.tro = getTemplateReactiveObserver(vm);

    if (process.env.NODE_ENV !== 'production') {
        vm.toString = (): string => {
            return `[object:vm ${def.name} (${vm.idx})]`;
        };
        if (features.ENABLE_FORCE_NATIVE_SHADOW_MODE_FOR_TEST) {
            vm.shadowMode = ShadowMode.Native;
        }
    }

    // Create component instance associated to the vm and the element.
    invokeComponentConstructor(vm, def.ctor);

    // Initializing the wire decorator per instance only when really needed
    if (hasWireAdapters(vm)) {
        installWireAdapters(vm);
    }

    return vm;
}

function validateComponentStylesheets(vm: VM, stylesheets: TemplateStylesheetFactories): boolean {
    let valid = true;

    const validate = (arrayOrStylesheet: TemplateStylesheetFactories | StylesheetFactory) => {
        if (isArray(arrayOrStylesheet)) {
            for (let i = 0; i < arrayOrStylesheet.length; i++) {
                validate((arrayOrStylesheet as TemplateStylesheetFactories)[i]);
            }
        } else if (!isFunction(arrayOrStylesheet)) {
            // function assumed to be a stylesheet factory
            valid = false;
        }
    };

    if (!isArray(stylesheets)) {
        valid = false;
    } else {
        validate(stylesheets);
    }

    return valid;
}

// Validate and flatten any stylesheets defined as `static stylesheets`
function computeStylesheets(vm: VM, ctor: LightningElementConstructor) {
    if (features.ENABLE_PROGRAMMATIC_STYLESHEETS) {
        const { stylesheets } = ctor;
        if (!isUndefined(stylesheets)) {
            const valid = validateComponentStylesheets(vm, stylesheets);

            if (valid) {
                return flattenStylesheets(stylesheets);
            } else if (process.env.NODE_ENV !== 'production') {
                logError(
                    `static stylesheets must be an array of CSS stylesheets. Found invalid stylesheets on <${vm.tagName}>`,
                    vm
                );
            }
        }
    }
    return null;
}

function computeShadowMode(vm: VM, renderer: RendererAPI) {
    const { def } = vm;
    const { isSyntheticShadowDefined, isNativeShadowDefined } = renderer;

    let shadowMode;
    if (isSyntheticShadowDefined) {
        if (def.renderMode === RenderMode.Light) {
            // ShadowMode.Native implies "not synthetic shadow" which is consistent with how
            // everything defaults to native when the synthetic shadow polyfill is unavailable.
            shadowMode = ShadowMode.Native;
        } else if (isNativeShadowDefined) {
            // Not combined with above condition because @lwc/features only supports identifiers in
            // the if-condition.
            if (features.ENABLE_MIXED_SHADOW_MODE) {
                if (def.shadowSupportMode === ShadowSupportMode.Any) {
                    shadowMode = ShadowMode.Native;
                } else {
                    const shadowAncestor = getNearestShadowAncestor(vm);
                    if (
                        !isNull(shadowAncestor) &&
                        shadowAncestor.shadowMode === ShadowMode.Native
                    ) {
                        // Transitive support for native Shadow DOM. A component in native mode
                        // transitively opts all of its descendants into native.
                        shadowMode = ShadowMode.Native;
                    } else {
                        // Synthetic if neither this component nor any of its ancestors are configured
                        // to be native.
                        shadowMode = ShadowMode.Synthetic;
                    }
                }
            } else {
                shadowMode = ShadowMode.Synthetic;
            }
        } else {
            // Synthetic if there is no native Shadow DOM support.
            shadowMode = ShadowMode.Synthetic;
        }
    } else {
        // Native if the synthetic shadow polyfill is unavailable.
        shadowMode = ShadowMode.Native;
    }

    return shadowMode;
}

function assertIsVM(obj: any): asserts obj is VM {
    if (isNull(obj) || !isObject(obj) || !('renderRoot' in obj)) {
        throw new TypeError(`${obj} is not a VM.`);
    }
}

export function associateVM(obj: VMAssociable, vm: VM) {
    ViewModelReflection.set(obj, vm);
}

export function getAssociatedVM(obj: VMAssociable): VM {
    const vm = ViewModelReflection.get(obj);

    if (process.env.NODE_ENV !== 'production') {
        assertIsVM(vm);
    }

    return vm!;
}

export function getAssociatedVMIfPresent(obj: VMAssociable): VM | undefined {
    const maybeVm = ViewModelReflection.get(obj);

    if (process.env.NODE_ENV !== 'production') {
        if (!isUndefined(maybeVm)) {
            assertIsVM(maybeVm);
        }
    }

    return maybeVm;
}

function rehydrate(vm: VM) {
    if (isTrue(vm.isDirty)) {
        const children = renderComponent(vm);
        patchShadowRoot(vm, children);
    }
}

function patchShadowRoot(vm: VM, newCh: VNodes) {
    const { renderRoot, children: oldCh, renderer } = vm;

    // caching the new children collection
    vm.children = newCh;

    if (newCh.length > 0 || oldCh.length > 0) {
        // patch function mutates vnodes by adding the element reference,
        // however, if patching fails it contains partial changes.
        if (oldCh !== newCh) {
            runWithBoundaryProtection(
                vm,
                vm,
                () => {
                    // pre
                    logOperationStart(OperationId.Patch, vm);
                },
                () => {
                    // job
                    patchChildren(oldCh, newCh, renderRoot, renderer);
                },
                () => {
                    // post
                    logOperationEnd(OperationId.Patch, vm);
                }
            );
        }
    }

    if (vm.state === VMState.connected) {
        // If the element is connected, that means connectedCallback was already issued, and
        // any successive rendering should finish with the call to renderedCallback, otherwise
        // the connectedCallback will take care of calling it in the right order at the end of
        // the current rehydration process.
        runRenderedCallback(vm);
    }
}

export function runRenderedCallback(vm: VM) {
    const {
        def: { renderedCallback },
    } = vm;

    if (!process.env.IS_BROWSER) {
        return;
    }

    const { rendered } = Services;
    if (rendered) {
        invokeServiceHook(vm, rendered);
    }

    if (!isUndefined(renderedCallback)) {
        logOperationStart(OperationId.RenderedCallback, vm);
        invokeComponentCallback(vm, renderedCallback);
        logOperationEnd(OperationId.RenderedCallback, vm);
    }
}

let rehydrateQueue: VM[] = [];

function flushRehydrationQueue() {
    logGlobalOperationStart(OperationId.GlobalRehydrate);

    if (process.env.NODE_ENV !== 'production') {
        assert.invariant(
            rehydrateQueue.length,
            `If rehydrateQueue was scheduled, it is because there must be at least one VM on this pending queue instead of ${rehydrateQueue}.`
        );
    }
    const vms = rehydrateQueue.sort((a: VM, b: VM): number => a.idx - b.idx);
    rehydrateQueue = []; // reset to a new queue
    for (let i = 0, len = vms.length; i < len; i += 1) {
        const vm = vms[i];
<<<<<<< HEAD
        rehydrate(vm);
=======
        try {
            rehydrate(vm);
        } catch (error) {
            if (i + 1 < len) {
                // pieces of the queue are still pending to be rehydrated, those should have priority
                if (rehydrateQueue.length === 0) {
                    queueMicrotask(flushRehydrationQueue);
                }
                ArrayUnshift.apply(rehydrateQueue, ArraySlice.call(vms, i + 1));
            }
            // we need to end the measure before throwing.
            logGlobalOperationEnd(OperationId.GlobalRehydrate);

            // re-throwing the original error will break the current tick, but since the next tick is
            // already scheduled, it should continue patching the rest.
            throw error; // eslint-disable-line no-unsafe-finally
        }
>>>>>>> 20c99066
    }

    logGlobalOperationEnd(OperationId.GlobalRehydrate);
}

export function runConnectedCallback(vm: VM) {
    const { state } = vm;
    if (process.env.NODE_ENV !== 'production') {
        assert.invariant(
            state !== VMState.connected,
            `runConnectedCallback should not be called when the VM is already connected`
        );
    }
    vm.state = VMState.connected;
    // reporting connection
    const { connected } = Services;
    if (connected) {
        invokeServiceHook(vm, connected);
    }
    if (hasWireAdapters(vm)) {
        connectWireAdapters(vm);
    }
    const { connectedCallback } = vm.def;
    if (!isUndefined(connectedCallback)) {
        logOperationStart(OperationId.ConnectedCallback, vm);

        invokeComponentCallback(vm, connectedCallback);

        logOperationEnd(OperationId.ConnectedCallback, vm);
    }
}

function hasWireAdapters(vm: VM): boolean {
    return getOwnPropertyNames(vm.def.wire).length > 0;
}

function runDisconnectedCallback(vm: VM) {
    if (process.env.NODE_ENV !== 'production') {
        assert.isTrue(vm.state !== VMState.disconnected, `${vm} must be inserted.`);
    }
    if (isFalse(vm.isDirty)) {
        // this guarantees that if the component is reused/reinserted,
        // it will be re-rendered because we are disconnecting the reactivity
        // linking, so mutations are not automatically reflected on the state
        // of disconnected components.
        vm.isDirty = true;
    }
    vm.state = VMState.disconnected;
    // reporting disconnection
    const { disconnected } = Services;
    if (disconnected) {
        invokeServiceHook(vm, disconnected);
    }
    if (hasWireAdapters(vm)) {
        disconnectWireAdapters(vm);
    }
    const { disconnectedCallback } = vm.def;
    if (!isUndefined(disconnectedCallback)) {
        logOperationStart(OperationId.DisconnectedCallback, vm);

        invokeComponentCallback(vm, disconnectedCallback);

        logOperationEnd(OperationId.DisconnectedCallback, vm);
    }
}

function runChildNodesDisconnectedCallback(vm: VM) {
    const { velements: vCustomElementCollection } = vm;

    // Reporting disconnection for every child in inverse order since they are
    // inserted in reserved order.
    for (let i = vCustomElementCollection.length - 1; i >= 0; i -= 1) {
        const { elm } = vCustomElementCollection[i];

        // There are two cases where the element could be undefined:
        // * when there is an error during the construction phase, and an error
        //   boundary picks it, there is a possibility that the VCustomElement
        //   is not properly initialized, and therefore is should be ignored.
        // * when slotted custom element is not used by the element where it is
        //   slotted into it, as  a result, the custom element was never
        //   initialized.
        if (!isUndefined(elm)) {
            const childVM = getAssociatedVMIfPresent(elm);

            // The VM associated with the element might be associated undefined
            // in the case where the VM failed in the middle of its creation,
            // eg: constructor throwing before invoking super().
            if (!isUndefined(childVM)) {
                resetComponentStateWhenRemoved(childVM);
            }
        }
    }
}

function runLightChildNodesDisconnectedCallback(vm: VM) {
    const { aChildren: adoptedChildren } = vm;
    recursivelyDisconnectChildren(adoptedChildren);
}

/**
 * The recursion doesn't need to be a complete traversal of the vnode graph,
 * instead it can be partial, when a custom element vnode is found, we don't
 * need to continue into its children because by attempting to disconnect the
 * custom element itself will trigger the removal of anything slotted or anything
 * defined on its shadow.
 */
function recursivelyDisconnectChildren(vnodes: VNodes) {
    for (let i = 0, len = vnodes.length; i < len; i += 1) {
        const vnode = vnodes[i];

        if (!isNull(vnode) && !isUndefined(vnode.elm)) {
            switch (vnode.type) {
                case VNodeType.Element:
                    recursivelyDisconnectChildren(vnode.children);
                    break;

                case VNodeType.CustomElement: {
                    const vm = getAssociatedVM(vnode.elm);
                    resetComponentStateWhenRemoved(vm);
                    break;
                }
            }
        }
    }
}

// This is a super optimized mechanism to remove the content of the root node (shadow root
// for shadow DOM components and the root element itself for light DOM) without having to go
// into snabbdom. Especially useful when the reset is a consequence of an error, in which case the
// children VNodes might not be representing the current state of the DOM.
export function resetComponentRoot(vm: VM) {
    const {
        children,
        renderRoot,
        renderer: { remove },
    } = vm;

    for (let i = 0, len = children.length; i < len; i++) {
        const child = children[i];

        if (!isNull(child) && !isUndefined(child.elm)) {
            remove(child.elm, renderRoot);
        }
    }
    vm.children = EmptyArray;

    runChildNodesDisconnectedCallback(vm);
    vm.velements = EmptyArray;
}

export function scheduleRehydration(vm: VM) {
    if (!process.env.IS_BROWSER || isTrue(vm.isScheduled)) {
        return;
    }

    vm.isScheduled = true;
    if (rehydrateQueue.length === 0) {
        queueMicrotask(flushRehydrationQueue);
    }

    ArrayPush.call(rehydrateQueue, vm);
}

function getErrorBoundaryVM(vm: VM): VM | undefined {
    let currentVm: VM | null = vm;

    while (!isNull(currentVm)) {
        if (!isUndefined(currentVm.def.errorCallback)) {
            return currentVm;
        }

        currentVm = currentVm.owner;
    }
}

export function runWithBoundaryProtection(
    vm: VM,
    owner: VM | null,
    pre: () => void,
    job: () => void,
    post: () => void
) {
    let error;

    pre();
    try {
        job();
    } catch (e) {
        error = Object(e);
    } finally {
        post();
        if (!isUndefined(error)) {
            addErrorComponentStack(vm, error);

            const errorBoundaryVm = isNull(owner) ? undefined : getErrorBoundaryVM(owner);
            if (isUndefined(errorBoundaryVm)) {
                throw error; // eslint-disable-line no-unsafe-finally
            }
            resetComponentRoot(vm); // remove offenders

            logOperationStart(OperationId.ErrorCallback, vm);

            // error boundaries must have an ErrorCallback
            const errorCallback = errorBoundaryVm.def.errorCallback!;
            invokeComponentCallback(errorBoundaryVm, errorCallback, [error, error.wcStack]);

            logOperationEnd(OperationId.ErrorCallback, vm);
        }
    }
}

export function forceRehydration(vm: VM) {
    // if we must reset the shadowRoot content and render the template
    // from scratch on an active instance, the way to force the reset
    // is by replacing the value of old template, which is used during
    // to determine if the template has changed or not during the rendering
    // process. If the template returned by render() is different from the
    // previous stored template, the styles will be reset, along with the
    // content of the shadowRoot, this way we can guarantee that all children
    // elements will be throw away, and new instances will be created.
    vm.cmpTemplate = () => [];
    if (isFalse(vm.isDirty)) {
        // forcing the vm to rehydrate in the next tick
        markComponentAsDirty(vm);
        scheduleRehydration(vm);
    }
}<|MERGE_RESOLUTION|>--- conflicted
+++ resolved
@@ -565,27 +565,7 @@
     rehydrateQueue = []; // reset to a new queue
     for (let i = 0, len = vms.length; i < len; i += 1) {
         const vm = vms[i];
-<<<<<<< HEAD
         rehydrate(vm);
-=======
-        try {
-            rehydrate(vm);
-        } catch (error) {
-            if (i + 1 < len) {
-                // pieces of the queue are still pending to be rehydrated, those should have priority
-                if (rehydrateQueue.length === 0) {
-                    queueMicrotask(flushRehydrationQueue);
-                }
-                ArrayUnshift.apply(rehydrateQueue, ArraySlice.call(vms, i + 1));
-            }
-            // we need to end the measure before throwing.
-            logGlobalOperationEnd(OperationId.GlobalRehydrate);
-
-            // re-throwing the original error will break the current tick, but since the next tick is
-            // already scheduled, it should continue patching the rest.
-            throw error; // eslint-disable-line no-unsafe-finally
-        }
->>>>>>> 20c99066
     }
 
     logGlobalOperationEnd(OperationId.GlobalRehydrate);
