--- conflicted
+++ resolved
@@ -426,7 +426,6 @@
     }
 }
 
-<<<<<<< HEAD
 // Compute the shadowMode/renderMode without creating a VM. This is used in some scenarios like hydration.
 export function computeShadowAndRenderMode(
     Ctor: LightningElementConstructor,
@@ -451,12 +450,7 @@
         return ShadowMode.Native;
     }
 
-    const { isSyntheticShadowDefined, isNativeShadowDefined } = renderer;
-=======
-function computeShadowMode(vm: VM, renderer: RendererAPI) {
-    const { def } = vm;
     const { isSyntheticShadowDefined } = renderer;
->>>>>>> c023d6e0
 
     let shadowMode;
     if (isSyntheticShadowDefined) {
@@ -474,25 +468,9 @@
                     // transitively opts all of its descendants into native.
                     shadowMode = ShadowMode.Native;
                 } else {
-<<<<<<< HEAD
-                    const shadowAncestor = getNearestShadowAncestor(owner);
-                    if (
-                        !isNull(shadowAncestor) &&
-                        shadowAncestor.shadowMode === ShadowMode.Native
-                    ) {
-                        // Transitive support for native Shadow DOM. A component in native mode
-                        // transitively opts all of its descendants into native.
-                        shadowMode = ShadowMode.Native;
-                    } else {
-                        // Synthetic if neither this component nor any of its ancestors are configured
-                        // to be native.
-                        shadowMode = ShadowMode.Synthetic;
-                    }
-=======
                     // Synthetic if neither this component nor any of its ancestors are configured
                     // to be native.
                     shadowMode = ShadowMode.Synthetic;
->>>>>>> c023d6e0
                 }
             }
         } else {
