/*
 * Copyright (c) 2023, Salesforce.com, inc.
 * All rights reserved.
 * SPDX-License-Identifier: MIT
 * For full license text, see the LICENSE file in the repo root or https://opensource.org/licenses/MIT
 */
import {
    ArrayPush,
    ArraySlice,
    ArrayUnshift,
    assert,
    create,
    defineProperty,
    getOwnPropertyNames,
    isArray,
    isFalse,
    isFunction,
    isNull,
    isObject,
    isTrue,
    isUndefined,
} from '@lwc/shared';

import { addErrorComponentStack } from '../shared/error';
import { logError, logWarn, logWarnOnce } from '../shared/logger';

import { HostNode, HostElement, RendererAPI } from './renderer';
import { renderComponent, markComponentAsDirty, getTemplateReactiveObserver } from './component';
import { addCallbackToNextTick, EmptyArray, EmptyObject, flattenStylesheets } from './utils';
import { invokeComponentCallback, invokeComponentConstructor } from './invoker';
import { Template } from './template';
import { ComponentDef, getComponentInternalDef } from './def';
import { LightningElement, LightningElementConstructor } from './base-lightning-element';
import {
    logOperationStart,
    logOperationEnd,
    OperationId,
    logGlobalOperationEnd,
    logGlobalOperationStart,
} from './profiler';
import { patchChildren } from './rendering';
import { ReactiveObserver } from './mutation-tracker';
import { connectWireAdapters, disconnectWireAdapters, installWireAdapters } from './wiring';
import {
    VNodes,
    VCustomElement,
    VNode,
    VNodeType,
    VBaseElement,
    isVFragment,
    VStatic,
} from './vnodes';
import { StylesheetFactory, TemplateStylesheetFactories } from './stylesheet';

type ShadowRootMode = 'open' | 'closed';

export interface TemplateCache {
    [key: string]: any;
}

export interface SlotSet {
    // Slot assignments by name
    slotAssignments: { [key: string]: VNodes };
    owner?: VM;
}

export const enum VMState {
    created,
    connected,
    disconnected,
}

export const enum RenderMode {
    Light,
    Shadow,
}

export const enum ShadowMode {
    Native,
    Synthetic,
}

export const enum ShadowSupportMode {
    Any = 'any',
    Default = 'reset',
}

export const enum LwcDomMode {
    Manual = 'manual',
}

export interface Context {
    /** The string used for synthetic shadow DOM and light DOM style scoping. */
    stylesheetToken: string | undefined;
    /** True if a stylesheetToken was added to the host class */
    hasTokenInClass: boolean | undefined;
    /** True if a stylesheetToken was added to the host attributes */
    hasTokenInAttribute: boolean | undefined;
    /** The legacy string used for synthetic shadow DOM and light DOM style scoping. */
    // TODO [#3733]: remove support for legacy scope tokens
    legacyStylesheetToken: string | undefined;
    /** True if a legacyStylesheetToken was added to the host class */
    hasLegacyTokenInClass: boolean | undefined;
    /** True if a legacyStylesheetToken was added to the host attributes */
    hasLegacyTokenInAttribute: boolean | undefined;
    /** Whether or not light DOM scoped styles are present in the stylesheets. */
    hasScopedStyles: boolean | undefined;
    /** The VNodes injected in all the shadow trees to apply the associated component stylesheets. */
    styleVNodes: VNode[] | null;
    /** Object used by the template function to store information that can be reused between
     *  different render cycle of the same template. */
    tplCache: TemplateCache;
    /** List of wire hooks that are invoked when the component gets connected. */
    wiredConnecting: Array<() => void>;
    /** List of wire hooks that are invoked when the component gets disconnected. */
    wiredDisconnecting: Array<() => void>;
}

export type RefVNodes = { [name: string]: VBaseElement | VStatic };

export interface VM<N = HostNode, E = HostElement> {
    /** The host element */
    readonly elm: HostElement;
    /** The host element tag name */
    readonly tagName: string;
    /** The component definition */
    readonly def: ComponentDef;
    /** The component context object. */
    readonly context: Context;
    /** The owner VM or null for root elements. */
    readonly owner: VM<N, E> | null;
    /** References to elements rendered using lwc:ref (template refs) */
    refVNodes: RefVNodes | null;
    /** Whether or not the VM was hydrated */
    readonly hydrated: boolean;
    /** Rendering operations associated with the VM */
    renderMode: RenderMode;
    shadowMode: ShadowMode;
    /** The component creation index. */
    idx: number;
    /** Component state, analogous to Element.isConnected */
    /** The component connection state. */
    state: VMState;
    /** The list of VNodes associated with the shadow tree. */
    children: VNodes;
    /** The list of adopted children VNodes. */
    aChildren: VNodes;
    /** The list of custom elements VNodes currently rendered in the shadow tree. We keep track of
     * those elements to efficiently unmount them when the parent component is disconnected without
     * having to traverse the VNode tree. */
    velements: VCustomElement[];
    /** The component public properties. */
    cmpProps: { [name: string]: any };
    /** Contains information about the mapping between the slot names and the slotted VNodes, and
     *  the owner of the slot content. */
    cmpSlots: SlotSet;
    /** The component internal reactive properties. */
    cmpFields: { [name: string]: any };
    /** Flag indicating if the component has been scheduled for rerendering. */
    isScheduled: boolean;
    /** Flag indicating if the component internal should be scheduled for re-rendering. */
    isDirty: boolean;
    /** The shadow DOM mode. */
    mode: ShadowRootMode;
    /** The template method returning the VDOM tree. */
    cmpTemplate: Template | null;
    /** The component instance. */
    component: LightningElement;
    /** The custom element shadow root. */
    shadowRoot: ShadowRoot | null;
    /** The component render root. If the component is a shadow DOM component, it is its shadow
     * root. If the component is a light DOM component it the element itself. */
    renderRoot: ShadowRoot | HostElement;
    /** The template reactive observer. */
    tro: ReactiveObserver;
    /** Hook invoked whenever a property is accessed on the host element. This hook is used by
     *  Locker only. */
    setHook: (cmp: LightningElement, prop: PropertyKey, newValue: any) => void;
    /** Hook invoked whenever a property is set on the host element. This hook is used by Locker
     *  only. */
    getHook: (cmp: LightningElement, prop: PropertyKey) => any;
    /** Hook invoked whenever a method is called on the component (life-cycle hooks, public
     *  properties and event handlers). This hook is used by Locker. */
    callHook: (cmp: LightningElement | undefined, fn: (...args: any[]) => any, args?: any[]) => any;
    /**
     * Renderer API */
    renderer: RendererAPI;
    /**
     * Debug info bag. Stores useful debug information about the component. */
    debugInfo?: Record<string, any>;
    /**
     * Any stylesheets associated with the component */
    stylesheets: TemplateStylesheetFactories | null;
}

type VMAssociable = HostNode | LightningElement;

let idx: number = 0;

/** The internal slot used to associate different objects the engine manipulates with the VM */
const ViewModelReflection = new WeakMap<any, VM>();

function callHook(
    cmp: LightningElement | undefined,
    fn: (...args: any[]) => any,
    args: any[] = []
): any {
    return fn.apply(cmp, args);
}

function setHook(cmp: LightningElement, prop: PropertyKey, newValue: any) {
    (cmp as any)[prop] = newValue;
}

function getHook(cmp: LightningElement, prop: PropertyKey): any {
    return (cmp as any)[prop];
}

export function rerenderVM(vm: VM) {
    rehydrate(vm);
}

export function connectRootElement(elm: any) {
    const vm = getAssociatedVM(elm);

    logGlobalOperationStart(OperationId.GlobalHydrate, vm);

    // Usually means moving the element from one place to another, which is observable via
    // life-cycle hooks.
    if (vm.state === VMState.connected) {
        disconnectRootElement(elm);
    }

    runConnectedCallback(vm);
    rehydrate(vm);

    logGlobalOperationEnd(OperationId.GlobalHydrate, vm);
}

export function disconnectRootElement(elm: any) {
    const vm = getAssociatedVM(elm);
    resetComponentStateWhenRemoved(vm);
}

export function appendVM(vm: VM) {
    rehydrate(vm);
}

// just in case the component comes back, with this we guarantee re-rendering it
// while preventing any attempt to rehydration until after reinsertion.
function resetComponentStateWhenRemoved(vm: VM) {
    const { state } = vm;

    if (state !== VMState.disconnected) {
        const { tro } = vm;
        // Making sure that any observing record will not trigger the rehydrated on this vm
        tro.reset();
        runDisconnectedCallback(vm);
        // Spec: https://dom.spec.whatwg.org/#concept-node-remove (step 14-15)
        runChildNodesDisconnectedCallback(vm);
        runLightChildNodesDisconnectedCallback(vm);
    }
}

// this method is triggered by the diffing algo only when a vnode from the
// old vnode.children is removed from the DOM.
export function removeVM(vm: VM) {
    if (process.env.NODE_ENV !== 'production') {
        if (!lwcRuntimeFlags.ENABLE_NATIVE_CUSTOM_ELEMENT_LIFECYCLE) {
            // With native lifecycle, we cannot be certain that connectedCallback was called before a component
            // was removed from the VDOM. If the component is disconnected, then connectedCallback will not fire
            // in native mode, although it will fire in synthetic mode due to appendChild triggering it.
            // See: W-14037619 for details
            assert.isTrue(
                vm.state === VMState.connected || vm.state === VMState.disconnected,
                `${vm} must have been connected.`
            );
        }
    }
    resetComponentStateWhenRemoved(vm);
}

function getNearestShadowAncestor(owner: VM | null): VM | null {
    let ancestor = owner;
    while (!isNull(ancestor) && ancestor.renderMode === RenderMode.Light) {
        ancestor = ancestor.owner;
    }
    return ancestor;
}

export function createVM<HostNode, HostElement>(
    elm: HostElement,
    ctor: LightningElementConstructor,
    renderer: RendererAPI,
    options: {
        mode: ShadowRootMode;
        owner: VM<HostNode, HostElement> | null;
        tagName: string;
        hydrated?: boolean;
    }
): VM {
    const { mode, owner, tagName, hydrated } = options;
    const def = getComponentInternalDef(ctor);

    const vm: VM = {
        elm,
        def,
        idx: idx++,
        state: VMState.created,
        isScheduled: false,
        isDirty: true,
        tagName,
        mode,
        owner,
        refVNodes: null,
        children: EmptyArray,
        aChildren: EmptyArray,
        velements: EmptyArray,
        cmpProps: create(null),
        cmpFields: create(null),
        cmpSlots: { slotAssignments: create(null) },
        cmpTemplate: null,
        hydrated: Boolean(hydrated),

        renderMode: def.renderMode,
        context: {
            stylesheetToken: undefined,
            hasTokenInClass: undefined,
            hasTokenInAttribute: undefined,
            legacyStylesheetToken: undefined,
            hasLegacyTokenInClass: undefined,
            hasLegacyTokenInAttribute: undefined,
            hasScopedStyles: undefined,
            styleVNodes: null,
            tplCache: EmptyObject,
            wiredConnecting: EmptyArray,
            wiredDisconnecting: EmptyArray,
        },

        // Properties set right after VM creation.
        tro: null!,
        shadowMode: null!,
        stylesheets: null!,

        // Properties set by the LightningElement constructor.
        component: null!,
        shadowRoot: null!,
        renderRoot: null!,

        callHook,
        setHook,
        getHook,

        renderer,
    };

    if (process.env.NODE_ENV !== 'production') {
        vm.debugInfo = create(null);
    }

    vm.stylesheets = computeStylesheets(vm, def.ctor);
    vm.shadowMode = computeShadowMode(def, vm.owner, renderer);
    vm.tro = getTemplateReactiveObserver(vm);

    if (process.env.NODE_ENV !== 'production') {
        vm.toString = (): string => {
            return `[object:vm ${def.name} (${vm.idx})]`;
        };
    }

    // Create component instance associated to the vm and the element.
    invokeComponentConstructor(vm, def.ctor);

    // Initializing the wire decorator per instance only when really needed
    if (hasWireAdapters(vm)) {
        installWireAdapters(vm);
    }

    return vm;
}

function validateComponentStylesheets(vm: VM, stylesheets: TemplateStylesheetFactories): boolean {
    let valid = true;

    const validate = (arrayOrStylesheet: TemplateStylesheetFactories | StylesheetFactory) => {
        if (isArray(arrayOrStylesheet)) {
            for (let i = 0; i < arrayOrStylesheet.length; i++) {
                validate((arrayOrStylesheet as TemplateStylesheetFactories)[i]);
            }
        } else if (!isFunction(arrayOrStylesheet)) {
            // function assumed to be a stylesheet factory
            valid = false;
        }
    };

    if (!isArray(stylesheets)) {
        valid = false;
    } else {
        validate(stylesheets);
    }

    return valid;
}

// Validate and flatten any stylesheets defined as `static stylesheets`
function computeStylesheets(vm: VM, ctor: LightningElementConstructor) {
    warnOnStylesheetsMutation(ctor);
    const { stylesheets } = ctor;
    if (!isUndefined(stylesheets)) {
        const valid = validateComponentStylesheets(vm, stylesheets);

        if (valid) {
            return flattenStylesheets(stylesheets);
        } else if (process.env.NODE_ENV !== 'production') {
            logError(
                `static stylesheets must be an array of CSS stylesheets. Found invalid stylesheets on <${vm.tagName}>`,
                vm
            );
        }
    }
    return null;
}

function warnOnStylesheetsMutation(ctor: LightningElementConstructor) {
    if (process.env.NODE_ENV !== 'production') {
        let { stylesheets } = ctor;
        defineProperty(ctor, 'stylesheets', {
            enumerable: true,
            configurable: true,
            get() {
                return stylesheets;
            },
            set(newValue) {
                logWarnOnce(
                    `Dynamically setting the "stylesheets" static property on ${ctor.name} ` +
                        'will not affect the stylesheets injected.'
                );
                stylesheets = newValue;
            },
        });
    }
}

// Compute the shadowMode/renderMode without creating a VM. This is used in some scenarios like hydration.
export function computeShadowAndRenderMode(
    Ctor: LightningElementConstructor,
    renderer: RendererAPI
) {
    const def = getComponentInternalDef(Ctor);
    const { renderMode } = def;

    // Assume null `owner` - this is what happens in hydration cases anyway
    const shadowMode = computeShadowMode(def, /* owner */ null, renderer);

    return { renderMode, shadowMode };
}

function computeShadowMode(def: ComponentDef, owner: VM | null, renderer: RendererAPI) {
    // Force the shadow mode to always be native. Used for running tests with synthetic shadow patches
    // on, but components running in actual native shadow mode
    if (
        process.env.NODE_ENV !== 'production' &&
        lwcRuntimeFlags.ENABLE_FORCE_NATIVE_SHADOW_MODE_FOR_TEST
    ) {
        return ShadowMode.Native;
    }

    const { isSyntheticShadowDefined } = renderer;

    let shadowMode;
    if (isSyntheticShadowDefined) {
        if (def.renderMode === RenderMode.Light) {
            // ShadowMode.Native implies "not synthetic shadow" which is consistent with how
            // everything defaults to native when the synthetic shadow polyfill is unavailable.
            shadowMode = ShadowMode.Native;
        } else if (lwcRuntimeFlags.ENABLE_MIXED_SHADOW_MODE) {
            if (def.shadowSupportMode === ShadowSupportMode.Any) {
                shadowMode = ShadowMode.Native;
            } else {
                const shadowAncestor = getNearestShadowAncestor(owner);
                if (!isNull(shadowAncestor) && shadowAncestor.shadowMode === ShadowMode.Native) {
                    // Transitive support for native Shadow DOM. A component in native mode
                    // transitively opts all of its descendants into native.
                    shadowMode = ShadowMode.Native;
                } else {
                    // Synthetic if neither this component nor any of its ancestors are configured
                    // to be native.
                    shadowMode = ShadowMode.Synthetic;
                }
            }
        } else {
            shadowMode = ShadowMode.Synthetic;
        }
    } else {
        // Native if the synthetic shadow polyfill is unavailable.
        shadowMode = ShadowMode.Native;
    }

    return shadowMode;
}

function assertIsVM(obj: any): asserts obj is VM {
    if (isNull(obj) || !isObject(obj) || !('renderRoot' in obj)) {
        throw new TypeError(`${obj} is not a VM.`);
    }
}

export function associateVM(obj: VMAssociable, vm: VM) {
    ViewModelReflection.set(obj, vm);
}

export function getAssociatedVM(obj: VMAssociable): VM {
    const vm = ViewModelReflection.get(obj);

    if (process.env.NODE_ENV !== 'production') {
        assertIsVM(vm);
    }

    return vm!;
}

export function getAssociatedVMIfPresent(obj: VMAssociable): VM | undefined {
    const maybeVm = ViewModelReflection.get(obj);

    if (process.env.NODE_ENV !== 'production') {
        if (!isUndefined(maybeVm)) {
            assertIsVM(maybeVm);
        }
    }

    return maybeVm;
}

function rehydrate(vm: VM) {
    if (isTrue(vm.isDirty)) {
        const children = renderComponent(vm);
        patchShadowRoot(vm, children);
    }
}

function patchShadowRoot(vm: VM, newCh: VNodes) {
    const { renderRoot, children: oldCh, renderer } = vm;

    // caching the new children collection
    vm.children = newCh;

    if (newCh.length > 0 || oldCh.length > 0) {
        // patch function mutates vnodes by adding the element reference,
        // however, if patching fails it contains partial changes.
        if (oldCh !== newCh) {
            runWithBoundaryProtection(
                vm,
                vm,
                () => {
                    // pre
                    logOperationStart(OperationId.Patch, vm);
                },
                () => {
                    // job
                    patchChildren(oldCh, newCh, renderRoot, renderer);
                },
                () => {
                    // post
                    logOperationEnd(OperationId.Patch, vm);
                }
            );
        }
    }

    if (vm.state === VMState.connected) {
        // If the element is connected, that means connectedCallback was already issued, and
        // any successive rendering should finish with the call to renderedCallback, otherwise
        // the connectedCallback will take care of calling it in the right order at the end of
        // the current rehydration process.
        runRenderedCallback(vm);
    }
}

export function runRenderedCallback(vm: VM) {
    const {
        def: { renderedCallback },
    } = vm;

    if (!process.env.IS_BROWSER) {
        return;
    }

    if (!isUndefined(renderedCallback)) {
        logOperationStart(OperationId.RenderedCallback, vm);
        invokeComponentCallback(vm, renderedCallback);
        logOperationEnd(OperationId.RenderedCallback, vm);
    }
}

let rehydrateQueue: VM[] = [];

function flushRehydrationQueue() {
    logGlobalOperationStart(OperationId.GlobalRehydrate);

    if (process.env.NODE_ENV !== 'production') {
        assert.invariant(
            rehydrateQueue.length,
            `If rehydrateQueue was scheduled, it is because there must be at least one VM on this pending queue instead of ${rehydrateQueue}.`
        );
    }
    const vms = rehydrateQueue.sort((a: VM, b: VM): number => a.idx - b.idx);
    rehydrateQueue = []; // reset to a new queue
    for (let i = 0, len = vms.length; i < len; i += 1) {
        const vm = vms[i];
        try {
            rehydrate(vm);
        } catch (error) {
            if (i + 1 < len) {
                // pieces of the queue are still pending to be rehydrated, those should have priority
                if (rehydrateQueue.length === 0) {
                    addCallbackToNextTick(flushRehydrationQueue);
                }
                ArrayUnshift.apply(rehydrateQueue, ArraySlice.call(vms, i + 1));
            }
            // we need to end the measure before throwing.
            logGlobalOperationEnd(OperationId.GlobalRehydrate);

            // re-throwing the original error will break the current tick, but since the next tick is
            // already scheduled, it should continue patching the rest.
            throw error; // eslint-disable-line no-unsafe-finally
        }
    }

    logGlobalOperationEnd(OperationId.GlobalRehydrate);
}

export function runConnectedCallback(vm: VM) {
    const { state } = vm;
    if (state === VMState.connected) {
        return; // nothing to do since it was already connected
    }
    vm.state = VMState.connected;
    if (hasWireAdapters(vm)) {
        connectWireAdapters(vm);
    }
    const { connectedCallback } = vm.def;
    if (!isUndefined(connectedCallback)) {
        logOperationStart(OperationId.ConnectedCallback, vm);

        invokeComponentCallback(vm, connectedCallback);

        logOperationEnd(OperationId.ConnectedCallback, vm);
    }
}

function hasWireAdapters(vm: VM): boolean {
    return getOwnPropertyNames(vm.def.wire).length > 0;
}

function runDisconnectedCallback(vm: VM) {
    if (process.env.NODE_ENV !== 'production') {
        assert.isTrue(vm.state !== VMState.disconnected, `${vm} must be inserted.`);
    }
    if (isFalse(vm.isDirty)) {
        // this guarantees that if the component is reused/reinserted,
        // it will be re-rendered because we are disconnecting the reactivity
        // linking, so mutations are not automatically reflected on the state
        // of disconnected components.
        vm.isDirty = true;
    }
    vm.state = VMState.disconnected;
    if (hasWireAdapters(vm)) {
        disconnectWireAdapters(vm);
    }
    const { disconnectedCallback } = vm.def;
    if (!isUndefined(disconnectedCallback)) {
        logOperationStart(OperationId.DisconnectedCallback, vm);

        invokeComponentCallback(vm, disconnectedCallback);

        logOperationEnd(OperationId.DisconnectedCallback, vm);
    }
}

function runChildNodesDisconnectedCallback(vm: VM) {
    const { velements: vCustomElementCollection } = vm;

    // Reporting disconnection for every child in inverse order since they are
    // inserted in reserved order.
    for (let i = vCustomElementCollection.length - 1; i >= 0; i -= 1) {
        const { elm } = vCustomElementCollection[i];

        // There are two cases where the element could be undefined:
        // * when there is an error during the construction phase, and an error
        //   boundary picks it, there is a possibility that the VCustomElement
        //   is not properly initialized, and therefore is should be ignored.
        // * when slotted custom element is not used by the element where it is
        //   slotted into it, as  a result, the custom element was never
        //   initialized.
        if (!isUndefined(elm)) {
            const childVM = getAssociatedVMIfPresent(elm);

            // The VM associated with the element might be associated undefined
            // in the case where the VM failed in the middle of its creation,
            // eg: constructor throwing before invoking super().
            if (!isUndefined(childVM)) {
                resetComponentStateWhenRemoved(childVM);
            }
        }
    }
}

function runLightChildNodesDisconnectedCallback(vm: VM) {
    const { aChildren: adoptedChildren } = vm;
    recursivelyDisconnectChildren(adoptedChildren);
}

/**
 * The recursion doesn't need to be a complete traversal of the vnode graph,
 * instead it can be partial, when a custom element vnode is found, we don't
 * need to continue into its children because by attempting to disconnect the
 * custom element itself will trigger the removal of anything slotted or anything
 * defined on its shadow.
 */
function recursivelyDisconnectChildren(vnodes: VNodes) {
    for (let i = 0, len = vnodes.length; i < len; i += 1) {
        const vnode = vnodes[i];

        if (!isNull(vnode) && !isUndefined(vnode.elm)) {
            switch (vnode.type) {
                case VNodeType.Element:
                    recursivelyDisconnectChildren(vnode.children);
                    break;

                case VNodeType.CustomElement: {
                    const vm = getAssociatedVM(vnode.elm);
                    resetComponentStateWhenRemoved(vm);
                    break;
                }
            }
        }
    }
}

// This is a super optimized mechanism to remove the content of the root node (shadow root
// for shadow DOM components and the root element itself for light DOM) without having to go
// into snabbdom. Especially useful when the reset is a consequence of an error, in which case the
// children VNodes might not be representing the current state of the DOM.
export function resetComponentRoot(vm: VM) {
    recursivelyRemoveChildren(vm.children, vm);
    vm.children = EmptyArray;

    runChildNodesDisconnectedCallback(vm);
    vm.velements = EmptyArray;
}

// Helper function to remove all children of the root node.
// If the set of children includes VFragment nodes, we need to remove the children of those nodes too.
// Since VFragments can contain other VFragments, we need to traverse the entire of tree of VFragments.
// If the set contains no VFragment nodes, no traversal is needed.
function recursivelyRemoveChildren(vnodes: VNodes, vm: VM) {
    const {
        renderRoot,
        renderer: { remove },
    } = vm;

    for (let i = 0, len = vnodes.length; i < len; i += 1) {
        const vnode = vnodes[i];

        if (!isNull(vnode)) {
            // VFragments are special; their .elm property does not point to the root element since they have no single root.
            if (isVFragment(vnode)) {
                recursivelyRemoveChildren(vnode.children, vm);
            } else if (!isUndefined(vnode.elm)) {
                remove(vnode.elm, renderRoot);
            }
        }
    }
}

export function scheduleRehydration(vm: VM) {
    if (!process.env.IS_BROWSER || isTrue(vm.isScheduled)) {
        return;
    }

    vm.isScheduled = true;
    if (rehydrateQueue.length === 0) {
        addCallbackToNextTick(flushRehydrationQueue);
    }

    ArrayPush.call(rehydrateQueue, vm);
}

function getErrorBoundaryVM(vm: VM): VM | undefined {
    let currentVm: VM | null = vm;

    while (!isNull(currentVm)) {
        if (!isUndefined(currentVm.def.errorCallback)) {
            return currentVm;
        }

        currentVm = currentVm.owner;
    }
}

export function runWithBoundaryProtection(
    vm: VM,
    owner: VM | null,
    pre: () => void,
    job: () => void,
    post: () => void
) {
    let error;

    pre();
    try {
        job();
    } catch (e) {
        error = Object(e);
    } finally {
        post();
        if (!isUndefined(error)) {
            addErrorComponentStack(vm, error);

            const errorBoundaryVm = isNull(owner) ? undefined : getErrorBoundaryVM(owner);
            if (isUndefined(errorBoundaryVm)) {
                throw error; // eslint-disable-line no-unsafe-finally
            }
            resetComponentRoot(vm); // remove offenders

            logOperationStart(OperationId.ErrorCallback, vm);

            // error boundaries must have an ErrorCallback
            const errorCallback = errorBoundaryVm.def.errorCallback!;
            invokeComponentCallback(errorBoundaryVm, errorCallback, [error, error.wcStack]);

            logOperationEnd(OperationId.ErrorCallback, vm);
        }
    }
}

export function forceRehydration(vm: VM) {
    // if we must reset the shadowRoot content and render the template
    // from scratch on an active instance, the way to force the reset
    // is by replacing the value of old template, which is used during
    // to determine if the template has changed or not during the rendering
    // process. If the template returned by render() is different from the
    // previous stored template, the styles will be reset, along with the
    // content of the shadowRoot, this way we can guarantee that all children
    // elements will be throw away, and new instances will be created.
    vm.cmpTemplate = () => [];
    if (isFalse(vm.isDirty)) {
        // forcing the vm to rehydrate in the next tick
        markComponentAsDirty(vm);
        scheduleRehydration(vm);
    }
}

export function runFormAssociatedCustomElementCallback(vm: VM, faceCb: () => void) {
<<<<<<< HEAD
    if (!process.env.IS_BROWSER) {
        return;
    }

=======
>>>>>>> 3747c72c
    const {
        renderMode,
        shadowMode,
        def: { formAssociated },
    } = vm;

<<<<<<< HEAD
    if (shadowMode === ShadowMode.Synthetic && renderMode !== RenderMode.Light) {
        throw new Error(
            'Form associated lifecycle methods are not available in synthetic shadow. Please use native shadow or light DOM.'
        );
    }

    // Technically the UpgradableConstructor always sets `static formAssociated` to true but we need to verify that any LWCs
    // using FACE callbacks also set this value. This is because we plan to remove the UpgradableConstructor in the future and
    // invoke the LWC constructor directly.
    if (isUndefined(formAssociated)) {
        throw new Error(
            `Form associated lifecycle methods must have the 'static formAssociated' value set in the component's prototype chain.`
=======
    // Technically the UpgradableConstructor always sets `static formAssociated = true` but silently fail here to match browser behavior.
    if (isUndefined(formAssociated) || isFalse(formAssociated)) {
        if (process.env.NODE_ENV !== 'production') {
            logWarn(
                `Form associated lifecycle methods must have the 'static formAssociated' value set in the component's prototype chain.`
            );
        }
        return;
    }

    if (shadowMode === ShadowMode.Synthetic && renderMode !== RenderMode.Light) {
        throw new Error(
            'Form associated lifecycle methods are not available in synthetic shadow. Please use native shadow or light DOM.'
>>>>>>> 3747c72c
        );
    }

    invokeComponentCallback(vm, faceCb);
}

export function runFormAssociatedCallback(elm: HTMLElement) {
    const vm = getAssociatedVM(elm);
    const { formAssociatedCallback } = vm.def;

    if (!isUndefined(formAssociatedCallback)) {
        runFormAssociatedCustomElementCallback(vm, formAssociatedCallback);
    }
}

export function runFormDisabledCallback(elm: HTMLElement) {
    const vm = getAssociatedVM(elm);
    const { formDisabledCallback } = vm.def;

    if (!isUndefined(formDisabledCallback)) {
        runFormAssociatedCustomElementCallback(vm, formDisabledCallback);
    }
}

export function runFormResetCallback(elm: HTMLElement) {
    const vm = getAssociatedVM(elm);
    const { formResetCallback } = vm.def;

    if (!isUndefined(formResetCallback)) {
        runFormAssociatedCustomElementCallback(vm, formResetCallback);
    }
}

export function runFormStateRestoreCallback(elm: HTMLElement) {
    const vm = getAssociatedVM(elm);
    const { formStateRestoreCallback } = vm.def;

    if (!isUndefined(formStateRestoreCallback)) {
        runFormAssociatedCustomElementCallback(vm, formStateRestoreCallback);
    }
}<|MERGE_RESOLUTION|>--- conflicted
+++ resolved
@@ -852,33 +852,12 @@
 }
 
 export function runFormAssociatedCustomElementCallback(vm: VM, faceCb: () => void) {
-<<<<<<< HEAD
-    if (!process.env.IS_BROWSER) {
-        return;
-    }
-
-=======
->>>>>>> 3747c72c
     const {
         renderMode,
         shadowMode,
         def: { formAssociated },
     } = vm;
 
-<<<<<<< HEAD
-    if (shadowMode === ShadowMode.Synthetic && renderMode !== RenderMode.Light) {
-        throw new Error(
-            'Form associated lifecycle methods are not available in synthetic shadow. Please use native shadow or light DOM.'
-        );
-    }
-
-    // Technically the UpgradableConstructor always sets `static formAssociated` to true but we need to verify that any LWCs
-    // using FACE callbacks also set this value. This is because we plan to remove the UpgradableConstructor in the future and
-    // invoke the LWC constructor directly.
-    if (isUndefined(formAssociated)) {
-        throw new Error(
-            `Form associated lifecycle methods must have the 'static formAssociated' value set in the component's prototype chain.`
-=======
     // Technically the UpgradableConstructor always sets `static formAssociated = true` but silently fail here to match browser behavior.
     if (isUndefined(formAssociated) || isFalse(formAssociated)) {
         if (process.env.NODE_ENV !== 'production') {
@@ -892,7 +871,6 @@
     if (shadowMode === ShadowMode.Synthetic && renderMode !== RenderMode.Light) {
         throw new Error(
             'Form associated lifecycle methods are not available in synthetic shadow. Please use native shadow or light DOM.'
->>>>>>> 3747c72c
         );
     }
 
