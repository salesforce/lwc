/*
 * Copyright (c) 2018, salesforce.com, inc.
 * All rights reserved.
 * SPDX-License-Identifier: MIT
 * For full license text, see the LICENSE file in the repo root or https://opensource.org/licenses/MIT
 */
import {
    ArrayPush,
    ArraySlice,
    ArrayUnshift,
    assert,
    create,
    defineProperty,
    getOwnPropertyNames,
    isArray,
    isFalse,
    isFunction,
    isNull,
    isObject,
    isTrue,
    isUndefined,
} from '@lwc/shared';

import { addErrorComponentStack } from '../shared/error';
import { logError, logWarnOnce } from '../shared/logger';

import { HostNode, HostElement, RendererAPI } from './renderer';
import { renderComponent, markComponentAsDirty, getTemplateReactiveObserver } from './component';
import { addCallbackToNextTick, EmptyArray, EmptyObject, flattenStylesheets } from './utils';
import { invokeServiceHook, Services } from './services';
import { invokeComponentCallback, invokeComponentConstructor } from './invoker';
import { Template } from './template';
import { ComponentDef, getComponentInternalDef } from './def';
import { LightningElement, LightningElementConstructor } from './base-lightning-element';
import {
    logOperationStart,
    logOperationEnd,
    OperationId,
    logGlobalOperationEnd,
    logGlobalOperationStart,
} from './profiler';
import { patchChildren } from './rendering';
import { ReactiveObserver } from './mutation-tracker';
import { connectWireAdapters, disconnectWireAdapters, installWireAdapters } from './wiring';
<<<<<<< HEAD
import {
    VNodes,
    VCustomElement,
    VNode,
    VNodeType,
    VBaseElement,
    VFragment,
    isVFragment,
} from './vnodes';
=======
import { removeActiveVM } from './hot-swaps';
import { VNodes, VCustomElement, VNode, VNodeType, VBaseElement, isVFragment } from './vnodes';
>>>>>>> 35d169f4
import { StylesheetFactory, TemplateStylesheetFactories } from './stylesheet';

type ShadowRootMode = 'open' | 'closed';

export interface TemplateCache {
    [key: string]: any;
}

export interface SlotSet {
    // Slot assignments by name
    slotAssignments: { [key: string]: VNodes };
    owner?: VM;
}

export const enum VMState {
    created,
    connected,
    disconnected,
}

export const enum RenderMode {
    Light,
    Shadow,
}

export const enum ShadowMode {
    Native,
    Synthetic,
}

export const enum ShadowSupportMode {
    Any = 'any',
    Default = 'reset',
}

export const enum LwcDomMode {
    Manual = 'manual',
}

export interface Context {
    /** The string used for synthetic shadow DOM and light DOM style scoping. */
    stylesheetToken: string | undefined;
    /** True if a stylesheetToken was added to the host class */
    hasTokenInClass: boolean | undefined;
    /** True if a stylesheetToken was added to the host attributes */
    hasTokenInAttribute: boolean | undefined;
    /** Whether or not light DOM scoped styles are present in the stylesheets. */
    hasScopedStyles: boolean | undefined;
    /** The VNodes injected in all the shadow trees to apply the associated component stylesheets. */
    styleVNodes: VNode[] | null;
    /** Object used by the template function to store information that can be reused between
     *  different render cycle of the same template. */
    tplCache: TemplateCache;
    /** List of wire hooks that are invoked when the component gets connected. */
    wiredConnecting: Array<() => void>;
    /** List of wire hooks that are invoked when the component gets disconnected. */
    wiredDisconnecting: Array<() => void>;
}

export type RefVNodes = { [name: string]: VBaseElement };

export interface VM<N = HostNode, E = HostElement> {
    /** The host element */
    readonly elm: HostElement;
    /** The host element tag name */
    readonly tagName: string;
    /** The component definition */
    readonly def: ComponentDef;
    /** The component context object. */
    readonly context: Context;
    /** The owner VM or null for root elements. */
    readonly owner: VM<N, E> | null;
    /** References to elements rendered using lwc:ref (template refs) */
    refVNodes: RefVNodes | null;
    /** Whether or not the VM was hydrated */
    readonly hydrated: boolean;
    /** Rendering operations associated with the VM */
    renderMode: RenderMode;
    shadowMode: ShadowMode;
    /** The component creation index. */
    idx: number;
    /** Component state, analogous to Element.isConnected */
    /** The component connection state. */
    state: VMState;
    /** The list of VNodes associated with the shadow tree. */
    children: VNodes;
    /** The list of adopted children VNodes. */
    aChildren: VNodes;
    /** The list of custom elements VNodes currently rendered in the shadow tree. We keep track of
     * those elements to efficiently unmount them when the parent component is disconnected without
     * having to traverse the VNode tree. */
    velements: VCustomElement[];
    /** The component public properties. */
    cmpProps: { [name: string]: any };
    /** Contains information about the mapping between the slot names and the slotted VNodes, and
     *  the owner of the slot content. */
    cmpSlots: SlotSet;
    /** The component internal reactive properties. */
    cmpFields: { [name: string]: any };
    /** Flag indicating if the component has been scheduled for rerendering. */
    isScheduled: boolean;
    /** Flag indicating if the component internal should be scheduled for re-rendering. */
    isDirty: boolean;
    /** The shadow DOM mode. */
    mode: ShadowRootMode;
    /** The template method returning the VDOM tree. */
    cmpTemplate: Template | null;
    /** The component instance. */
    component: LightningElement;
    /** The custom element shadow root. */
    shadowRoot: ShadowRoot | null;
    /** The component render root. If the component is a shadow DOM component, it is its shadow
     * root. If the component is a light DOM component it the element itself. */
    renderRoot: ShadowRoot | HostElement;
    /** The template reactive observer. */
    tro: ReactiveObserver;
    /** Hook invoked whenever a property is accessed on the host element. This hook is used by
     *  Locker only. */
    setHook: (cmp: LightningElement, prop: PropertyKey, newValue: any) => void;
    /** Hook invoked whenever a property is set on the host element. This hook is used by Locker
     *  only. */
    getHook: (cmp: LightningElement, prop: PropertyKey) => any;
    /** Hook invoked whenever a method is called on the component (life-cycle hooks, public
     *  properties and event handlers). This hook is used by Locker. */
    callHook: (cmp: LightningElement | undefined, fn: (...args: any[]) => any, args?: any[]) => any;
    /**
     * Renderer API */
    renderer: RendererAPI;
    /**
     * Debug info bag. Stores useful debug information about the component. */
    debugInfo?: Record<string, any>;
    /**
     * Any stylesheets associated with the component */
    stylesheets: TemplateStylesheetFactories | null;
}

type VMAssociable = HostNode | LightningElement;

let idx: number = 0;

/** The internal slot used to associate different objects the engine manipulates with the VM */
const ViewModelReflection = new WeakMap<any, VM>();

function callHook(
    cmp: LightningElement | undefined,
    fn: (...args: any[]) => any,
    args: any[] = []
): any {
    return fn.apply(cmp, args);
}

function setHook(cmp: LightningElement, prop: PropertyKey, newValue: any) {
    (cmp as any)[prop] = newValue;
}

function getHook(cmp: LightningElement, prop: PropertyKey): any {
    return (cmp as any)[prop];
}

export function rerenderVM(vm: VM) {
    rehydrate(vm);
}

export function connectRootElement(elm: any) {
    const vm = getAssociatedVM(elm);

    logGlobalOperationStart(OperationId.GlobalHydrate, vm);

    // Usually means moving the element from one place to another, which is observable via
    // life-cycle hooks.
    if (vm.state === VMState.connected) {
        disconnectRootElement(elm);
    }

    runConnectedCallback(vm);
    rehydrate(vm);

    logGlobalOperationEnd(OperationId.GlobalHydrate, vm);
}

export function disconnectRootElement(elm: any) {
    const vm = getAssociatedVM(elm);
    resetComponentStateWhenRemoved(vm);
}

export function appendVM(vm: VM) {
    rehydrate(vm);
}

// just in case the component comes back, with this we guarantee re-rendering it
// while preventing any attempt to rehydration until after reinsertion.
function resetComponentStateWhenRemoved(vm: VM) {
    const { state } = vm;

    if (state !== VMState.disconnected) {
        const { tro } = vm;
        // Making sure that any observing record will not trigger the rehydrated on this vm
        tro.reset();
        runDisconnectedCallback(vm);
        // Spec: https://dom.spec.whatwg.org/#concept-node-remove (step 14-15)
        runChildNodesDisconnectedCallback(vm);
        runLightChildNodesDisconnectedCallback(vm);
    }
}

// this method is triggered by the diffing algo only when a vnode from the
// old vnode.children is removed from the DOM.
export function removeVM(vm: VM) {
    if (process.env.NODE_ENV !== 'production') {
        assert.isTrue(
            vm.state === VMState.connected || vm.state === VMState.disconnected,
            `${vm} must have been connected.`
        );
    }
    resetComponentStateWhenRemoved(vm);
}

function getNearestShadowAncestor(vm: VM): VM | null {
    let ancestor = vm.owner;
    while (!isNull(ancestor) && ancestor.renderMode === RenderMode.Light) {
        ancestor = ancestor.owner;
    }
    return ancestor;
}

export function createVM<HostNode, HostElement>(
    elm: HostElement,
    ctor: LightningElementConstructor,
    renderer: RendererAPI,
    options: {
        mode: ShadowRootMode;
        owner: VM<HostNode, HostElement> | null;
        tagName: string;
        hydrated?: boolean;
    }
): VM {
    const { mode, owner, tagName, hydrated } = options;
    const def = getComponentInternalDef(ctor);

    const vm: VM = {
        elm,
        def,
        idx: idx++,
        state: VMState.created,
        isScheduled: false,
        isDirty: true,
        tagName,
        mode,
        owner,
        refVNodes: null,
        children: EmptyArray,
        aChildren: EmptyArray,
        velements: EmptyArray,
        cmpProps: create(null),
        cmpFields: create(null),
        cmpSlots: { slotAssignments: create(null) },
        cmpTemplate: null,
        hydrated: Boolean(hydrated),

        renderMode: def.renderMode,
        context: {
            stylesheetToken: undefined,
            hasTokenInClass: undefined,
            hasTokenInAttribute: undefined,
            hasScopedStyles: undefined,
            styleVNodes: null,
            tplCache: EmptyObject,
            wiredConnecting: EmptyArray,
            wiredDisconnecting: EmptyArray,
        },

        // Properties set right after VM creation.
        tro: null!,
        shadowMode: null!,
        stylesheets: null!,

        // Properties set by the LightningElement constructor.
        component: null!,
        shadowRoot: null!,
        renderRoot: null!,

        callHook,
        setHook,
        getHook,

        renderer,
    };

    if (process.env.NODE_ENV !== 'production') {
        vm.debugInfo = create(null);
    }

    vm.stylesheets = computeStylesheets(vm, def.ctor);
    vm.shadowMode = computeShadowMode(vm, renderer);
    vm.tro = getTemplateReactiveObserver(vm);

    if (process.env.NODE_ENV !== 'production') {
        vm.toString = (): string => {
            return `[object:vm ${def.name} (${vm.idx})]`;
        };
        if (lwcRuntimeFlags.ENABLE_FORCE_NATIVE_SHADOW_MODE_FOR_TEST) {
            vm.shadowMode = ShadowMode.Native;
        }
    }

    // Create component instance associated to the vm and the element.
    invokeComponentConstructor(vm, def.ctor);

    // Initializing the wire decorator per instance only when really needed
    if (hasWireAdapters(vm)) {
        installWireAdapters(vm);
    }

    return vm;
}

function validateComponentStylesheets(vm: VM, stylesheets: TemplateStylesheetFactories): boolean {
    let valid = true;

    const validate = (arrayOrStylesheet: TemplateStylesheetFactories | StylesheetFactory) => {
        if (isArray(arrayOrStylesheet)) {
            for (let i = 0; i < arrayOrStylesheet.length; i++) {
                validate((arrayOrStylesheet as TemplateStylesheetFactories)[i]);
            }
        } else if (!isFunction(arrayOrStylesheet)) {
            // function assumed to be a stylesheet factory
            valid = false;
        }
    };

    if (!isArray(stylesheets)) {
        valid = false;
    } else {
        validate(stylesheets);
    }

    return valid;
}

// Validate and flatten any stylesheets defined as `static stylesheets`
function computeStylesheets(vm: VM, ctor: LightningElementConstructor) {
    warnOnStylesheetsMutation(ctor);
    const { stylesheets } = ctor;
    if (!isUndefined(stylesheets)) {
        const valid = validateComponentStylesheets(vm, stylesheets);

        if (valid) {
            return flattenStylesheets(stylesheets);
        } else if (process.env.NODE_ENV !== 'production') {
            logError(
                `static stylesheets must be an array of CSS stylesheets. Found invalid stylesheets on <${vm.tagName}>`,
                vm
            );
        }
    }
    return null;
}

function warnOnStylesheetsMutation(ctor: LightningElementConstructor) {
    if (process.env.NODE_ENV !== 'production') {
        let { stylesheets } = ctor;
        defineProperty(ctor, 'stylesheets', {
            enumerable: true,
            configurable: true,
            get() {
                return stylesheets;
            },
            set(newValue) {
                logWarnOnce(
                    `Dynamically setting the "stylesheets" static property on ${ctor.name} ` +
                        'will not affect the stylesheets injected.'
                );
                stylesheets = newValue;
            },
        });
    }
}

function computeShadowMode(vm: VM, renderer: RendererAPI) {
    const { def } = vm;
    const { isSyntheticShadowDefined, isNativeShadowDefined } = renderer;

    let shadowMode;
    if (isSyntheticShadowDefined) {
        if (def.renderMode === RenderMode.Light) {
            // ShadowMode.Native implies "not synthetic shadow" which is consistent with how
            // everything defaults to native when the synthetic shadow polyfill is unavailable.
            shadowMode = ShadowMode.Native;
        } else if (isNativeShadowDefined) {
            // Not combined with above condition because @lwc/features only supports identifiers in
            // the if-condition.
            if (lwcRuntimeFlags.ENABLE_MIXED_SHADOW_MODE) {
                if (def.shadowSupportMode === ShadowSupportMode.Any) {
                    shadowMode = ShadowMode.Native;
                } else {
                    const shadowAncestor = getNearestShadowAncestor(vm);
                    if (
                        !isNull(shadowAncestor) &&
                        shadowAncestor.shadowMode === ShadowMode.Native
                    ) {
                        // Transitive support for native Shadow DOM. A component in native mode
                        // transitively opts all of its descendants into native.
                        shadowMode = ShadowMode.Native;
                    } else {
                        // Synthetic if neither this component nor any of its ancestors are configured
                        // to be native.
                        shadowMode = ShadowMode.Synthetic;
                    }
                }
            } else {
                shadowMode = ShadowMode.Synthetic;
            }
        } else {
            // Synthetic if there is no native Shadow DOM support.
            shadowMode = ShadowMode.Synthetic;
        }
    } else {
        // Native if the synthetic shadow polyfill is unavailable.
        shadowMode = ShadowMode.Native;
    }

    return shadowMode;
}

function assertIsVM(obj: any): asserts obj is VM {
    if (isNull(obj) || !isObject(obj) || !('renderRoot' in obj)) {
        throw new TypeError(`${obj} is not a VM.`);
    }
}

export function associateVM(obj: VMAssociable, vm: VM) {
    ViewModelReflection.set(obj, vm);
}

export function getAssociatedVM(obj: VMAssociable): VM {
    const vm = ViewModelReflection.get(obj);

    if (process.env.NODE_ENV !== 'production') {
        assertIsVM(vm);
    }

    return vm!;
}

export function getAssociatedVMIfPresent(obj: VMAssociable): VM | undefined {
    const maybeVm = ViewModelReflection.get(obj);

    if (process.env.NODE_ENV !== 'production') {
        if (!isUndefined(maybeVm)) {
            assertIsVM(maybeVm);
        }
    }

    return maybeVm;
}

function rehydrate(vm: VM) {
    if (isTrue(vm.isDirty)) {
        const children = renderComponent(vm);
        patchShadowRoot(vm, children);
    }
}

function patchShadowRoot(vm: VM, newCh: VNodes) {
    const { renderRoot, children: oldCh, renderer } = vm;

    // caching the new children collection
    vm.children = newCh;

    if (newCh.length > 0 || oldCh.length > 0) {
        // patch function mutates vnodes by adding the element reference,
        // however, if patching fails it contains partial changes.
        if (oldCh !== newCh) {
            runWithBoundaryProtection(
                vm,
                vm,
                () => {
                    // pre
                    logOperationStart(OperationId.Patch, vm);
                },
                () => {
                    // job
                    patchChildren(oldCh, newCh, renderRoot, renderer);
                },
                () => {
                    // post
                    logOperationEnd(OperationId.Patch, vm);
                }
            );
        }
    }

    if (vm.state === VMState.connected) {
        // If the element is connected, that means connectedCallback was already issued, and
        // any successive rendering should finish with the call to renderedCallback, otherwise
        // the connectedCallback will take care of calling it in the right order at the end of
        // the current rehydration process.
        runRenderedCallback(vm);
    }
}

export function runRenderedCallback(vm: VM) {
    const {
        def: { renderedCallback },
    } = vm;

    if (!process.env.IS_BROWSER) {
        return;
    }

    const { rendered } = Services;
    if (rendered) {
        invokeServiceHook(vm, rendered);
    }

    if (!isUndefined(renderedCallback)) {
        logOperationStart(OperationId.RenderedCallback, vm);
        invokeComponentCallback(vm, renderedCallback);
        logOperationEnd(OperationId.RenderedCallback, vm);
    }
}

let rehydrateQueue: VM[] = [];

function flushRehydrationQueue() {
    logGlobalOperationStart(OperationId.GlobalRehydrate);

    if (process.env.NODE_ENV !== 'production') {
        assert.invariant(
            rehydrateQueue.length,
            `If rehydrateQueue was scheduled, it is because there must be at least one VM on this pending queue instead of ${rehydrateQueue}.`
        );
    }
    const vms = rehydrateQueue.sort((a: VM, b: VM): number => a.idx - b.idx);
    rehydrateQueue = []; // reset to a new queue
    for (let i = 0, len = vms.length; i < len; i += 1) {
        const vm = vms[i];
        try {
            rehydrate(vm);
        } catch (error) {
            if (i + 1 < len) {
                // pieces of the queue are still pending to be rehydrated, those should have priority
                if (rehydrateQueue.length === 0) {
                    addCallbackToNextTick(flushRehydrationQueue);
                }
                ArrayUnshift.apply(rehydrateQueue, ArraySlice.call(vms, i + 1));
            }
            // we need to end the measure before throwing.
            logGlobalOperationEnd(OperationId.GlobalRehydrate);

            // re-throwing the original error will break the current tick, but since the next tick is
            // already scheduled, it should continue patching the rest.
            throw error; // eslint-disable-line no-unsafe-finally
        }
    }

    logGlobalOperationEnd(OperationId.GlobalRehydrate);
}

export function runConnectedCallback(vm: VM) {
    const { state } = vm;
    if (state === VMState.connected) {
        return; // nothing to do since it was already connected
    }
    vm.state = VMState.connected;
    // reporting connection
    const { connected } = Services;
    if (connected) {
        invokeServiceHook(vm, connected);
    }
    if (hasWireAdapters(vm)) {
        connectWireAdapters(vm);
    }
    const { connectedCallback } = vm.def;
    if (!isUndefined(connectedCallback)) {
        logOperationStart(OperationId.ConnectedCallback, vm);

        invokeComponentCallback(vm, connectedCallback);

        logOperationEnd(OperationId.ConnectedCallback, vm);
    }
}

function hasWireAdapters(vm: VM): boolean {
    return getOwnPropertyNames(vm.def.wire).length > 0;
}

function runDisconnectedCallback(vm: VM) {
    if (process.env.NODE_ENV !== 'production') {
        assert.isTrue(vm.state !== VMState.disconnected, `${vm} must be inserted.`);
    }
    if (isFalse(vm.isDirty)) {
        // this guarantees that if the component is reused/reinserted,
        // it will be re-rendered because we are disconnecting the reactivity
        // linking, so mutations are not automatically reflected on the state
        // of disconnected components.
        vm.isDirty = true;
    }
    vm.state = VMState.disconnected;
    // reporting disconnection
    const { disconnected } = Services;
    if (disconnected) {
        invokeServiceHook(vm, disconnected);
    }
    if (hasWireAdapters(vm)) {
        disconnectWireAdapters(vm);
    }
    const { disconnectedCallback } = vm.def;
    if (!isUndefined(disconnectedCallback)) {
        logOperationStart(OperationId.DisconnectedCallback, vm);

        invokeComponentCallback(vm, disconnectedCallback);

        logOperationEnd(OperationId.DisconnectedCallback, vm);
    }
}

function runChildNodesDisconnectedCallback(vm: VM) {
    const { velements: vCustomElementCollection } = vm;

    // Reporting disconnection for every child in inverse order since they are
    // inserted in reserved order.
    for (let i = vCustomElementCollection.length - 1; i >= 0; i -= 1) {
        const { elm } = vCustomElementCollection[i];

        // There are two cases where the element could be undefined:
        // * when there is an error during the construction phase, and an error
        //   boundary picks it, there is a possibility that the VCustomElement
        //   is not properly initialized, and therefore is should be ignored.
        // * when slotted custom element is not used by the element where it is
        //   slotted into it, as  a result, the custom element was never
        //   initialized.
        if (!isUndefined(elm)) {
            const childVM = getAssociatedVMIfPresent(elm);

            // The VM associated with the element might be associated undefined
            // in the case where the VM failed in the middle of its creation,
            // eg: constructor throwing before invoking super().
            if (!isUndefined(childVM)) {
                resetComponentStateWhenRemoved(childVM);
            }
        }
    }
}

function runLightChildNodesDisconnectedCallback(vm: VM) {
    const { aChildren: adoptedChildren } = vm;
    recursivelyDisconnectChildren(adoptedChildren);
}

/**
 * The recursion doesn't need to be a complete traversal of the vnode graph,
 * instead it can be partial, when a custom element vnode is found, we don't
 * need to continue into its children because by attempting to disconnect the
 * custom element itself will trigger the removal of anything slotted or anything
 * defined on its shadow.
 */
function recursivelyDisconnectChildren(vnodes: VNodes) {
    for (let i = 0, len = vnodes.length; i < len; i += 1) {
        const vnode = vnodes[i];

        if (!isNull(vnode) && !isUndefined(vnode.elm)) {
            switch (vnode.type) {
                case VNodeType.Element:
                    recursivelyDisconnectChildren(vnode.children);
                    break;

                case VNodeType.CustomElement: {
                    const vm = getAssociatedVM(vnode.elm);
                    resetComponentStateWhenRemoved(vm);
                    break;
                }
            }
        }
    }
}

// This is a super optimized mechanism to remove the content of the root node (shadow root
// for shadow DOM components and the root element itself for light DOM) without having to go
// into snabbdom. Especially useful when the reset is a consequence of an error, in which case the
// children VNodes might not be representing the current state of the DOM.
export function resetComponentRoot(vm: VM) {
    recursivelyRemoveChildren(vm.children, vm);
    vm.children = EmptyArray;

    runChildNodesDisconnectedCallback(vm);
    vm.velements = EmptyArray;
}

// Helper function to remove all children of the root node.
// If the set of children includes VFragment nodes, we need to remove the children of those nodes too.
// Since VFragments can contain other VFragments, we need to traverse the entire of tree of VFragments.
// If the set contains no VFragment nodes, no traversal is needed.
function recursivelyRemoveChildren(vnodes: VNodes, vm: VM) {
    const {
        renderRoot,
        renderer: { remove },
    } = vm;

    for (let i = 0, len = vnodes.length; i < len; i += 1) {
        const vnode = vnodes[i];

        if (!isNull(vnode)) {
            // VFragments are special; their .elm property does not point to the root element since they have no single root.
            if (isVFragment(vnode)) {
                recursivelyRemoveChildren(vnode.children, vm);
            } else if (!isUndefined(vnode.elm)) {
                remove(vnode.elm, renderRoot);
            }
        }
    }
}

export function scheduleRehydration(vm: VM) {
    if (!process.env.IS_BROWSER || isTrue(vm.isScheduled)) {
        return;
    }

    vm.isScheduled = true;
    if (rehydrateQueue.length === 0) {
        addCallbackToNextTick(flushRehydrationQueue);
    }

    ArrayPush.call(rehydrateQueue, vm);
}

function getErrorBoundaryVM(vm: VM): VM | undefined {
    let currentVm: VM | null = vm;

    while (!isNull(currentVm)) {
        if (!isUndefined(currentVm.def.errorCallback)) {
            return currentVm;
        }

        currentVm = currentVm.owner;
    }
}

export function runWithBoundaryProtection(
    vm: VM,
    owner: VM | null,
    pre: () => void,
    job: () => void,
    post: () => void
) {
    let error;

    pre();
    try {
        job();
    } catch (e) {
        error = Object(e);
    } finally {
        post();
        if (!isUndefined(error)) {
            addErrorComponentStack(vm, error);

            const errorBoundaryVm = isNull(owner) ? undefined : getErrorBoundaryVM(owner);
            if (isUndefined(errorBoundaryVm)) {
                throw error; // eslint-disable-line no-unsafe-finally
            }
            resetComponentRoot(vm); // remove offenders

            logOperationStart(OperationId.ErrorCallback, vm);

            // error boundaries must have an ErrorCallback
            const errorCallback = errorBoundaryVm.def.errorCallback!;
            invokeComponentCallback(errorBoundaryVm, errorCallback, [error, error.wcStack]);

            logOperationEnd(OperationId.ErrorCallback, vm);
        }
    }
}

export function forceRehydration(vm: VM) {
    // if we must reset the shadowRoot content and render the template
    // from scratch on an active instance, the way to force the reset
    // is by replacing the value of old template, which is used during
    // to determine if the template has changed or not during the rendering
    // process. If the template returned by render() is different from the
    // previous stored template, the styles will be reset, along with the
    // content of the shadowRoot, this way we can guarantee that all children
    // elements will be throw away, and new instances will be created.
    vm.cmpTemplate = () => [];
    if (isFalse(vm.isDirty)) {
        // forcing the vm to rehydrate in the next tick
        markComponentAsDirty(vm);
        scheduleRehydration(vm);
    }
}<|MERGE_RESOLUTION|>--- conflicted
+++ resolved
@@ -42,20 +42,7 @@
 import { patchChildren } from './rendering';
 import { ReactiveObserver } from './mutation-tracker';
 import { connectWireAdapters, disconnectWireAdapters, installWireAdapters } from './wiring';
-<<<<<<< HEAD
-import {
-    VNodes,
-    VCustomElement,
-    VNode,
-    VNodeType,
-    VBaseElement,
-    VFragment,
-    isVFragment,
-} from './vnodes';
-=======
-import { removeActiveVM } from './hot-swaps';
 import { VNodes, VCustomElement, VNode, VNodeType, VBaseElement, isVFragment } from './vnodes';
->>>>>>> 35d169f4
 import { StylesheetFactory, TemplateStylesheetFactories } from './stylesheet';
 
 type ShadowRootMode = 'open' | 'closed';
