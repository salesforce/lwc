/*
 * Copyright (c) 2018, salesforce.com, inc.
 * All rights reserved.
 * SPDX-License-Identifier: MIT
 * For full license text, see the LICENSE file in the repo root or https://opensource.org/licenses/MIT
 */
/**
 * This module is responsible for producing the ComponentDef object that is always
 * accessible via `vm.def`. This is lazily created during the creation of the first
 * instance of a component class, and shared across all instances.
 *
 * This structure can be used to synthetically create proxies, and understand the
 * shape of a component. It is also used internally to apply extra optimizations.
 */
import {
    AccessibleElementProperties,
    create,
    defineProperties,
    defineProperty,
    freeze,
    isFunction,
    isNull,
    isObject,
    isUndefined,
    KEY__SYNTHETIC_MODE,
    keys,
    setPrototypeOf,
    supportsElementInternals,
} from '@lwc/shared';
import { applyAriaReflection } from '@lwc/aria-reflection';

import { logError } from '../shared/logger';
import { getComponentTag } from '../shared/format';

import { HTMLElementOriginalDescriptors } from './html-properties';
import { getWrappedComponentsListener } from './component';
import { vmBeingConstructed, isBeingConstructed, isInvokingRender } from './invoker';
import {
    associateVM,
    getAssociatedVM,
    RefVNodes,
    RenderMode,
    ShadowMode,
    ShadowSupportMode,
    VM,
} from './vm';
import { componentValueObserved } from './mutation-tracker';
import {
    patchShadowRootWithRestrictions,
    patchLightningElementPrototypeWithRestrictions,
    patchCustomElementWithRestrictions,
} from './restrictions';
import { Template, isUpdatingTemplate, getVMBeingRendered } from './template';
import { HTMLElementConstructor } from './base-bridge-element';
import { updateComponentValue } from './update-component-value';
import { markLockerLiveObject } from './membrane';
import { TemplateStylesheetFactories } from './stylesheet';
import { instrumentInstance } from './runtime-instrumentation';

/**
 * This operation is called with a descriptor of an standard html property
 * that a Custom Element can support (including AOM properties), which
 * determines what kind of capabilities the Base Lightning Element should support. When producing the new descriptors
 * for the Base Lightning Element, it also include the reactivity bit, so the standard property is reactive.
 */
function createBridgeToElementDescriptor(
    propName: string,
    descriptor: PropertyDescriptor
): PropertyDescriptor {
    const { get, set, enumerable, configurable } = descriptor;
    if (!isFunction(get)) {
        throw new TypeError(
            `Detected invalid public property descriptor for HTMLElement.prototype.${propName} definition. Missing the standard getter.`
        );
    }
    if (!isFunction(set)) {
        throw new TypeError(
            `Detected invalid public property descriptor for HTMLElement.prototype.${propName} definition. Missing the standard setter.`
        );
    }
    return {
        enumerable,
        configurable,
        get(this: LightningElement) {
            const vm = getAssociatedVM(this);
            if (isBeingConstructed(vm)) {
                if (process.env.NODE_ENV !== 'production') {
                    logError(
                        `The value of property \`${propName}\` can't be read from the constructor because the owner component hasn't set the value yet. Instead, use the constructor to set a default value for the property.`,
                        vm
                    );
                }
                return;
            }
            componentValueObserved(vm, propName);
            return get.call(vm.elm);
        },
        set(this: LightningElement, newValue: any) {
            const vm = getAssociatedVM(this);
            if (process.env.NODE_ENV !== 'production') {
                const vmBeingRendered = getVMBeingRendered();
                if (isInvokingRender) {
                    logError(
                        `${vmBeingRendered}.render() method has side effects on the state of ${vm}.${propName}`
                    );
                }
                if (isUpdatingTemplate) {
                    logError(
                        `When updating the template of ${vmBeingRendered}, one of the accessors used by the template has side effects on the state of ${vm}.${propName}`
                    );
                }
                if (isBeingConstructed(vm)) {
                    logError(
                        `Failed to construct '${getComponentTag(
                            vm
                        )}': The result must not have attributes.`
                    );
                }
                if (isObject(newValue) && !isNull(newValue)) {
                    logError(
                        `Invalid value "${newValue}" for "${propName}" of ${vm}. Value cannot be an object, must be a primitive value.`
                    );
                }
            }

            updateComponentValue(vm, propName, newValue);
            return set.call(vm.elm, newValue);
        },
    };
}

export interface LightningElementConstructor {
    new (): LightningElement;
    readonly prototype: LightningElement;
    readonly CustomElementConstructor: HTMLElementConstructor;

    delegatesFocus?: boolean;
    renderMode?: 'light' | 'shadow';
    formAssociated?: boolean;
    shadowSupportMode?: ShadowSupportMode;
    stylesheets: TemplateStylesheetFactories;
}

type HTMLElementTheGoodParts = Pick<Object, 'toString'> &
    Pick<
        HTMLElement,
        | 'accessKey'
        | 'addEventListener'
        | 'attachInternals'
        | 'children'
        | 'childNodes'
        | 'classList'
        | 'dir'
        | 'dispatchEvent'
        | 'draggable'
        | 'firstChild'
        | 'firstElementChild'
        | 'getAttribute'
        | 'getAttributeNS'
        | 'getBoundingClientRect'
        | 'getElementsByClassName'
        | 'getElementsByTagName'
        | 'hasAttribute'
        | 'hasAttributeNS'
        | 'hidden'
        | 'id'
        | 'isConnected'
        | 'lang'
        | 'lastChild'
        | 'lastElementChild'
        | 'ownerDocument'
        | 'querySelector'
        | 'querySelectorAll'
        | 'removeAttribute'
        | 'removeAttributeNS'
        | 'removeEventListener'
        | 'setAttribute'
        | 'setAttributeNS'
        | 'spellcheck'
        | 'tabIndex'
        | 'tagName'
        | 'title'
    >;

type RefNodes = { [name: string]: Element };

const refsCache: WeakMap<RefVNodes, RefNodes> = new WeakMap();

export interface LightningElement extends HTMLElementTheGoodParts, AccessibleElementProperties {
    template: ShadowRoot | null;
    refs: RefNodes;
    render(): Template;
    connectedCallback?(): void;
    disconnectedCallback?(): void;
    renderedCallback?(): void;
    errorCallback?(error: any, stack: string): void;
    formAssociatedCallback?(): void;
    formResetCallback?(): void;
    formDisabledCallback?(): void;
    formStateRestoreCallback?(): void;
}

/**
 * This class is the base class for any LWC element.
 * Some elements directly extends this class, others implement it via inheritance.
 **/
// @ts-ignore
export const LightningElement: LightningElementConstructor = function (
    this: LightningElement
): LightningElement {
    // This should be as performant as possible, while any initialization should be done lazily
    if (isNull(vmBeingConstructed)) {
        // Thrown when doing something like `new LightningElement()` or
        // `class Foo extends LightningElement {}; new Foo()`
        throw new TypeError('Illegal constructor');
    }

    // This is a no-op unless Lightning DevTools are enabled.
    instrumentInstance(this, vmBeingConstructed);

    const vm = vmBeingConstructed;
    const { def, elm } = vm;
    const { bridge } = def;

    if (process.env.NODE_ENV !== 'production') {
        const { assertInstanceOfHTMLElement } = vm.renderer;
        assertInstanceOfHTMLElement(
            vm.elm,
            `Component creation requires a DOM element to be associated to ${vm}.`
        );
    }

    const component = this;
    setPrototypeOf(elm, bridge.prototype);

    vm.component = this;

    // Locker hooks assignment. When the LWC engine run with Locker, Locker intercepts all the new
    // component creation and passes hooks to instrument all the component interactions with the
    // engine. We are intentionally hiding this argument from the formal API of LightningElement
    // because we don't want folks to know about it just yet.
    if (arguments.length === 1) {
        const { callHook, setHook, getHook } = arguments[0];
        vm.callHook = callHook;
        vm.setHook = setHook;
        vm.getHook = getHook;
    }

    markLockerLiveObject(this);

    // Linking elm, shadow root and component with the VM.
    associateVM(component, vm);
    associateVM(elm, vm);

    if (vm.renderMode === RenderMode.Shadow) {
        vm.renderRoot = doAttachShadow(vm);
    } else {
        vm.renderRoot = elm;
    }

    // Adding extra guard rails in DEV mode.
    if (process.env.NODE_ENV !== 'production') {
        patchCustomElementWithRestrictions(elm);
    }

    return this;
};

function doAttachShadow(vm: VM): ShadowRoot {
    const {
        elm,
        mode,
        shadowMode,
        def: { ctor },
        renderer: { attachShadow },
    } = vm;

    const shadowRoot = attachShadow(elm, {
        [KEY__SYNTHETIC_MODE]: shadowMode === ShadowMode.Synthetic,
        delegatesFocus: Boolean(ctor.delegatesFocus),
        mode,
    } as any);

    vm.shadowRoot = shadowRoot;
    associateVM(shadowRoot, vm);

    if (process.env.NODE_ENV !== 'production') {
        patchShadowRootWithRestrictions(shadowRoot);
    }

    return shadowRoot;
}

function warnIfInvokedDuringConstruction(vm: VM, methodOrPropName: string) {
    if (isBeingConstructed(vm)) {
        logError(
            `this.${methodOrPropName} should not be called during the construction of the custom element for ${getComponentTag(
                vm
            )} because the element is not yet in the DOM or has no children yet.`
        );
    }
}

// @ts-ignore
LightningElement.prototype = {
    constructor: LightningElement,

    dispatchEvent(event: Event): boolean {
        const vm = getAssociatedVM(this);
        const {
            elm,
            renderer: { dispatchEvent },
        } = vm;
        return dispatchEvent(elm, event);
    },

    addEventListener(
        type: string,
        listener: EventListener,
        options?: boolean | AddEventListenerOptions
    ): void {
        const vm = getAssociatedVM(this);
        const {
            elm,
            renderer: { addEventListener },
        } = vm;

        if (process.env.NODE_ENV !== 'production') {
            const vmBeingRendered = getVMBeingRendered();
            if (isInvokingRender) {
                logError(
                    `${vmBeingRendered}.render() method has side effects on the state of ${vm} by adding an event listener for "${type}".`
                );
            }
            if (isUpdatingTemplate) {
                logError(
                    `Updating the template of ${vmBeingRendered} has side effects on the state of ${vm} by adding an event listener for "${type}".`
                );
            }
            if (!isFunction(listener)) {
                logError(
                    `Invalid second argument for this.addEventListener() in ${vm} for event "${type}". Expected an EventListener but received ${listener}.`
                );
            }
        }

        const wrappedListener = getWrappedComponentsListener(vm, listener);
        addEventListener(elm, type, wrappedListener, options);
    },

    removeEventListener(
        type: string,
        listener: EventListener,
        options?: boolean | AddEventListenerOptions
    ): void {
        const vm = getAssociatedVM(this);
        const {
            elm,
            renderer: { removeEventListener },
        } = vm;

        const wrappedListener = getWrappedComponentsListener(vm, listener);
        removeEventListener(elm, type, wrappedListener, options);
    },

    hasAttribute(name: string): boolean {
        const vm = getAssociatedVM(this);
        const {
            elm,
            renderer: { getAttribute },
        } = vm;
        return !isNull(getAttribute(elm, name));
    },

    hasAttributeNS(namespace: string | null, name: string): boolean {
        const vm = getAssociatedVM(this);
        const {
            elm,
            renderer: { getAttribute },
        } = vm;
        return !isNull(getAttribute(elm, name, namespace));
    },

    removeAttribute(name: string): void {
        const vm = getAssociatedVM(this);
        const {
            elm,
            renderer: { removeAttribute },
        } = vm;
        removeAttribute(elm, name);
    },

    removeAttributeNS(namespace: string | null, name: string): void {
        const {
            elm,
            renderer: { removeAttribute },
        } = getAssociatedVM(this);
        removeAttribute(elm, name, namespace);
    },

    getAttribute(name: string): string | null {
        const vm = getAssociatedVM(this);
        const { elm } = vm;
        const { getAttribute } = vm.renderer;
        return getAttribute(elm, name);
    },

    getAttributeNS(namespace: string | null, name: string): string | null {
        const vm = getAssociatedVM(this);
        const { elm } = vm;
        const { getAttribute } = vm.renderer;
        return getAttribute(elm, name, namespace);
    },

    setAttribute(name: string, value: string): void {
        const vm = getAssociatedVM(this);
        const {
            elm,
            renderer: { setAttribute },
        } = vm;

        if (process.env.NODE_ENV !== 'production') {
            if (isBeingConstructed(vm)) {
                logError(
                    `Failed to construct '${getComponentTag(
                        vm
                    )}': The result must not have attributes.`
                );
            }
        }

        setAttribute(elm, name, value);
    },

    setAttributeNS(namespace: string | null, name: string, value: string): void {
        const vm = getAssociatedVM(this);
        const {
            elm,
            renderer: { setAttribute },
        } = vm;

        if (process.env.NODE_ENV !== 'production') {
            if (isBeingConstructed(vm)) {
                logError(
                    `Failed to construct '${getComponentTag(
                        vm
                    )}': The result must not have attributes.`
                );
            }
        }

        setAttribute(elm, name, value, namespace);
    },

    getBoundingClientRect(): ClientRect {
        const vm = getAssociatedVM(this);
        const {
            elm,
            renderer: { getBoundingClientRect },
        } = vm;

        if (process.env.NODE_ENV !== 'production') {
            warnIfInvokedDuringConstruction(vm, 'getBoundingClientRect()');
        }

        return getBoundingClientRect(elm);
    },

    attachInternals(): ElementInternals {
        const vm = getAssociatedVM(this);
        const {
            elm,
            renderer: { attachInternals },
        } = vm;

<<<<<<< HEAD
        if (isFalse(supportsElementInternals)) {
            // Browsers that don't support attachInternals will need to be polyfilled before LWC is loaded.
            throw new Error('attachInternals API is not supported in this browser environment.');
        }

=======
>>>>>>> 3747c72c
        if (vm.shadowMode === ShadowMode.Synthetic) {
            throw new Error(
                'attachInternals API is not supported in light DOM or synthetic shadow.'
            );
        }

        return attachInternals(elm);
    },

    get isConnected(): boolean {
        const vm = getAssociatedVM(this);
        const {
            elm,
            renderer: { isConnected },
        } = vm;
        return isConnected(elm);
    },

    get classList(): DOMTokenList {
        const vm = getAssociatedVM(this);
        const {
            elm,
            renderer: { getClassList },
        } = vm;

        if (process.env.NODE_ENV !== 'production') {
            if (isBeingConstructed(vm)) {
                logError(
                    `Failed to construct ${vm}: The result must not have attributes. Adding or tampering with classname in constructor is not allowed in a web component, use connectedCallback() instead.`
                );
            }
        }

        return getClassList(elm);
    },

    get template(): ShadowRoot | null {
        const vm = getAssociatedVM(this);

        if (process.env.NODE_ENV !== 'production') {
            if (vm.renderMode === RenderMode.Light) {
                logError(
                    '`this.template` returns null for light DOM components. Since there is no shadow, the rendered content can be accessed via `this` itself. e.g. instead of `this.template.querySelector`, use `this.querySelector`.'
                );
            }
        }

        return vm.shadowRoot;
    },

    get refs(): RefNodes | undefined {
        const vm = getAssociatedVM(this);

        if (isUpdatingTemplate) {
            if (process.env.NODE_ENV !== 'production') {
                logError(
                    `this.refs should not be called while ${getComponentTag(
                        vm
                    )} is rendering. Use this.refs only when the DOM is stable, e.g. in renderedCallback().`
                );
            }
            // If the template is in the process of being updated, then we don't want to go through the normal
            // process of returning the refs and caching them, because the state of the refs is unstable.
            // This can happen if e.g. a template contains `<div class={foo}></div>` and `foo` is computed
            // based on `this.refs.bar`.
            return;
        }

        if (process.env.NODE_ENV !== 'production') {
            warnIfInvokedDuringConstruction(vm, 'refs');
        }

        const { refVNodes, cmpTemplate } = vm;

        // If the `cmpTemplate` is null, that means that the template has not been rendered yet. Most likely this occurs
        // if `this.refs` is called during the `connectedCallback` phase. The DOM elements have not been rendered yet,
        // so log a warning. Note we also check `isBeingConstructed()` to avoid a double warning (due to
        // `warnIfInvokedDuringConstruction` above).
        if (
            process.env.NODE_ENV !== 'production' &&
            isNull(cmpTemplate) &&
            !isBeingConstructed(vm)
        ) {
            logError(
                `this.refs is undefined for ${getComponentTag(
                    vm
                )}. This is either because the attached template has no "lwc:ref" directive, or this.refs was ` +
                    `invoked before renderedCallback(). Use this.refs only when the referenced HTML elements have ` +
                    `been rendered to the DOM, such as within renderedCallback() or disconnectedCallback().`
            );
        }

        // For backwards compatibility with component written before template refs
        // were introduced, we return undefined if the template has no refs defined
        // anywhere. This fixes components that may want to add an expando called `refs`
        // and are checking if it exists with `if (this.refs)`  before adding it.
        // Note we use a null refVNodes to indicate that the template has no refs defined.
        if (isNull(refVNodes)) {
            return;
        }

        // The refNodes can be cached based on the refVNodes, since the refVNodes
        // are recreated from scratch every time the template is rendered.
        // This happens with `vm.refVNodes = null` in `template.ts` in `@lwc/engine-core`.
        let refs = refsCache.get(refVNodes);

        if (isUndefined(refs)) {
            refs = create(null) as RefNodes;
            for (const key of keys(refVNodes)) {
                refs[key] = refVNodes[key].elm!;
            }
            freeze(refs);
            refsCache.set(refVNodes, refs);
        }

        return refs!;
    },

    // For backwards compat, we allow component authors to set `refs` as an expando
    set refs(value: any) {
        defineProperty(this, 'refs', {
            configurable: true,
            enumerable: true,
            writable: true,
            value,
        });
    },

    get shadowRoot(): null {
        // From within the component instance, the shadowRoot is always reported as "closed".
        // Authors should rely on this.template instead.
        return null;
    },

    get children() {
        const vm = getAssociatedVM(this);
        const renderer = vm.renderer;
        if (process.env.NODE_ENV !== 'production') {
            warnIfInvokedDuringConstruction(vm, 'children');
        }
        return renderer.getChildren(vm.elm);
    },

    get childNodes() {
        const vm = getAssociatedVM(this);
        const renderer = vm.renderer;
        if (process.env.NODE_ENV !== 'production') {
            warnIfInvokedDuringConstruction(vm, 'childNodes');
        }
        return renderer.getChildNodes(vm.elm);
    },

    get firstChild() {
        const vm = getAssociatedVM(this);
        const renderer = vm.renderer;
        if (process.env.NODE_ENV !== 'production') {
            warnIfInvokedDuringConstruction(vm, 'firstChild');
        }
        return renderer.getFirstChild(vm.elm);
    },

    get firstElementChild() {
        const vm = getAssociatedVM(this);
        const renderer = vm.renderer;
        if (process.env.NODE_ENV !== 'production') {
            warnIfInvokedDuringConstruction(vm, 'firstElementChild');
        }
        return renderer.getFirstElementChild(vm.elm);
    },

    get lastChild() {
        const vm = getAssociatedVM(this);
        const renderer = vm.renderer;
        if (process.env.NODE_ENV !== 'production') {
            warnIfInvokedDuringConstruction(vm, 'lastChild');
        }
        return renderer.getLastChild(vm.elm);
    },

    get lastElementChild() {
        const vm = getAssociatedVM(this);
        const renderer = vm.renderer;
        if (process.env.NODE_ENV !== 'production') {
            warnIfInvokedDuringConstruction(vm, 'lastElementChild');
        }
        return renderer.getLastElementChild(vm.elm);
    },

    get ownerDocument() {
        const vm = getAssociatedVM(this);
        const renderer = vm.renderer;
        if (process.env.NODE_ENV !== 'production') {
            warnIfInvokedDuringConstruction(vm, 'ownerDocument');
        }
        return renderer.ownerDocument(vm.elm);
    },

    get tagName() {
        const { elm, renderer } = getAssociatedVM(this);
        return renderer.getTagName(elm);
    },

    render(): Template {
        const vm = getAssociatedVM(this);
        return vm.def.template;
    },

    toString(): string {
        const vm = getAssociatedVM(this);
        return `[object ${vm.def.name}]`;
    },
};

const queryAndChildGetterDescriptors: PropertyDescriptorMap = create(null);

const queryMethods = [
    'getElementsByClassName',
    'getElementsByTagName',
    'querySelector',
    'querySelectorAll',
] as const;

// Generic passthrough for query APIs on HTMLElement to the relevant Renderer APIs
for (const queryMethod of queryMethods) {
    queryAndChildGetterDescriptors[queryMethod] = {
        value(this: LightningElement, arg: string) {
            const vm = getAssociatedVM(this);
            const { elm, renderer } = vm;

            if (process.env.NODE_ENV !== 'production') {
                warnIfInvokedDuringConstruction(vm, `${queryMethod}()`);
            }

            return renderer[queryMethod](elm, arg);
        },
        configurable: true,
        enumerable: true,
        writable: true,
    };
}

defineProperties(LightningElement.prototype, queryAndChildGetterDescriptors);

export const lightningBasedDescriptors: PropertyDescriptorMap = create(null);
for (const propName in HTMLElementOriginalDescriptors) {
    lightningBasedDescriptors[propName] = createBridgeToElementDescriptor(
        propName,
        HTMLElementOriginalDescriptors[propName]
    );
}

defineProperties(LightningElement.prototype, lightningBasedDescriptors);

function applyAriaReflectionToLightningElement() {
    // If ARIA reflection is not applied globally to Element.prototype, or if we are running server-side,
    // apply it to LightningElement.prototype.
    // This allows `this.aria*` property accessors to work from inside a component, and to reflect `aria-*` attrs.
    applyAriaReflection(LightningElement.prototype);
}

if (!process.env.IS_BROWSER || lwcRuntimeFlags.DISABLE_ARIA_REFLECTION_POLYFILL) {
    applyAriaReflectionToLightningElement();
}

defineProperty(LightningElement, 'CustomElementConstructor', {
    get() {
        // If required, a runtime-specific implementation must be defined.
        throw new ReferenceError('The current runtime does not support CustomElementConstructor.');
    },
    configurable: true,
});

if (process.env.NODE_ENV !== 'production') {
    patchLightningElementPrototypeWithRestrictions(LightningElement.prototype);
}<|MERGE_RESOLUTION|>--- conflicted
+++ resolved
@@ -25,7 +25,6 @@
     KEY__SYNTHETIC_MODE,
     keys,
     setPrototypeOf,
-    supportsElementInternals,
 } from '@lwc/shared';
 import { applyAriaReflection } from '@lwc/aria-reflection';
 
@@ -473,14 +472,6 @@
             renderer: { attachInternals },
         } = vm;
 
-<<<<<<< HEAD
-        if (isFalse(supportsElementInternals)) {
-            // Browsers that don't support attachInternals will need to be polyfilled before LWC is loaded.
-            throw new Error('attachInternals API is not supported in this browser environment.');
-        }
-
-=======
->>>>>>> 3747c72c
         if (vm.shadowMode === ShadowMode.Synthetic) {
             throw new Error(
                 'attachInternals API is not supported in light DOM or synthetic shadow.'
