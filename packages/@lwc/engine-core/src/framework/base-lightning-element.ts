/*
 * Copyright (c) 2018, salesforce.com, inc.
 * All rights reserved.
 * SPDX-License-Identifier: MIT
 * For full license text, see the LICENSE file in the repo root or https://opensource.org/licenses/MIT
 */
/**
 * This module is responsible for producing the ComponentDef object that is always
 * accessible via `vm.def`. This is lazily created during the creation of the first
 * instance of a component class, and shared across all instances.
 *
 * This structure can be used to synthetically create proxies, and understand the
 * shape of a component. It is also used internally to apply extra optimizations.
 */
import {
    AccessibleElementProperties,
    assert,
    create,
    defineProperties,
    defineProperty,
    freeze,
    isFunction,
    isNull,
    isObject,
    isUndefined,
    KEY__SYNTHETIC_MODE,
    keys,
    setPrototypeOf,
} from '@lwc/shared';

import { logError } from '../shared/logger';
import { getComponentTag } from '../shared/format';

import { HTMLElementOriginalDescriptors } from './html-properties';
import { getWrappedComponentsListener } from './component';
import { vmBeingConstructed, isBeingConstructed, isInvokingRender } from './invoker';
<<<<<<< HEAD
import {
    associateVM,
    getAssociatedVM,
    RenderMode,
    ShadowMode,
    ShadowSupportMode,
    VM,
    RefVNodes,
} from './vm';
import { componentValueMutated, componentValueObserved } from './mutation-tracker';
=======
import { associateVM, getAssociatedVM, RenderMode, ShadowMode, ShadowSupportMode, VM } from './vm';
import { componentValueObserved } from './mutation-tracker';
>>>>>>> 45df2526
import {
    patchComponentWithRestrictions,
    patchShadowRootWithRestrictions,
    patchLightningElementPrototypeWithRestrictions,
    patchCustomElementWithRestrictions,
} from './restrictions';
import { unlockAttribute, lockAttribute } from './attributes';
import { Template, isUpdatingTemplate, getVMBeingRendered } from './template';
import { HTMLElementConstructor } from './base-bridge-element';
import { updateComponentValue } from './update-component-value';
import { markLockerLiveObject } from './membrane';

/**
 * This operation is called with a descriptor of an standard html property
 * that a Custom Element can support (including AOM properties), which
 * determines what kind of capabilities the Base Lightning Element should support. When producing the new descriptors
 * for the Base Lightning Element, it also include the reactivity bit, so the standard property is reactive.
 */
function createBridgeToElementDescriptor(
    propName: string,
    descriptor: PropertyDescriptor
): PropertyDescriptor {
    const { get, set, enumerable, configurable } = descriptor;
    if (!isFunction(get)) {
        if (process.env.NODE_ENV !== 'production') {
            assert.fail(
                `Detected invalid public property descriptor for HTMLElement.prototype.${propName} definition. Missing the standard getter.`
            );
        }
        throw new TypeError();
    }
    if (!isFunction(set)) {
        if (process.env.NODE_ENV !== 'production') {
            assert.fail(
                `Detected invalid public property descriptor for HTMLElement.prototype.${propName} definition. Missing the standard setter.`
            );
        }
        throw new TypeError();
    }
    return {
        enumerable,
        configurable,
        get(this: LightningElement) {
            const vm = getAssociatedVM(this);
            if (isBeingConstructed(vm)) {
                if (process.env.NODE_ENV !== 'production') {
                    logError(
                        `The value of property \`${propName}\` can't be read from the constructor because the owner component hasn't set the value yet. Instead, use the constructor to set a default value for the property.`,
                        vm
                    );
                }
                return;
            }
            componentValueObserved(vm, propName);
            return get.call(vm.elm);
        },
        set(this: LightningElement, newValue: any) {
            const vm = getAssociatedVM(this);
            if (process.env.NODE_ENV !== 'production') {
                const vmBeingRendered = getVMBeingRendered();
                assert.invariant(
                    !isInvokingRender,
                    `${vmBeingRendered}.render() method has side effects on the state of ${vm}.${propName}`
                );
                assert.invariant(
                    !isUpdatingTemplate,
                    `When updating the template of ${vmBeingRendered}, one of the accessors used by the template has side effects on the state of ${vm}.${propName}`
                );
                assert.isFalse(
                    isBeingConstructed(vm),
                    `Failed to construct '${getComponentTag(
                        vm
                    )}': The result must not have attributes.`
                );
                assert.invariant(
                    !isObject(newValue) || isNull(newValue),
                    `Invalid value "${newValue}" for "${propName}" of ${vm}. Value cannot be an object, must be a primitive value.`
                );
            }

            updateComponentValue(vm, propName, newValue);
            return set.call(vm.elm, newValue);
        },
    };
}

export interface LightningElementConstructor {
    new (): LightningElement;
    readonly prototype: LightningElement;
    readonly CustomElementConstructor: HTMLElementConstructor;

    delegatesFocus?: boolean;
    renderMode?: 'light' | 'shadow';
    shadowSupportMode?: ShadowSupportMode;
}

type HTMLElementTheGoodParts = Pick<Object, 'toString'> &
    Pick<
        HTMLElement,
        | 'accessKey'
        | 'addEventListener'
        | 'children'
        | 'childNodes'
        | 'classList'
        | 'dir'
        | 'dispatchEvent'
        | 'draggable'
        | 'firstChild'
        | 'firstElementChild'
        | 'getAttribute'
        | 'getAttributeNS'
        | 'getBoundingClientRect'
        | 'getElementsByClassName'
        | 'getElementsByTagName'
        | 'hasAttribute'
        | 'hasAttributeNS'
        | 'hidden'
        | 'id'
        | 'isConnected'
        | 'lang'
        | 'lastChild'
        | 'lastElementChild'
        | 'querySelector'
        | 'querySelectorAll'
        | 'removeAttribute'
        | 'removeAttributeNS'
        | 'removeEventListener'
        | 'setAttribute'
        | 'setAttributeNS'
        | 'spellcheck'
        | 'tabIndex'
        | 'title'
    >;

type RefNodes = { [name: string]: Element };

const EMPTY_REFS: RefNodes = freeze(create(null));

const refsCache: WeakMap<RefVNodes, RefNodes> = new WeakMap();

export interface LightningElement extends HTMLElementTheGoodParts, AccessibleElementProperties {
    template: ShadowRoot | null;
    refs: RefNodes;
    render(): Template;
    connectedCallback?(): void;
    disconnectedCallback?(): void;
    renderedCallback?(): void;
    errorCallback?(error: any, stack: string): void;
}

/**
 * This class is the base class for any LWC element.
 * Some elements directly extends this class, others implement it via inheritance.
 **/
// @ts-ignore
export const LightningElement: LightningElementConstructor = function (
    this: LightningElement
): LightningElement {
    // This should be as performant as possible, while any initialization should be done lazily
    if (isNull(vmBeingConstructed)) {
        throw new ReferenceError('Illegal constructor');
    }

    const vm = vmBeingConstructed;
    const { def, elm } = vm;
    const { bridge } = def;

    if (process.env.NODE_ENV !== 'production') {
        const { assertInstanceOfHTMLElement } = vm.renderer;
        assertInstanceOfHTMLElement(
            vm.elm,
            `Component creation requires a DOM element to be associated to ${vm}.`
        );
    }

    const component = this;
    setPrototypeOf(elm, bridge.prototype);

    vm.component = this;

    // Locker hooks assignment. When the LWC engine run with Locker, Locker intercepts all the new
    // component creation and passes hooks to instrument all the component interactions with the
    // engine. We are intentionally hiding this argument from the formal API of LightningElement
    // because we don't want folks to know about it just yet.
    if (arguments.length === 1) {
        const { callHook, setHook, getHook } = arguments[0];
        vm.callHook = callHook;
        vm.setHook = setHook;
        vm.getHook = getHook;
    }

    markLockerLiveObject(this);

    // Linking elm, shadow root and component with the VM.
    associateVM(component, vm);
    associateVM(elm, vm);

    if (vm.renderMode === RenderMode.Shadow) {
        vm.renderRoot = doAttachShadow(vm);
    } else {
        vm.renderRoot = elm;
    }

    // Adding extra guard rails in DEV mode.
    if (process.env.NODE_ENV !== 'production') {
        patchCustomElementWithRestrictions(elm);
        patchComponentWithRestrictions(component);
    }

    return this;
};

function doAttachShadow(vm: VM): ShadowRoot {
    const {
        elm,
        mode,
        shadowMode,
        def: { ctor },
        renderer: { attachShadow },
    } = vm;

    const shadowRoot = attachShadow(elm, {
        [KEY__SYNTHETIC_MODE]: shadowMode === ShadowMode.Synthetic,
        delegatesFocus: Boolean(ctor.delegatesFocus),
        mode,
    } as any);

    vm.shadowRoot = shadowRoot;
    associateVM(shadowRoot, vm);

    if (process.env.NODE_ENV !== 'production') {
        patchShadowRootWithRestrictions(shadowRoot);
    }

    return shadowRoot;
}

function warnIfInvokedDuringConstruction(vm: VM, methodOrPropName: string) {
    if (isBeingConstructed(vm)) {
        logError(
            `this.${methodOrPropName} should not be called during the construction of the custom element for ${getComponentTag(
                vm
            )} because the element is not yet in the DOM or has no children yet.`
        );
    }
}

// @ts-ignore
LightningElement.prototype = {
    constructor: LightningElement,

    dispatchEvent(event: Event): boolean {
        const vm = getAssociatedVM(this);
        const {
            elm,
            renderer: { dispatchEvent },
        } = vm;
        return dispatchEvent(elm, event);
    },

    addEventListener(
        type: string,
        listener: EventListener,
        options?: boolean | AddEventListenerOptions
    ): void {
        const vm = getAssociatedVM(this);
        const {
            elm,
            renderer: { addEventListener },
        } = vm;

        if (process.env.NODE_ENV !== 'production') {
            const vmBeingRendered = getVMBeingRendered();
            assert.invariant(
                !isInvokingRender,
                `${vmBeingRendered}.render() method has side effects on the state of ${vm} by adding an event listener for "${type}".`
            );
            assert.invariant(
                !isUpdatingTemplate,
                `Updating the template of ${vmBeingRendered} has side effects on the state of ${vm} by adding an event listener for "${type}".`
            );
            assert.invariant(
                isFunction(listener),
                `Invalid second argument for this.addEventListener() in ${vm} for event "${type}". Expected an EventListener but received ${listener}.`
            );
        }

        const wrappedListener = getWrappedComponentsListener(vm, listener);
        addEventListener(elm, type, wrappedListener, options);
    },

    removeEventListener(
        type: string,
        listener: EventListener,
        options?: boolean | AddEventListenerOptions
    ): void {
        const vm = getAssociatedVM(this);
        const {
            elm,
            renderer: { removeEventListener },
        } = vm;

        const wrappedListener = getWrappedComponentsListener(vm, listener);
        removeEventListener(elm, type, wrappedListener, options);
    },

    hasAttribute(name: string): boolean {
        const vm = getAssociatedVM(this);
        const {
            elm,
            renderer: { getAttribute },
        } = vm;
        return !isNull(getAttribute(elm, name));
    },

    hasAttributeNS(namespace: string | null, name: string): boolean {
        const vm = getAssociatedVM(this);
        const {
            elm,
            renderer: { getAttribute },
        } = vm;
        return !isNull(getAttribute(elm, name, namespace));
    },

    removeAttribute(name: string): void {
        const vm = getAssociatedVM(this);
        const {
            elm,
            renderer: { removeAttribute },
        } = vm;
        unlockAttribute(elm, name);
        removeAttribute(elm, name);
        lockAttribute(elm, name);
    },

    removeAttributeNS(namespace: string | null, name: string): void {
        const {
            elm,
            renderer: { removeAttribute },
        } = getAssociatedVM(this);
        unlockAttribute(elm, name);
        removeAttribute(elm, name, namespace);
        lockAttribute(elm, name);
    },

    getAttribute(name: string): string | null {
        const vm = getAssociatedVM(this);
        const { elm } = vm;
        const { getAttribute } = vm.renderer;
        return getAttribute(elm, name);
    },

    getAttributeNS(namespace: string | null, name: string): string | null {
        const vm = getAssociatedVM(this);
        const { elm } = vm;
        const { getAttribute } = vm.renderer;
        return getAttribute(elm, name, namespace);
    },

    setAttribute(name: string, value: string): void {
        const vm = getAssociatedVM(this);
        const {
            elm,
            renderer: { setAttribute },
        } = vm;

        if (process.env.NODE_ENV !== 'production') {
            assert.isFalse(
                isBeingConstructed(vm),
                `Failed to construct '${getComponentTag(vm)}': The result must not have attributes.`
            );
        }

        unlockAttribute(elm, name);
        setAttribute(elm, name, value);
        lockAttribute(elm, name);
    },

    setAttributeNS(namespace: string | null, name: string, value: string): void {
        const vm = getAssociatedVM(this);
        const {
            elm,
            renderer: { setAttribute },
        } = vm;

        if (process.env.NODE_ENV !== 'production') {
            assert.isFalse(
                isBeingConstructed(vm),
                `Failed to construct '${getComponentTag(vm)}': The result must not have attributes.`
            );
        }

        unlockAttribute(elm, name);
        setAttribute(elm, name, value, namespace);
        lockAttribute(elm, name);
    },

    getBoundingClientRect(): ClientRect {
        const vm = getAssociatedVM(this);
        const {
            elm,
            renderer: { getBoundingClientRect },
        } = vm;

        if (process.env.NODE_ENV !== 'production') {
            warnIfInvokedDuringConstruction(vm, 'getBoundingClientRect()');
        }

        return getBoundingClientRect(elm);
    },

    get isConnected(): boolean {
        const vm = getAssociatedVM(this);
        const {
            elm,
            renderer: { isConnected },
        } = vm;
        return isConnected(elm);
    },

    get classList(): DOMTokenList {
        const vm = getAssociatedVM(this);
        const {
            elm,
            renderer: { getClassList },
        } = vm;

        if (process.env.NODE_ENV !== 'production') {
            // TODO [#1290]: this still fails in dev but works in production, eventually, we should
            // just throw in all modes
            assert.isFalse(
                isBeingConstructed(vm),
                `Failed to construct ${vm}: The result must not have attributes. Adding or tampering with classname in constructor is not allowed in a web component, use connectedCallback() instead.`
            );
        }

        return getClassList(elm);
    },

    get template(): ShadowRoot | null {
        const vm = getAssociatedVM(this);

        if (process.env.NODE_ENV !== 'production') {
            if (vm.renderMode === RenderMode.Light) {
                logError(
                    '`this.template` returns null for light DOM components. Since there is no shadow, the rendered content can be accessed via `this` itself. e.g. instead of `this.template.querySelector`, use `this.querySelector`.'
                );
            }
        }

        return vm.shadowRoot;
    },

    get refs(): RefNodes {
        const vm = getAssociatedVM(this);

        const { refVNodes } = vm;
        if (isNull(refVNodes)) {
            return EMPTY_REFS;
        }

        // The refNodes can be cached based on the refVNodes, since the refVNodes
        // are recreated every time the template is rendered.
        let refs = refsCache.get(refVNodes);

        if (isUndefined(refs)) {
            refs = create(null);
            for (const key of keys(refVNodes)) {
                refs![key] = refVNodes[key].elm as Element;
            }
            freeze(refs);
            refsCache.set(refVNodes, refs!);
        }

        return refs!;
    },

    get shadowRoot(): null {
        // From within the component instance, the shadowRoot is always reported as "closed".
        // Authors should rely on this.template instead.
        return null;
    },

    get children() {
        const vm = getAssociatedVM(this);
        const renderer = vm.renderer;
        if (process.env.NODE_ENV !== 'production') {
            warnIfInvokedDuringConstruction(vm, 'children');
        }
        return renderer.getChildren(vm.elm);
    },

    get childNodes() {
        const vm = getAssociatedVM(this);
        const renderer = vm.renderer;
        if (process.env.NODE_ENV !== 'production') {
            warnIfInvokedDuringConstruction(vm, 'childNodes');
        }
        return renderer.getChildNodes(vm.elm);
    },

    get firstChild() {
        const vm = getAssociatedVM(this);
        const renderer = vm.renderer;
        if (process.env.NODE_ENV !== 'production') {
            warnIfInvokedDuringConstruction(vm, 'firstChild');
        }
        return renderer.getFirstChild(vm.elm);
    },

    get firstElementChild() {
        const vm = getAssociatedVM(this);
        const renderer = vm.renderer;
        if (process.env.NODE_ENV !== 'production') {
            warnIfInvokedDuringConstruction(vm, 'firstElementChild');
        }
        return renderer.getFirstElementChild(vm.elm);
    },

    get lastChild() {
        const vm = getAssociatedVM(this);
        const renderer = vm.renderer;
        if (process.env.NODE_ENV !== 'production') {
            warnIfInvokedDuringConstruction(vm, 'lastChild');
        }
        return renderer.getLastChild(vm.elm);
    },

    get lastElementChild() {
        const vm = getAssociatedVM(this);
        const renderer = vm.renderer;
        if (process.env.NODE_ENV !== 'production') {
            warnIfInvokedDuringConstruction(vm, 'lastElementChild');
        }
        return renderer.getLastElementChild(vm.elm);
    },

    render(): Template {
        const vm = getAssociatedVM(this);
        return vm.def.template;
    },

    toString(): string {
        const vm = getAssociatedVM(this);
        return `[object ${vm.def.name}]`;
    },
};

const queryAndChildGetterDescriptors: PropertyDescriptorMap = create(null);

const queryMethods = [
    'getElementsByClassName',
    'getElementsByTagName',
    'querySelector',
    'querySelectorAll',
] as const;

// Generic passthrough for query APIs on HTMLElement to the relevant Renderer APIs
for (const queryMethod of queryMethods) {
    queryAndChildGetterDescriptors[queryMethod] = {
        value(this: LightningElement, arg: string) {
            const vm = getAssociatedVM(this);
            const { elm, renderer } = vm;

            if (process.env.NODE_ENV !== 'production') {
                warnIfInvokedDuringConstruction(vm, `${queryMethod}()`);
            }

            return renderer[queryMethod](elm, arg);
        },
        configurable: true,
        enumerable: true,
        writable: true,
    };
}

defineProperties(LightningElement.prototype, queryAndChildGetterDescriptors);

export const lightningBasedDescriptors: PropertyDescriptorMap = create(null);
for (const propName in HTMLElementOriginalDescriptors) {
    lightningBasedDescriptors[propName] = createBridgeToElementDescriptor(
        propName,
        HTMLElementOriginalDescriptors[propName]
    );
}

defineProperties(LightningElement.prototype, lightningBasedDescriptors);

defineProperty(LightningElement, 'CustomElementConstructor', {
    get() {
        // If required, a runtime-specific implementation must be defined.
        throw new ReferenceError('The current runtime does not support CustomElementConstructor.');
    },
    configurable: true,
});

if (process.env.NODE_ENV !== 'production') {
    patchLightningElementPrototypeWithRestrictions(LightningElement.prototype);
}<|MERGE_RESOLUTION|>--- conflicted
+++ resolved
@@ -34,21 +34,16 @@
 import { HTMLElementOriginalDescriptors } from './html-properties';
 import { getWrappedComponentsListener } from './component';
 import { vmBeingConstructed, isBeingConstructed, isInvokingRender } from './invoker';
-<<<<<<< HEAD
 import {
     associateVM,
     getAssociatedVM,
+    RefVNodes,
     RenderMode,
     ShadowMode,
     ShadowSupportMode,
     VM,
-    RefVNodes,
 } from './vm';
-import { componentValueMutated, componentValueObserved } from './mutation-tracker';
-=======
-import { associateVM, getAssociatedVM, RenderMode, ShadowMode, ShadowSupportMode, VM } from './vm';
 import { componentValueObserved } from './mutation-tracker';
->>>>>>> 45df2526
 import {
     patchComponentWithRestrictions,
     patchShadowRootWithRestrictions,
