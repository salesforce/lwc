--- conflicted
+++ resolved
@@ -27,11 +27,8 @@
     KEY__SYNTHETIC_MODE,
     keys,
     setPrototypeOf,
-<<<<<<< HEAD
     APIFeature,
-=======
     assert,
->>>>>>> eb916799
 } from '@lwc/shared';
 
 import { logError, logWarnOnce } from '../shared/logger';
