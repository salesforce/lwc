--- conflicted
+++ resolved
@@ -42,12 +42,8 @@
 import { unlockAttribute, lockAttribute } from './attributes';
 import { Template, isUpdatingTemplate, getVMBeingRendered } from './template';
 import { HTMLElementConstructor } from './base-bridge-element';
-<<<<<<< HEAD
-import { lockerLivePropertyKey } from './membrane';
 import { updateComponentValue } from './update-component-value';
-=======
 import { markLockerLiveObject } from './membrane';
->>>>>>> 17a129e9
 
 /**
  * This operation is called with a descriptor of an standard html property
