--- conflicted
+++ resolved
@@ -14,17 +14,12 @@
  */
 import {
     AccessibleElementProperties,
-    APIFeature,
     create,
     defineProperties,
     defineProperty,
     entries,
     freeze,
-<<<<<<< HEAD
-    hasOwnProperty, isAPIFeatureEnabled,
-=======
     isAPIFeatureEnabled,
->>>>>>> 754d9bbb
     isFunction,
     isNull,
     isObject,
@@ -32,7 +27,7 @@
     KEY__SYNTHETIC_MODE,
     keys,
     setPrototypeOf,
-    APIFeature
+    APIFeature,
 } from '@lwc/shared';
 
 import { logError } from '../shared/logger';
@@ -40,7 +35,7 @@
 import { ariaReflectionPolyfillDescriptors } from '../libs/aria-reflection/aria-reflection';
 
 import { HTMLElementOriginalDescriptors } from './html-properties';
-import {getComponentAPIVersion, getWrappedComponentsListener} from './component';
+import { getComponentAPIVersion, getWrappedComponentsListener } from './component';
 import { isBeingConstructed, isInvokingRender, vmBeingConstructed } from './invoker';
 import {
     associateVM,
@@ -705,10 +700,10 @@
 
     get style() {
         const { elm, renderer, def } = getAssociatedVM(this);
-        const apiVersion = getComponentAPIVersion(def.ctor)
+        const apiVersion = getComponentAPIVersion(def.ctor);
         if (!isAPIFeatureEnabled(APIFeature.ENABLE_THIS_DOT_STYLE, apiVersion)) {
             // Simulate the old behavior for `this.style` to avoid a breaking change
-            return undefined
+            return undefined;
         }
         return renderer.getStyle(elm);
     },
