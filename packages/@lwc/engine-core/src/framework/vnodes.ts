--- conflicted
+++ resolved
@@ -136,11 +136,10 @@
     return vnode.type === VNodeType.CustomElement;
 }
 
-<<<<<<< HEAD
 export function isVFragment(vnode: VNode): vnode is VFragment {
     return vnode.type === VNodeType.Fragment;
-=======
+}
+
 export function isVScopedSlotFragment(vnode: VNode): vnode is VScopedSlotFragment {
     return vnode.type === VNodeType.ScopedSlotFragment;
->>>>>>> 874a5511
 }