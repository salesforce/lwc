/*
 * Copyright (c) 2024, Salesforce, Inc.
 * All rights reserved.
 * SPDX-License-Identifier: MIT
 * For full license text, see the LICENSE file in the repo root or https://opensource.org/licenses/MIT
 */
import { assert } from '@lwc/shared';
import { componentValueObserved } from '../mutation-tracker';
import { getAssociatedVM } from '../vm';
import { updateComponentValue } from '../update-component-value';
import type { LightningElement } from '../base-lightning-element';
import type {
    ConfigValue,
    ConfigWithReactiveValues,
    ContextValue,
    WireAdapterConstructor,
} from '../wiring';

/**
 * The decorator returned by `@wire()`; not the `wire` function.
 *
 * For TypeScript users:
 * - If you are seeing an unclear error message, ensure that both the type of the decorated prop and
 * the config used match the types expected by the wire adapter.
 * - String literal types in the config are resolved to the corresponding prop on the component.
 * For example, a component with `id = 555` and `@wire(getBook, {id: "$id"} as const) book` will
 * have `"$id"` resolve to type `number`.
 */
interface WireDecorator<Value, Class> {
    (
        target: unknown,
        context: // A wired prop doesn't have any data on creation, so we must allow `undefined`
            | ClassFieldDecoratorContext<Class, Value | undefined>
            | ClassMethodDecoratorContext<
                  Class,
                  // When a wire adapter is typed as `WireAdapterConstructor`, then this `Value`
                  // generic is inferred as the value used by the adapter for all decorator contexts
                  // (field/method/getter/setter). But when the adapter is typed as `any`, then
                  // decorated methods have `Value` inferred as the full method. (I'm not sure why.)
                  // This conditional checks `Value` so that we get the correct decorator context.
                  Value extends (value: any) => any ? Value : (this: Class, value: Value) => void
              >
            // The implementation of a wired getter/setter is ignored; they are treated identically
            // to wired props. Wired props don't have data on creation, so we must allow `undefined`
            | ClassGetterDecoratorContext<Class, Value | undefined>
            | ClassSetterDecoratorContext<Class, Value>
    ): void;
}

/**
 * Decorator factory to wire a property or method to a wire adapter data source.
 * @param adapter the adapter used to provision data
 * @param config configuration object for the adapter
 * @returns A decorator function
 * @example
 * export default class WireExample extends LightningElement {
 *   \@api bookId;
 *   \@wire(getBook, { id: '$bookId'}) book;
 * }
 */
export default function wire<
    ExpectedConfig extends ConfigValue = ConfigValue,
    Value = any,
    Context extends ContextValue = ContextValue,
    Class = LightningElement,
>(
    // eslint-disable-next-line @typescript-eslint/no-unused-vars
    adapter:
<<<<<<< HEAD
        | WireAdapterConstructor<ExpectedConfig, Value, Context>
        | { adapter: WireAdapterConstructor<ExpectedConfig, Value, Context> },
=======
        | WireAdapterConstructor<ReplaceReactiveValues<ReactiveConfig, Class>, Value, Context>
        | {
              adapter: WireAdapterConstructor<
                  ReplaceReactiveValues<ReactiveConfig, Class>,
                  Value,
                  Context
              >;
          },
>>>>>>> 2f3ecc2c
    // eslint-disable-next-line @typescript-eslint/no-unused-vars
    config?: ConfigWithReactiveValues<ExpectedConfig, Class>
): WireDecorator<Value, Class> {
    if (process.env.NODE_ENV !== 'production') {
        assert.fail('@wire(adapter, config?) may only be used as a decorator.');
    }
    throw new Error();
}

export function internalWireFieldDecorator(key: string): PropertyDescriptor {
    return {
        get(this: LightningElement): any {
            const vm = getAssociatedVM(this);
            componentValueObserved(vm, key);
            return vm.cmpFields[key];
        },
        set(this: LightningElement, value: any) {
            const vm = getAssociatedVM(this);
            /**
             * Reactivity for wired fields is provided in wiring.
             * We intentionally add reactivity here since this is just
             * letting the author to do the wrong thing, but it will keep our
             * system to be backward compatible.
             */
            updateComponentValue(vm, key, value);
        },
        enumerable: true,
        configurable: true,
    };
}<|MERGE_RESOLUTION|>--- conflicted
+++ resolved
@@ -66,19 +66,8 @@
 >(
     // eslint-disable-next-line @typescript-eslint/no-unused-vars
     adapter:
-<<<<<<< HEAD
         | WireAdapterConstructor<ExpectedConfig, Value, Context>
         | { adapter: WireAdapterConstructor<ExpectedConfig, Value, Context> },
-=======
-        | WireAdapterConstructor<ReplaceReactiveValues<ReactiveConfig, Class>, Value, Context>
-        | {
-              adapter: WireAdapterConstructor<
-                  ReplaceReactiveValues<ReactiveConfig, Class>,
-                  Value,
-                  Context
-              >;
-          },
->>>>>>> 2f3ecc2c
     // eslint-disable-next-line @typescript-eslint/no-unused-vars
     config?: ConfigWithReactiveValues<ExpectedConfig, Class>
 ): WireDecorator<Value, Class> {
