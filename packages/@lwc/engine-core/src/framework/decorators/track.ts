/*
 * Copyright (c) 2018, salesforce.com, inc.
 * All rights reserved.
 * SPDX-License-Identifier: MIT
 * For full license text, see the LICENSE file in the repo root or https://opensource.org/licenses/MIT
 */
import { assert, toString } from '@lwc/shared';
import { componentValueObserved } from '../mutation-tracker';
import { isInvokingRender } from '../invoker';
import { getAssociatedVM } from '../vm';
import { getReactiveProxy } from '../membrane';
import { LightningElement } from '../base-lightning-element';
import { isUpdatingTemplate, getVMBeingRendered } from '../template';
import { updateComponentValue } from '../update-component-value';

/**
 * @track decorator function to mark field value as reactive in
 * LWC Components. This function can also be invoked directly
 * with any value to obtain the trackable version of the value.
 */
export default function track(
    target: any,
    propertyKey: string,
    descriptor: PropertyDescriptor
): any;
export default function track(target: any): any {
    if (arguments.length === 1) {
        return getReactiveProxy(target);
    }
    if (process.env.NODE_ENV !== 'production') {
        assert.fail(
            `@track decorator can only be used with one argument to return a trackable object, or as a decorator function.`
        );
    }
    throw new Error();
}

export function internalTrackDecorator(key: string): PropertyDescriptor {
    return {
        get(this: LightningElement): any {
            const vm = getAssociatedVM(this);
            componentValueObserved(vm, key);
            return vm.cmpFields[key];
        },
        set(this: LightningElement, newValue: any) {
            const vm = getAssociatedVM(this);
            if (process.env.NODE_ENV !== 'production') {
                const vmBeingRendered = getVMBeingRendered();
                assert.invariant(
                    !isInvokingRender,
                    `${vmBeingRendered}.render() method has side effects on the state of ${vm}.${toString(
                        key
                    )}`
                );
                assert.invariant(
                    !isUpdatingTemplate,
                    `Updating the template of ${vmBeingRendered} has side effects on the state of ${vm}.${toString(
                        key
                    )}`
                );
            }
<<<<<<< HEAD
            const reactiveOrAnyValue = reactiveMembrane.getProxy(newValue);
            updateComponentValue(vm, key, reactiveOrAnyValue);
=======
            const reactiveOrAnyValue = getReactiveProxy(newValue);
            if (reactiveOrAnyValue !== vm.cmpFields[key]) {
                vm.cmpFields[key] = reactiveOrAnyValue;

                componentValueMutated(vm, key);
            }
>>>>>>> 17a129e9
        },
        enumerable: true,
        configurable: true,
    };
}<|MERGE_RESOLUTION|>--- conflicted
+++ resolved
@@ -59,17 +59,8 @@
                     )}`
                 );
             }
-<<<<<<< HEAD
-            const reactiveOrAnyValue = reactiveMembrane.getProxy(newValue);
+            const reactiveOrAnyValue = getReactiveProxy(newValue);
             updateComponentValue(vm, key, reactiveOrAnyValue);
-=======
-            const reactiveOrAnyValue = getReactiveProxy(newValue);
-            if (reactiveOrAnyValue !== vm.cmpFields[key]) {
-                vm.cmpFields[key] = reactiveOrAnyValue;
-
-                componentValueMutated(vm, key);
-            }
->>>>>>> 17a129e9
         },
         enumerable: true,
         configurable: true,
