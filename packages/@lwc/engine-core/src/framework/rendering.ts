/*
 * Copyright (c) 2018, salesforce.com, inc.
 * All rights reserved.
 * SPDX-License-Identifier: MIT
 * For full license text, see the LICENSE file in the repo root or https://opensource.org/licenses/MIT
 */
import {
    ArrayPush,
    assert,
    create,
    isArray,
    isTrue,
    isFalse,
    isNull,
    isUndefined,
    keys,
    SVG_NAMESPACE,
    KEY__SHADOW_RESOLVER,
} from '@lwc/shared';

<<<<<<< HEAD
import {
    remove,
    insert,
    nextSibling,
    createElement,
    createText,
    setText,
    createComment,
    getClassList,
    isSyntheticShadowDefined,
    getUpgradableElement,
    getUserConstructor,
} from '../renderer';

=======
import { RendererAPI } from './renderer';
>>>>>>> cc0cd606
import { EmptyArray } from './utils';
import { markComponentAsDirty } from './component';
import { patchElementWithRestrictions, unlockDomMutation, lockDomMutation } from './restrictions';
import {
    createVM,
    appendVM,
    removeVM,
    rerenderVM,
    getAssociatedVMIfPresent,
    runConnectedCallback,
    VM,
    VMState,
    ShadowMode,
    RenderMode,
    LwcDomMode,
} from './vm';
import {
    VNode,
    VNodes,
    VCustomElement,
    VElement,
    VText,
    VComment,
    Key,
    VBaseElement,
    isVBaseElement,
    isSameVnode,
    VNodeType,
} from './vnodes';

import { patchAttributes } from './modules/attrs';
import { patchProps } from './modules/props';
import { patchClassAttribute } from './modules/computed-class-attr';
import { patchStyleAttribute } from './modules/computed-style-attr';
import { applyEventListeners } from './modules/events';
import { applyStaticClassAttribute } from './modules/static-class-attr';
import { applyStaticStyleAttribute } from './modules/static-style-attr';

export function patchChildren(
    c1: VNodes,
    c2: VNodes,
    parent: ParentNode,
    renderer: RendererAPI
): void {
    if (hasDynamicChildren(c2)) {
        updateDynamicChildren(c1, c2, parent, renderer);
    } else {
        updateStaticChildren(c1, c2, parent, renderer);
    }
}

function patch(n1: VNode, n2: VNode, renderer: RendererAPI) {
    if (n1 === n2) {
        return;
    }

    if (process.env.NODE_ENV !== 'production') {
        if (!isSameVnode(n1, n2)) {
            throw new Error(
                'Expected these VNodes to be the same: ' +
                    JSON.stringify({ sel: n1.sel, key: n1.key }) +
                    ', ' +
                    JSON.stringify({ sel: n2.sel, key: n2.key })
            );
        }
    }

    switch (n2.type) {
        case VNodeType.Text:
            // VText has no special capability, fallback to the owner's renderer
            patchText(n1 as VText, n2, renderer);
            break;

        case VNodeType.Comment:
            // VComment has no special capability, fallback to the owner's renderer
            patchComment(n1 as VComment, n2, renderer);
            break;

        case VNodeType.Element:
            patchElement(n1 as VElement, n2, n2.data.renderer ?? renderer);
            break;

        case VNodeType.CustomElement:
            patchCustomElement(n1 as VCustomElement, n2, n2.data.renderer ?? renderer);
            break;
    }
}

export function mount(node: VNode, parent: ParentNode, renderer: RendererAPI, anchor: Node | null) {
    switch (node.type) {
        case VNodeType.Text:
            // VText has no special capability, fallback to the owner's renderer
            mountText(node, parent, anchor, renderer);
            break;

        case VNodeType.Comment:
            // VComment has no special capability, fallback to the owner's renderer
            mountComment(node, parent, anchor, renderer);
            break;

        case VNodeType.Element:
            // If the vnode data has a renderer override use it, else fallback to owner's renderer
            mountElement(node, parent, anchor, node.data.renderer ?? renderer);
            break;

        case VNodeType.CustomElement:
            // If the vnode data has a renderer override use it, else fallback to owner's renderer
            mountCustomElement(node, parent, anchor, node.data.renderer ?? renderer);
            break;
    }
}

function patchText(n1: VText, n2: VText, renderer: RendererAPI) {
    n2.elm = n1.elm;

    if (n2.text !== n1.text) {
        updateTextContent(n2, renderer);
    }
}

function mountText(vnode: VText, parent: ParentNode, anchor: Node | null, renderer: RendererAPI) {
    const { owner } = vnode;
    const { createText } = renderer;

    const textNode = (vnode.elm = createText(vnode.text));
    linkNodeToShadow(textNode, owner, renderer);

    insertNode(textNode, parent, anchor, renderer);
}

function patchComment(n1: VComment, n2: VComment, renderer: RendererAPI) {
    n2.elm = n1.elm;

    // FIXME: Comment nodes should be static, we shouldn't need to diff them together. However
    // it is the case today.
    if (n2.text !== n1.text) {
        updateTextContent(n2, renderer);
    }
}

function mountComment(
    vnode: VComment,
    parent: ParentNode,
    anchor: Node | null,
    renderer: RendererAPI
) {
    const { owner } = vnode;
    const { createComment } = renderer;

    const commentNode = (vnode.elm = createComment(vnode.text));
    linkNodeToShadow(commentNode, owner, renderer);

    insertNode(commentNode, parent, anchor, renderer);
}

function mountElement(
    vnode: VElement,
    parent: ParentNode,
    anchor: Node | null,
    renderer: RendererAPI
) {
    const {
        sel,
        owner,
        data: { svg },
    } = vnode;
    const { createElement } = renderer;

    const namespace = isTrue(svg) ? SVG_NAMESPACE : undefined;
    const elm = createElement(sel, namespace);
    linkNodeToShadow(elm, owner, renderer);

    fallbackElmHook(elm, vnode, renderer);
    vnode.elm = elm;

    patchElementPropsAndAttrs(null, vnode, renderer);

    insertNode(elm, parent, anchor, renderer);
    mountVNodes(vnode.children, elm, renderer, null);
}

function patchElement(n1: VElement, n2: VElement, renderer: RendererAPI) {
    const elm = (n2.elm = n1.elm!);

    patchElementPropsAndAttrs(n1, n2, renderer);
    patchChildren(n1.children, n2.children, elm, renderer);
}

function mountCustomElement(
    vnode: VCustomElement,
    parent: ParentNode,
    anchor: Node | null,
    renderer: RendererAPI
) {
    const { sel, owner } = vnode;
<<<<<<< HEAD

=======
    const UpgradableConstructor = getUpgradableConstructor(sel, renderer);
>>>>>>> cc0cd606
    /**
     * Note: if the upgradable constructor does not expect, or throw when we new it
     * with a callback as the first argument, we could implement a more advanced
     * mechanism that only passes that argument if the constructor is known to be
     * an upgradable custom element.
     */
    let vm: VM | undefined;

    const upgradeCallback = (elm: HTMLElement) => {
        // the custom element from the registry is expecting an upgrade callback
<<<<<<< HEAD
        vm = createViewModelHook(elm, vnode);
    };
    const UpgradableConstructor = getUpgradableElement(sel);
    const UserConstructor = getUserConstructor(upgradeCallback);

    const elm = new UpgradableConstructor(UserConstructor);
=======
        vm = createViewModelHook(elm, vnode, renderer);
    });
>>>>>>> cc0cd606

    linkNodeToShadow(elm, owner, renderer);
    vnode.elm = elm;
    vnode.vm = vm;

    if (vm) {
        allocateChildren(vnode, vm);
    } else if (vnode.ctor !== UpgradableConstructor) {
        throw new TypeError(`Incorrect Component Constructor`);
    }

    patchElementPropsAndAttrs(null, vnode, renderer);
    insertNode(elm, parent, anchor, renderer);

    if (vm) {
        if (process.env.NODE_ENV !== 'production') {
            assert.isTrue(vm.state === VMState.created, `${vm} cannot be recycled.`);
        }
        runConnectedCallback(vm);
    }

    mountVNodes(vnode.children, elm, renderer, null);

    if (vm) {
        appendVM(vm);
    }
}

function patchCustomElement(n1: VCustomElement, n2: VCustomElement, renderer: RendererAPI) {
    const elm = (n2.elm = n1.elm!);
    const vm = (n2.vm = n1.vm);

    patchElementPropsAndAttrs(n1, n2, renderer);
    if (!isUndefined(vm)) {
        // in fallback mode, the allocation will always set children to
        // empty and delegate the real allocation to the slot elements
        allocateChildren(n2, vm);
    }

    // in fallback mode, the children will be always empty, so, nothing
    // will happen, but in native, it does allocate the light dom
    patchChildren(n1.children, n2.children, elm, renderer);

    if (!isUndefined(vm)) {
        // this will probably update the shadowRoot, but only if the vm is in a dirty state
        // this is important to preserve the top to bottom synchronous rendering phase.
        rerenderVM(vm);
    }
}

function mountVNodes(
    vnodes: VNodes,
    parent: ParentNode,
    renderer: RendererAPI,
    anchor: Node | null,
    start: number = 0,
    end: number = vnodes.length
) {
    for (; start < end; ++start) {
        const vnode = vnodes[start];
        if (isVNode(vnode)) {
            mount(vnode, parent, renderer, anchor);
        }
    }
}

function unmount(
    vnode: VNode,
    parent: ParentNode,
    renderer: RendererAPI,
    doRemove: boolean = false
) {
    const { type, elm, sel } = vnode;

    // When unmounting a VNode subtree not all the elements have to removed from the DOM. The
    // subtree root, is the only element worth unmounting from the subtree.
    if (doRemove) {
        // The vnode might or might not have a data.renderer associated to it
        // but the removal used here is from the owner instead.
        removeNode(elm!, parent, renderer);
    }

    switch (type) {
        case VNodeType.Element: {
            // Slot content is removed to trigger slotchange event when removing slot.
            // Only required for synthetic shadow.
            const shouldRemoveChildren =
                sel === 'slot' && vnode.owner.shadowMode === ShadowMode.Synthetic;
            unmountVNodes(vnode.children, elm as ParentNode, renderer, shouldRemoveChildren);
            break;
        }

        case VNodeType.CustomElement: {
            const { vm } = vnode;

            // No need to unmount the children here, `removeVM` will take care of removing the
            // children.
            if (!isUndefined(vm)) {
                removeVM(vm);
            }
        }
    }
}

function unmountVNodes(
    vnodes: VNodes,
    parent: ParentNode,
    renderer: RendererAPI,
    doRemove: boolean = false,
    start: number = 0,
    end: number = vnodes.length
) {
    for (; start < end; ++start) {
        const ch = vnodes[start];
        if (isVNode(ch)) {
            unmount(ch, parent, renderer, doRemove);
        }
    }
}

function isVNode(vnode: any): vnode is VNode {
    return vnode != null;
}

function observeElementChildNodes(elm: Element) {
    (elm as any).$domManual$ = true;
}

function setElementShadowToken(elm: Element, token: string) {
    (elm as any).$shadowToken$ = token;
}

// Set the scope token class for *.scoped.css styles
function setScopeTokenClassIfNecessary(elm: Element, owner: VM, renderer: RendererAPI) {
    const { cmpTemplate, context } = owner;
    const { getClassList } = renderer;
    const token = cmpTemplate?.stylesheetToken;
    if (!isUndefined(token) && context.hasScopedStyles) {
        // TODO [#2762]: this dot notation with add is probably problematic
        // probably we should have a renderer api for just the add operation
        getClassList(elm).add(token);
    }
}

function linkNodeToShadow(elm: Node, owner: VM, renderer: RendererAPI) {
    const { renderRoot, renderMode, shadowMode } = owner;
    const { isSyntheticShadowDefined } = renderer;
    // TODO [#1164]: this should eventually be done by the polyfill directly
    if (isSyntheticShadowDefined) {
        if (shadowMode === ShadowMode.Synthetic || renderMode === RenderMode.Light) {
            (elm as any)[KEY__SHADOW_RESOLVER] = renderRoot[KEY__SHADOW_RESOLVER];
        }
    }
}

function updateTextContent(vnode: VText | VComment, renderer: RendererAPI) {
    const { elm, text } = vnode;
    const { setText } = renderer;

    if (process.env.NODE_ENV !== 'production') {
        unlockDomMutation();
    }
    setText(elm, text!);
    if (process.env.NODE_ENV !== 'production') {
        lockDomMutation();
    }
}

function insertNode(node: Node, parent: Node, anchor: Node | null, renderer: RendererAPI) {
    if (process.env.NODE_ENV !== 'production') {
        unlockDomMutation();
    }
    renderer.insert(node, parent, anchor);
    if (process.env.NODE_ENV !== 'production') {
        lockDomMutation();
    }
}

export function removeNode(node: Node, parent: ParentNode, renderer: RendererAPI) {
    if (process.env.NODE_ENV !== 'production') {
        unlockDomMutation();
    }
    renderer.remove(node, parent);
    if (process.env.NODE_ENV !== 'production') {
        lockDomMutation();
    }
}

function patchElementPropsAndAttrs(
    oldVnode: VBaseElement | null,
    vnode: VBaseElement,
    renderer: RendererAPI
) {
    if (isNull(oldVnode)) {
        applyEventListeners(vnode, renderer);
        applyStaticClassAttribute(vnode, renderer);
        applyStaticStyleAttribute(vnode, renderer);
    }

    // Attrs need to be applied to element before props IE11 will wipe out value on radio inputs if
    // value is set before type=radio.
    patchClassAttribute(oldVnode, vnode, renderer);
    patchStyleAttribute(oldVnode, vnode, renderer);
    patchAttributes(oldVnode, vnode, renderer);
    patchProps(oldVnode, vnode, renderer);
}

function fallbackElmHook(elm: Element, vnode: VBaseElement, renderer: RendererAPI) {
    const { owner } = vnode;
    setScopeTokenClassIfNecessary(elm, owner, renderer);
    if (owner.shadowMode === ShadowMode.Synthetic) {
        const {
            data: { context },
        } = vnode;
        const { stylesheetToken } = owner.context;
        if (
            !isUndefined(context) &&
            !isUndefined(context.lwc) &&
            context.lwc.dom === LwcDomMode.Manual
        ) {
            // this element will now accept any manual content inserted into it
            observeElementChildNodes(elm);
        }
        if (!isUndefined(stylesheetToken)) {
            // when running in synthetic shadow mode, we need to set the shadowToken value
            // into each element from the template, so they can be styled accordingly.
            setElementShadowToken(elm, stylesheetToken);
        }
    }
    if (process.env.NODE_ENV !== 'production') {
        const {
            data: { context },
        } = vnode;
        const isPortal =
            !isUndefined(context) &&
            !isUndefined(context.lwc) &&
            context.lwc.dom === LwcDomMode.Manual;
        const isLight = owner.renderMode === RenderMode.Light;
        patchElementWithRestrictions(elm, { isPortal, isLight });
    }
}

export function allocateChildren(vnode: VCustomElement, vm: VM) {
    // A component with slots will re-render because:
    // 1- There is a change of the internal state.
    // 2- There is a change on the external api (ex: slots)
    //
    // In case #1, the vnodes in the cmpSlots will be reused since they didn't changed. This routine emptied the
    // slotted children when those VCustomElement were rendered and therefore in subsequent calls to allocate children
    // in a reused VCustomElement, there won't be any slotted children.
    // For those cases, we will use the reference for allocated children stored when rendering the fresh VCustomElement.
    //
    // In case #2, we will always get a fresh VCustomElement.
    const children = vnode.aChildren || vnode.children;

    vm.aChildren = children;

    const { renderMode, shadowMode } = vm;
    if (shadowMode === ShadowMode.Synthetic || renderMode === RenderMode.Light) {
        // slow path
        allocateInSlot(vm, children);
        // save the allocated children in case this vnode is reused.
        vnode.aChildren = children;
        // every child vnode is now allocated, and the host should receive none directly, it receives them via the shadow!
        vnode.children = EmptyArray;
    }
}

function createViewModelHook(elm: HTMLElement, vnode: VCustomElement, renderer: RendererAPI): VM {
    let vm = getAssociatedVMIfPresent(elm);

    // There is a possibility that a custom element is registered under tagName, in which case, the
    // initialization is already carry on, and there is nothing else to do here since this hook is
    // called right after invoking `document.createElement`.
    if (!isUndefined(vm)) {
        return vm;
    }

    const { sel, mode, ctor, owner } = vnode;

    setScopeTokenClassIfNecessary(elm, owner, renderer);
    if (owner.shadowMode === ShadowMode.Synthetic) {
        const { stylesheetToken } = owner.context;
        // when running in synthetic shadow mode, we need to set the shadowToken value
        // into each element from the template, so they can be styled accordingly.
        if (!isUndefined(stylesheetToken)) {
            setElementShadowToken(elm, stylesheetToken);
        }
    }

    vm = createVM(elm, ctor, renderer, {
        mode,
        owner,
        tagName: sel,
    });

    if (process.env.NODE_ENV !== 'production') {
        assert.isTrue(
            isArray(vnode.children),
            `Invalid vnode for a custom element, it must have children defined.`
        );
    }

    return vm;
}

function allocateInSlot(vm: VM, children: VNodes) {
    const { cmpSlots: oldSlots } = vm;
    const cmpSlots = (vm.cmpSlots = create(null));
    for (let i = 0, len = children.length; i < len; i += 1) {
        const vnode = children[i];
        if (isNull(vnode)) {
            continue;
        }

        let slotName = '';
        if (isVBaseElement(vnode)) {
            slotName = (vnode.data.attrs?.slot as string) || '';
        }

        const vnodes: VNodes = (cmpSlots[slotName] = cmpSlots[slotName] || []);
        ArrayPush.call(vnodes, vnode);
    }
    if (isFalse(vm.isDirty)) {
        // We need to determine if the old allocation is really different from the new one
        // and mark the vm as dirty
        const oldKeys = keys(oldSlots);
        if (oldKeys.length !== keys(cmpSlots).length) {
            markComponentAsDirty(vm);
            return;
        }
        for (let i = 0, len = oldKeys.length; i < len; i += 1) {
            const key = oldKeys[i];
            if (isUndefined(cmpSlots[key]) || oldSlots[key].length !== cmpSlots[key].length) {
                markComponentAsDirty(vm);
                return;
            }
            const oldVNodes = oldSlots[key];
            const vnodes = cmpSlots[key];
            for (let j = 0, a = cmpSlots[key].length; j < a; j += 1) {
                if (oldVNodes[j] !== vnodes[j]) {
                    markComponentAsDirty(vm);
                    return;
                }
            }
        }
    }
}

// Using a WeakMap instead of a WeakSet because this one works in IE11 :(
const FromIteration: WeakMap<VNodes, 1> = new WeakMap();

// dynamic children means it was generated by an iteration
// in a template, and will require a more complex diffing algo.
export function markAsDynamicChildren(children: VNodes) {
    FromIteration.set(children, 1);
}

function hasDynamicChildren(children: VNodes): boolean {
    return FromIteration.has(children);
}

function createKeyToOldIdx(
    children: VNodes,
    beginIdx: number,
    endIdx: number
): Record<Key, number> {
    const map: Record<Key, number> = {};

    // TODO [#1637]: simplify this by assuming that all vnodes has keys
    for (let j = beginIdx; j <= endIdx; ++j) {
        const ch = children[j];
        if (isVNode(ch)) {
            const { key } = ch;
            if (key !== undefined) {
                map[key] = j;
            }
        }
    }
    return map;
}

function updateDynamicChildren(
    oldCh: VNodes,
    newCh: VNodes,
    parent: ParentNode,
    renderer: RendererAPI
) {
    let oldStartIdx = 0;
    let newStartIdx = 0;
    let oldEndIdx = oldCh.length - 1;
    let oldStartVnode = oldCh[0];
    let oldEndVnode = oldCh[oldEndIdx];
    const newChEnd = newCh.length - 1;
    let newEndIdx = newChEnd;
    let newStartVnode = newCh[0];
    let newEndVnode = newCh[newEndIdx];
    let oldKeyToIdx: any;
    let idxInOld: number;
    let elmToMove: VNode | null | undefined;
    let before: any;
    let clonedOldCh = false;
    while (oldStartIdx <= oldEndIdx && newStartIdx <= newEndIdx) {
        if (!isVNode(oldStartVnode)) {
            oldStartVnode = oldCh[++oldStartIdx]; // Vnode might have been moved left
        } else if (!isVNode(oldEndVnode)) {
            oldEndVnode = oldCh[--oldEndIdx];
        } else if (!isVNode(newStartVnode)) {
            newStartVnode = newCh[++newStartIdx];
        } else if (!isVNode(newEndVnode)) {
            newEndVnode = newCh[--newEndIdx];
        } else if (isSameVnode(oldStartVnode, newStartVnode)) {
            patch(oldStartVnode, newStartVnode, renderer);
            oldStartVnode = oldCh[++oldStartIdx];
            newStartVnode = newCh[++newStartIdx];
        } else if (isSameVnode(oldEndVnode, newEndVnode)) {
            patch(oldEndVnode, newEndVnode, renderer);
            oldEndVnode = oldCh[--oldEndIdx];
            newEndVnode = newCh[--newEndIdx];
        } else if (isSameVnode(oldStartVnode, newEndVnode)) {
            // Vnode moved right
            patch(oldStartVnode, newEndVnode, renderer);
            insertNode(
                oldStartVnode.elm!,
                parent,
                renderer.nextSibling(oldEndVnode.elm!),
                renderer
            );
            oldStartVnode = oldCh[++oldStartIdx];
            newEndVnode = newCh[--newEndIdx];
        } else if (isSameVnode(oldEndVnode, newStartVnode)) {
            // Vnode moved left
            patch(oldEndVnode, newStartVnode, renderer);
            insertNode(newStartVnode.elm!, parent, oldStartVnode.elm!, renderer);
            oldEndVnode = oldCh[--oldEndIdx];
            newStartVnode = newCh[++newStartIdx];
        } else {
            if (oldKeyToIdx === undefined) {
                oldKeyToIdx = createKeyToOldIdx(oldCh, oldStartIdx, oldEndIdx);
            }
            idxInOld = oldKeyToIdx[newStartVnode.key!];
            if (isUndefined(idxInOld)) {
                // New element
                mount(newStartVnode, parent, renderer, oldStartVnode.elm!);
                newStartVnode = newCh[++newStartIdx];
            } else {
                elmToMove = oldCh[idxInOld];
                if (isVNode(elmToMove)) {
                    if (elmToMove.sel !== newStartVnode.sel) {
                        // New element
                        mount(newStartVnode, parent, renderer, oldStartVnode.elm!);
                    } else {
                        patch(elmToMove, newStartVnode, renderer);
                        // Delete the old child, but copy the array since it is read-only.
                        // The `oldCh` will be GC'ed after `updateDynamicChildren` is complete,
                        // so we only care about the `oldCh` object inside this function.
                        // To avoid cloning over and over again, we check `clonedOldCh`
                        // and only clone once.
                        if (!clonedOldCh) {
                            clonedOldCh = true;
                            oldCh = [...oldCh];
                        }

                        // We've already cloned at least once, so it's no longer read-only
                        (oldCh as any[])[idxInOld] = undefined;
                        insertNode(elmToMove.elm!, parent, oldStartVnode.elm!, renderer);
                    }
                }
                newStartVnode = newCh[++newStartIdx];
            }
        }
    }
    if (oldStartIdx <= oldEndIdx || newStartIdx <= newEndIdx) {
        if (oldStartIdx > oldEndIdx) {
            // There's some cases in which the sub array of vnodes to be inserted is followed by null(s) and an
            // already processed vnode, in such cases the vnodes to be inserted should be before that processed vnode.
            let i = newEndIdx;
            let n;
            do {
                n = newCh[++i];
            } while (!isVNode(n) && i < newChEnd);
            before = isVNode(n) ? n.elm : null;
            mountVNodes(newCh, parent, renderer, before, newStartIdx, newEndIdx + 1);
        } else {
            unmountVNodes(oldCh, parent, renderer, true, oldStartIdx, oldEndIdx + 1);
        }
    }
}

function updateStaticChildren(c1: VNodes, c2: VNodes, parent: ParentNode, renderer: RendererAPI) {
    const c1Length = c1.length;
    const c2Length = c2.length;

    if (c1Length === 0) {
        // the old list is empty, we can directly insert anything new
        mountVNodes(c2, parent, renderer, null);
        return;
    }

    if (c2Length === 0) {
        // the old list is nonempty and the new list is empty so we can directly remove all old nodes
        // this is the case in which the dynamic children of an if-directive should be removed
        unmountVNodes(c1, parent, renderer, true);
        return;
    }

    // if the old list is not empty, the new list MUST have the same
    // amount of nodes, that's why we call this static children
    let anchor: Node | null = null;
    for (let i = c2Length - 1; i >= 0; i -= 1) {
        const n1 = c1[i];
        const n2 = c2[i];

        if (n2 !== n1) {
            if (isVNode(n1)) {
                if (isVNode(n2)) {
                    // both vnodes are equivalent, and we just need to patch them
                    patch(n1, n2, renderer);
                    anchor = n2.elm!;
                } else {
                    // removing the old vnode since the new one is null
                    unmount(n1, parent, renderer, true);
                }
            } else if (isVNode(n2)) {
                mount(n2, parent, renderer, anchor);
                anchor = n2.elm!;
            }
        }
    }
}<|MERGE_RESOLUTION|>--- conflicted
+++ resolved
@@ -18,24 +18,7 @@
     KEY__SHADOW_RESOLVER,
 } from '@lwc/shared';
 
-<<<<<<< HEAD
-import {
-    remove,
-    insert,
-    nextSibling,
-    createElement,
-    createText,
-    setText,
-    createComment,
-    getClassList,
-    isSyntheticShadowDefined,
-    getUpgradableElement,
-    getUserConstructor,
-} from '../renderer';
-
-=======
 import { RendererAPI } from './renderer';
->>>>>>> cc0cd606
 import { EmptyArray } from './utils';
 import { markComponentAsDirty } from './component';
 import { patchElementWithRestrictions, unlockDomMutation, lockDomMutation } from './restrictions';
@@ -231,11 +214,7 @@
     renderer: RendererAPI
 ) {
     const { sel, owner } = vnode;
-<<<<<<< HEAD
-
-=======
-    const UpgradableConstructor = getUpgradableConstructor(sel, renderer);
->>>>>>> cc0cd606
+    const { getUpgradableElement, getUserConstructor } = renderer;
     /**
      * Note: if the upgradable constructor does not expect, or throw when we new it
      * with a callback as the first argument, we could implement a more advanced
@@ -246,17 +225,12 @@
 
     const upgradeCallback = (elm: HTMLElement) => {
         // the custom element from the registry is expecting an upgrade callback
-<<<<<<< HEAD
-        vm = createViewModelHook(elm, vnode);
+        vm = createViewModelHook(elm, vnode, renderer);
     };
     const UpgradableConstructor = getUpgradableElement(sel);
     const UserConstructor = getUserConstructor(upgradeCallback);
 
     const elm = new UpgradableConstructor(UserConstructor);
-=======
-        vm = createViewModelHook(elm, vnode, renderer);
-    });
->>>>>>> cc0cd606
 
     linkNodeToShadow(elm, owner, renderer);
     vnode.elm = elm;
