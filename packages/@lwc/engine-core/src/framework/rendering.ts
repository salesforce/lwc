/*
 * Copyright (c) 2018, salesforce.com, inc.
 * All rights reserved.
 * SPDX-License-Identifier: MIT
 * For full license text, see the LICENSE file in the repo root or https://opensource.org/licenses/MIT
 */
import {
    ArrayPush,
    ArraySome,
    assert,
    create,
    isArray,
    isFalse,
    isNull,
    isTrue,
    isUndefined,
<<<<<<< HEAD
    forEach,
    keys,
    SVG_NAMESPACE,
=======
>>>>>>> 6018414b
    KEY__SHADOW_RESOLVER,
    KEY__SHADOW_STATIC,
    keys,
    SVG_NAMESPACE,
} from '@lwc/shared';
import features from '@lwc/features';

import { logError } from '../shared/logger';
import { getComponentTag } from '../shared/format';
import { LifecycleCallback, RendererAPI } from './renderer';
import { EmptyArray } from './utils';
import { markComponentAsDirty } from './component';
import { getScopeTokenClass } from './stylesheet';
import { lockDomMutation, patchElementWithRestrictions, unlockDomMutation } from './restrictions';
import {
    appendVM,
    connectRootElement,
    createVM,
    disconnectRootElement,
    getAssociatedVMIfPresent,
    LwcDomMode,
    removeVM,
    RenderMode,
    rerenderVM,
    runConnectedCallback,
    ShadowMode,
    VM,
    VMState,
} from './vm';
import {
    isSameVnode,
    isVBaseElement,
    isVFragment,
    isVScopedSlotFragment,
    Key,
    VBaseElement,
    VComment,
    VCustomElement,
    VElement,
    VFragment,
    VNode,
    VNodes,
    VNodeType,
    VStatic,
<<<<<<< HEAD
    VFragment,
    isVFragment,
    isVScopedSlotFragment,
    isPlaceholderVFragment,
=======
    VText,
>>>>>>> 6018414b
} from './vnodes';

import { patchAttributes } from './modules/attrs';
import { patchAttrUnlessProp } from './modules/attr-unless-prop';
import { patchProps } from './modules/props';
import { patchClassAttribute } from './modules/computed-class-attr';
import { patchStyleAttribute } from './modules/computed-style-attr';
import { applyEventListeners } from './modules/events';
import { applyStaticClassAttribute } from './modules/static-class-attr';
import { applyStaticStyleAttribute } from './modules/static-style-attr';

export function patchChildren(
    c1: VNodes,
    c2: VNodes,
    parent: ParentNode,
    renderer: RendererAPI
): void {
    if (hasDynamicChildren(c2)) {
        updateDynamicChildren(c1, c2, parent, renderer);
    } else {
        updateStaticChildren(c1, c2, parent, renderer);
    }
}

function patch(n1: VNode, n2: VNode, parent: ParentNode, renderer: RendererAPI) {
    if (n1 === n2) {
        return;
    }

    if (process.env.NODE_ENV !== 'production') {
        if (!isSameVnode(n1, n2)) {
            throw new Error(
                'Expected these VNodes to be the same: ' +
                    JSON.stringify({ sel: n1.sel, key: n1.key }) +
                    ', ' +
                    JSON.stringify({ sel: n2.sel, key: n2.key })
            );
        }
    }

    switch (n2.type) {
        case VNodeType.Text:
            // VText has no special capability, fallback to the owner's renderer
            patchText(n1 as VText, n2, renderer);
            break;

        case VNodeType.Comment:
            // VComment has no special capability, fallback to the owner's renderer
            patchComment(n1 as VComment, n2, renderer);
            break;

        case VNodeType.Static:
            n2.elm = n1.elm;
            break;

        case VNodeType.Fragment:
            patchFragment(n1 as VFragment, n2, parent, renderer);
            break;

        case VNodeType.Element:
            patchElement(n1 as VElement, n2, n2.data.renderer ?? renderer);
            break;

        case VNodeType.CustomElement:
            patchCustomElement(n1 as VCustomElement, n2, parent, n2.data.renderer ?? renderer);
            break;
    }
}

export function mount(node: VNode, parent: ParentNode, renderer: RendererAPI, anchor: Node | null) {
    switch (node.type) {
        case VNodeType.Text:
            // VText has no special capability, fallback to the owner's renderer
            mountText(node, parent, anchor, renderer);
            break;

        case VNodeType.Comment:
            // VComment has no special capability, fallback to the owner's renderer
            mountComment(node, parent, anchor, renderer);
            break;

        case VNodeType.Static:
            // VStatic cannot have a custom renderer associated to them, using owner's renderer
            mountStatic(node, parent, anchor, renderer);
            break;

        case VNodeType.Fragment:
            mountFragment(node, parent, anchor, renderer);
            break;

        case VNodeType.Element:
            // If the vnode data has a renderer override use it, else fallback to owner's renderer
            mountElement(node, parent, anchor, node.data.renderer ?? renderer);
            break;

        case VNodeType.CustomElement:
            // If the vnode data has a renderer override use it, else fallback to owner's renderer
            mountCustomElement(node, parent, anchor, node.data.renderer ?? renderer);
            break;
    }
}

function patchText(n1: VText, n2: VText, renderer: RendererAPI) {
    n2.elm = n1.elm;

    if (n2.text !== n1.text) {
        updateTextContent(n2, renderer);
    }
}

function mountText(vnode: VText, parent: ParentNode, anchor: Node | null, renderer: RendererAPI) {
    const { owner } = vnode;
    const { createText } = renderer;

    const textNode = (vnode.elm = createText(vnode.text));
    linkNodeToShadow(textNode, owner, renderer);

    insertNode(textNode, parent, anchor, renderer);
}

function patchComment(n1: VComment, n2: VComment, renderer: RendererAPI) {
    n2.elm = n1.elm;

    // FIXME: Comment nodes should be static, we shouldn't need to diff them together. However
    // it is the case today.
    if (n2.text !== n1.text) {
        updateTextContent(n2, renderer);
    }
}

function mountComment(
    vnode: VComment,
    parent: ParentNode,
    anchor: Node | null,
    renderer: RendererAPI
) {
    const { owner } = vnode;
    const { createComment } = renderer;

    const commentNode = (vnode.elm = createComment(vnode.text));
    linkNodeToShadow(commentNode, owner, renderer);

    insertNode(commentNode, parent, anchor, renderer);
}

function mountFragment(
    vnode: VFragment,
    parent: ParentNode,
    anchor: Node | null,
    renderer: RendererAPI
) {
    const { children } = vnode;
    mountVNodes(children, parent, renderer, anchor);

    vnode.elm = children[children.length - 1]?.elm;
}

function patchFragment(n1: VFragment, n2: VFragment, parent: ParentNode, renderer: RendererAPI) {
    const { children, stable } = n2;

    if (stable) {
        updateStaticChildren(n1.children, children, parent, renderer);
    } else {
        updateDynamicChildren(n1.children, children, parent, renderer);
    }

    // Note: not reusing n1.elm, because during patching, it may be patched with another text node.
    n2.elm = children[children.length - 1]?.elm;
}

function mountElement(
    vnode: VElement,
    parent: ParentNode,
    anchor: Node | null,
    renderer: RendererAPI
) {
    const {
        sel,
        owner,
        data: { svg },
    } = vnode;
    const { createElement } = renderer;

    const namespace = isTrue(svg) ? SVG_NAMESPACE : undefined;
    const elm = (vnode.elm = createElement(sel, namespace));

    linkNodeToShadow(elm, owner, renderer);
    applyStyleScoping(elm, owner, renderer);
    applyDomManual(elm, vnode);
    applyElementRestrictions(elm, vnode);

    patchElementPropsAndAttrs(null, vnode, renderer);

    insertNode(elm, parent, anchor, renderer);
    mountVNodes(vnode.children, elm, renderer, null);
}

function patchElement(n1: VElement, n2: VElement, renderer: RendererAPI) {
    const elm = (n2.elm = n1.elm!);

    patchElementPropsAndAttrs(n1, n2, renderer);
    patchChildren(n1.children, n2.children, elm, renderer);
}

function mountStatic(
    vnode: VStatic,
    parent: ParentNode,
    anchor: Node | null,
    renderer: RendererAPI
) {
    const { owner } = vnode;
    const { cloneNode, isSyntheticShadowDefined } = renderer;
    const elm = (vnode.elm = cloneNode(vnode.fragment, true));

    linkNodeToShadow(elm, owner, renderer);
    applyElementRestrictions(elm, vnode);

    // Marks this node as Static to propagate the shadow resolver. must happen after elm is assigned to the proper shadow
    const { renderMode, shadowMode } = owner;

    if (isSyntheticShadowDefined) {
        if (shadowMode === ShadowMode.Synthetic || renderMode === RenderMode.Light) {
            (elm as any)[KEY__SHADOW_STATIC] = true;
        }
    }

    insertNode(elm, parent, anchor, renderer);
}

function mountCustomElement(
    vnode: VCustomElement,
    parent: ParentNode,
    anchor: Node | null,
    renderer: RendererAPI
) {
    const { sel, owner } = vnode;
    const { createCustomElement } = renderer;
    /**
     * Note: if the upgradable constructor does not expect, or throw when we new it
     * with a callback as the first argument, we could implement a more advanced
     * mechanism that only passes that argument if the constructor is known to be
     * an upgradable custom element.
     */
    let vm: VM | undefined;

    const upgradeCallback = (elm: HTMLElement) => {
        // the custom element from the registry is expecting an upgrade callback
        vm = createViewModelHook(elm, vnode, renderer);
    };

    let connectedCallback: LifecycleCallback | undefined;
    let disconnectedCallback: LifecycleCallback | undefined;

    if (features.ENABLE_NATIVE_CUSTOM_ELEMENT_LIFECYCLE) {
        connectedCallback = (elm: HTMLElement) => {
            connectRootElement(elm);
        };
        disconnectedCallback = (elm: HTMLElement) => {
            disconnectRootElement(elm);
        };
    }

    // Should never get a tag with upper case letter at this point; the compiler
    // should produce only tags with lowercase letters. However, the Java
    // compiler may generate tagnames with uppercase letters so - for backwards
    // compatibility, we lower case the tagname here.
    const normalizedTagname = sel.toLowerCase();
    const elm = createCustomElement(
        normalizedTagname,
        upgradeCallback,
        connectedCallback,
        disconnectedCallback
    );

    vnode.elm = elm;
    vnode.vm = vm;

    linkNodeToShadow(elm, owner, renderer);
    applyStyleScoping(elm, owner, renderer);

    if (vm) {
        allocateChildren(vnode, vm);
    }

    patchElementPropsAndAttrs(null, vnode, renderer);
    insertNode(elm, parent, anchor, renderer);

    if (vm) {
        if (process.env.IS_BROWSER) {
            if (!features.ENABLE_NATIVE_CUSTOM_ELEMENT_LIFECYCLE) {
                if (process.env.NODE_ENV !== 'production') {
                    // With synthetic lifecycle callbacks, it's possible for elements to be removed without the engine
                    // noticing it (e.g. `appendChild` the same host element twice). This test ensures we don't regress.
                    assert.isTrue(vm.state === VMState.created, `${vm} cannot be recycled.`);
                }
                runConnectedCallback(vm);
            }
        } else {
            // On the server, we don't have native custom element lifecycle callbacks, so we must
            // manually invoke the connectedCallback for a child component.
            runConnectedCallback(vm);
        }
    }

    mountVNodes(vnode.children, elm, renderer, null);

    if (vm) {
        appendVM(vm);
    }
}

function patchCustomElement(
    n1: VCustomElement,
    n2: VCustomElement,
    parent: ParentNode,
    renderer: RendererAPI
) {
    if (n1.ctor !== n2.ctor) {
        // If the constructor, unmount the current component and mount a new one using the new
        // constructor.
        const anchor = renderer.nextSibling(n1.elm);

        unmount(n1, parent, renderer, true);
        mountCustomElement(n2, parent, anchor, renderer);
    } else {
        // Otherwise patch the existing component with new props/attrs/etc.
        const elm = (n2.elm = n1.elm!);
        const vm = (n2.vm = n1.vm);

        patchElementPropsAndAttrs(n1, n2, renderer);
        if (!isUndefined(vm)) {
            // in fallback mode, the allocation will always set children to
            // empty and delegate the real allocation to the slot elements
            allocateChildren(n2, vm);
        }

        // in fallback mode, the children will be always empty, so, nothing
        // will happen, but in native, it does allocate the light dom
        patchChildren(n1.children, n2.children, elm, renderer);

        if (!isUndefined(vm)) {
            // this will probably update the shadowRoot, but only if the vm is in a dirty state
            // this is important to preserve the top to bottom synchronous rendering phase.
            rerenderVM(vm);
        }
    }
}

function mountVNodes(
    vnodes: VNodes,
    parent: ParentNode,
    renderer: RendererAPI,
    anchor: Node | null,
    start: number = 0,
    end: number = vnodes.length
) {
    for (; start < end; ++start) {
        const vnode = vnodes[start];
        if (isVNode(vnode)) {
            mount(vnode, parent, renderer, anchor);
        }
    }
}

function unmount(
    vnode: VNode,
    parent: ParentNode,
    renderer: RendererAPI,
    doRemove: boolean = false
) {
    const { type, elm, sel } = vnode;

    // When unmounting a VNode subtree not all the elements have to removed from the DOM. The
    // subtree root, is the only element worth unmounting from the subtree.
    if (doRemove) {
        if (type === VNodeType.Fragment) {
            unmountVNodes(vnode.children, parent, renderer, doRemove);
        } else {
            // The vnode might or might not have a data.renderer associated to it
            // but the removal used here is from the owner instead.
            removeNode(elm!, parent, renderer);
        }
    }

    switch (type) {
        case VNodeType.Element: {
            // Slot content is removed to trigger slotchange event when removing slot.
            // Only required for synthetic shadow.
            const shouldRemoveChildren =
                sel === 'slot' && vnode.owner.shadowMode === ShadowMode.Synthetic;
            unmountVNodes(vnode.children, elm as ParentNode, renderer, shouldRemoveChildren);
            break;
        }

        case VNodeType.CustomElement: {
            const { vm } = vnode;

            // No need to unmount the children here, `removeVM` will take care of removing the
            // children.
            if (!isUndefined(vm)) {
                removeVM(vm);
            }
        }
    }
}

function unmountVNodes(
    vnodes: VNodes,
    parent: ParentNode,
    renderer: RendererAPI,
    doRemove: boolean = false,
    start: number = 0,
    end: number = vnodes.length
) {
    for (; start < end; ++start) {
        const ch = vnodes[start];
        if (isVNode(ch)) {
            unmount(ch, parent, renderer, doRemove);
        }
    }
}

function isVNode(vnode: any): vnode is VNode {
    return vnode != null && !isPlaceholderVFragment(vnode);
}

function linkNodeToShadow(elm: Node, owner: VM, renderer: RendererAPI) {
    const { renderRoot, renderMode, shadowMode } = owner;
    const { isSyntheticShadowDefined } = renderer;
    // TODO [#1164]: this should eventually be done by the polyfill directly
    if (isSyntheticShadowDefined) {
        if (shadowMode === ShadowMode.Synthetic || renderMode === RenderMode.Light) {
            (elm as any)[KEY__SHADOW_RESOLVER] = renderRoot[KEY__SHADOW_RESOLVER];
        }
    }
}

function updateTextContent(vnode: VText | VComment, renderer: RendererAPI) {
    const { elm, text } = vnode;
    const { setText } = renderer;

    if (process.env.NODE_ENV !== 'production') {
        unlockDomMutation();
    }
    setText(elm, text!);
    if (process.env.NODE_ENV !== 'production') {
        lockDomMutation();
    }
}

function insertNode(node: Node, parent: Node, anchor: Node | null, renderer: RendererAPI) {
    if (process.env.NODE_ENV !== 'production') {
        unlockDomMutation();
    }
    renderer.insert(node, parent, anchor);
    if (process.env.NODE_ENV !== 'production') {
        lockDomMutation();
    }
}

export function removeNode(node: Node, parent: ParentNode, renderer: RendererAPI) {
    if (process.env.NODE_ENV !== 'production') {
        unlockDomMutation();
    }
    renderer.remove(node, parent);
    if (process.env.NODE_ENV !== 'production') {
        lockDomMutation();
    }
}

function patchElementPropsAndAttrs(
    oldVnode: VBaseElement | null,
    vnode: VBaseElement,
    renderer: RendererAPI
) {
    if (isNull(oldVnode)) {
        applyEventListeners(vnode, renderer);
        applyStaticClassAttribute(vnode, renderer);
        applyStaticStyleAttribute(vnode, renderer);
    }

    // Attrs need to be applied to element before props IE11 will wipe out value on radio inputs if
    // value is set before type=radio.
    patchClassAttribute(oldVnode, vnode, renderer);
    patchStyleAttribute(oldVnode, vnode, renderer);

    if (vnode.data.external) {
        patchAttrUnlessProp(oldVnode, vnode, renderer);
    } else {
        patchAttributes(oldVnode, vnode, renderer);
    }

    patchProps(oldVnode, vnode, renderer);
}

function applyStyleScoping(elm: Element, owner: VM, renderer: RendererAPI) {
    // Set the class name for `*.scoped.css` style scoping.
    const scopeToken = getScopeTokenClass(owner);
    if (!isNull(scopeToken)) {
        const { getClassList } = renderer;
        // TODO [#2762]: this dot notation with add is probably problematic
        // probably we should have a renderer api for just the add operation
        getClassList(elm).add(scopeToken);
    }

    // Set property element for synthetic shadow DOM style scoping.
    const { stylesheetToken: syntheticToken } = owner.context;
    if (owner.shadowMode === ShadowMode.Synthetic && !isUndefined(syntheticToken)) {
        (elm as any).$shadowToken$ = syntheticToken;
    }
}

function applyDomManual(elm: Element, vnode: VBaseElement) {
    const {
        owner,
        data: { context },
    } = vnode;
    if (owner.shadowMode === ShadowMode.Synthetic && context?.lwc?.dom === LwcDomMode.Manual) {
        (elm as any).$domManual$ = true;
    }
}

function applyElementRestrictions(elm: Element, vnode: VElement | VStatic) {
    if (process.env.NODE_ENV !== 'production') {
        const isSynthetic = vnode.owner.shadowMode === ShadowMode.Synthetic;
        const isPortal =
            vnode.type === VNodeType.Element && vnode.data.context?.lwc?.dom === LwcDomMode.Manual;
        const isLight = vnode.owner.renderMode === RenderMode.Light;
        patchElementWithRestrictions(elm, {
            isPortal,
            isLight,
            isSynthetic,
        });
    }
}

export function allocateChildren(vnode: VCustomElement, vm: VM) {
    // A component with slots will re-render because:
    // 1- There is a change of the internal state.
    // 2- There is a change on the external api (ex: slots)
    //
    // In case #1, the vnodes in the cmpSlots will be reused since they didn't changed. This routine emptied the
    // slotted children when those VCustomElement were rendered and therefore in subsequent calls to allocate children
    // in a reused VCustomElement, there won't be any slotted children.
    // For those cases, we will use the reference for allocated children stored when rendering the fresh VCustomElement.
    //
    // In case #2, we will always get a fresh VCustomElement.
    const children = vnode.aChildren || vnode.children;

    const { renderMode, shadowMode } = vm;
    if (process.env.NODE_ENV !== 'production') {
        // If any of the children being allocated is a scoped slot fragment, make sure the receiving
        // component is a light DOM component. This is mainly to validate light dom parent running
        // in native shadow mode.
        if (
            renderMode !== RenderMode.Light &&
            ArraySome.call(children, (child) => !isNull(child) && isVScopedSlotFragment(child))
        ) {
            logError(
                `Invalid usage of 'lwc:slot-data' on ${getComponentTag(
                    vm
                )} tag. Scoped slot content can only be passed to a light dom child.`
            );
        }
    }

    // flatten vfragment nodes and mark dynamic
    const { flattened, flattenedChildren } = flattenFragmentChildren(children);
    const allocatedChildren = flattened ? flattenedChildren : children;

    if (flattened) {
        markAsDynamicChildren(flattenedChildren);
        vnode.children = flattenedChildren;
    }
    vm.aChildren = allocatedChildren;

    if (shadowMode === ShadowMode.Synthetic || renderMode === RenderMode.Light) {
        // slow path
        allocateInSlot(vm, allocatedChildren, vnode.owner);
        // save the allocated children in case this vnode is reused.
        vnode.aChildren = allocatedChildren;
        // every child vnode is now allocated, and the host should receive none directly, it receives them via the shadow!
        vnode.children = EmptyArray;
    }
}

/**
 * Flattens the contents of all VFragments in an array of VNodes and removes the text delimiters on those VFragments.
 * Returns an array of the flattened nodes along with a boolean indicating whether flattening occurred.
 * Note that with the VFragment delimiters removed and their children flattened, the contents must be treated as dynamic
 * for them to rerender correctly.
 *
 * This function should be used for slotted VFragments to avoid the text delimiters interfering with slotting functionality.
 */
function flattenFragmentChildren(children: readonly (VNode | null)[]): {
    flattened: boolean;
    flattenedChildren: (VNode | null)[];
} {
    const flattenedChildren: (VNode | null)[] = [];
    let flattened = false;
    forEach.call(children, (childNode) => {
        if (childNode && isVFragment(childNode)) {
            const { flattenedChildren: flattenedDescendants } = flattenFragmentChildren(
                childNode.children.slice(1, -1)
            );
            flattenedChildren.push(...flattenedDescendants);
            flattened = true;
        } else {
            flattenedChildren.push(childNode);
        }
    });
    return { flattened, flattenedChildren };
}

function createViewModelHook(elm: HTMLElement, vnode: VCustomElement, renderer: RendererAPI): VM {
    let vm = getAssociatedVMIfPresent(elm);

    // There is a possibility that a custom element is registered under tagName, in which case, the
    // initialization is already carry on, and there is nothing else to do here since this hook is
    // called right after invoking `document.createElement`.
    if (!isUndefined(vm)) {
        return vm;
    }

    const { sel, mode, ctor, owner } = vnode;
    vm = createVM(elm, ctor, renderer, {
        mode,
        owner,
        tagName: sel,
    });

    if (process.env.NODE_ENV !== 'production') {
        assert.isTrue(
            isArray(vnode.children),
            `Invalid vnode for a custom element, it must have children defined.`
        );
    }

    return vm;
}

function collectSlots(vm: VM, children: VNodes, cmpSlotsMapping: { [key: string]: VNodes }) {
    for (let i = 0, len = children.length; i < len; i += 1) {
        const vnode = children[i];
        if (isNull(vnode)) {
            continue;
        }

        let slotName = '';
        if (isVBaseElement(vnode)) {
            slotName = (vnode.data.attrs?.slot as string) ?? '';
        } else if (isVScopedSlotFragment(vnode)) {
            slotName = vnode.slotName;
        }

        const vnodes: VNodes = (cmpSlotsMapping[slotName] = cmpSlotsMapping[slotName] || []);
        ArrayPush.call(vnodes, vnode);
    }
}

function allocateInSlot(vm: VM, children: VNodes, owner: VM) {
    const {
        cmpSlots: { slotAssignments: oldSlotsMapping },
    } = vm;
    const cmpSlotsMapping = create(null);
    collectSlots(vm, children, cmpSlotsMapping);
    vm.cmpSlots = { owner, slotAssignments: cmpSlotsMapping };
    if (isFalse(vm.isDirty)) {
        // We need to determine if the old allocation is really different from the new one
        // and mark the vm as dirty
        const oldKeys = keys(oldSlotsMapping);
        if (oldKeys.length !== keys(cmpSlotsMapping).length) {
            markComponentAsDirty(vm);
            return;
        }
        for (let i = 0, len = oldKeys.length; i < len; i += 1) {
            const key = oldKeys[i];
            if (
                isUndefined(cmpSlotsMapping[key]) ||
                oldSlotsMapping[key].length !== cmpSlotsMapping[key].length
            ) {
                markComponentAsDirty(vm);
                return;
            }
            const oldVNodes = oldSlotsMapping[key];
            const vnodes = cmpSlotsMapping[key];
            for (let j = 0, a = cmpSlotsMapping[key].length; j < a; j += 1) {
                if (oldVNodes[j] !== vnodes[j]) {
                    markComponentAsDirty(vm);
                    return;
                }
            }
        }
    }
}

// Using a WeakMap instead of a WeakSet because this one works in IE11 :(
const DynamicChildren: WeakMap<VNodes, 1> = new WeakMap();

// dynamic children means it was generated by an iteration
// in a template, and will require a more complex diffing algo.
export function markAsDynamicChildren(children: VNodes) {
    DynamicChildren.set(children, 1);
}

function hasDynamicChildren(children: VNodes): boolean {
    return DynamicChildren.has(children);
}

function createKeyToOldIdx(
    children: VNodes,
    beginIdx: number,
    endIdx: number
): Record<Key, number> {
    const map: Record<Key, number> = {};

    // TODO [#1637]: simplify this by assuming that all vnodes has keys
    for (let j = beginIdx; j <= endIdx; ++j) {
        const ch = children[j];
        if (isVNode(ch)) {
            const { key } = ch;
            if (key !== undefined) {
                map[key] = j;
            }
        }
    }
    return map;
}

function updateDynamicChildren(
    oldCh: VNodes,
    newCh: VNodes,
    parent: ParentNode,
    renderer: RendererAPI
) {
    let oldStartIdx = 0;
    let newStartIdx = 0;
    let oldEndIdx = oldCh.length - 1;
    let oldStartVnode = oldCh[0];
    let oldEndVnode = oldCh[oldEndIdx];
    const newChEnd = newCh.length - 1;
    let newEndIdx = newChEnd;
    let newStartVnode = newCh[0];
    let newEndVnode = newCh[newEndIdx];
    let oldKeyToIdx: any;
    let idxInOld: number;
    let elmToMove: VNode | null | undefined;
    let before: any;
    let clonedOldCh = false;
    while (oldStartIdx <= oldEndIdx && newStartIdx <= newEndIdx) {
        if (!isVNode(oldStartVnode)) {
            oldStartVnode = oldCh[++oldStartIdx]; // Vnode might have been moved left
        } else if (!isVNode(oldEndVnode)) {
            oldEndVnode = oldCh[--oldEndIdx];
        } else if (!isVNode(newStartVnode)) {
            newStartVnode = newCh[++newStartIdx];
        } else if (!isVNode(newEndVnode)) {
            newEndVnode = newCh[--newEndIdx];
        } else if (isSameVnode(oldStartVnode, newStartVnode)) {
            patch(oldStartVnode, newStartVnode, parent, renderer);
            oldStartVnode = oldCh[++oldStartIdx];
            newStartVnode = newCh[++newStartIdx];
        } else if (isSameVnode(oldEndVnode, newEndVnode)) {
            patch(oldEndVnode, newEndVnode, parent, renderer);
            oldEndVnode = oldCh[--oldEndIdx];
            newEndVnode = newCh[--newEndIdx];
        } else if (isSameVnode(oldStartVnode, newEndVnode)) {
            // Vnode moved right
            patch(oldStartVnode, newEndVnode, parent, renderer);
            insertNode(
                oldStartVnode.elm!,
                parent,
                renderer.nextSibling(oldEndVnode.elm!),
                renderer
            );
            oldStartVnode = oldCh[++oldStartIdx];
            newEndVnode = newCh[--newEndIdx];
        } else if (isSameVnode(oldEndVnode, newStartVnode)) {
            // Vnode moved left
            patch(oldEndVnode, newStartVnode, parent, renderer);
            insertNode(newStartVnode.elm!, parent, oldStartVnode.elm!, renderer);
            oldEndVnode = oldCh[--oldEndIdx];
            newStartVnode = newCh[++newStartIdx];
        } else {
            if (oldKeyToIdx === undefined) {
                oldKeyToIdx = createKeyToOldIdx(oldCh, oldStartIdx, oldEndIdx);
            }
            idxInOld = oldKeyToIdx[newStartVnode.key!];
            if (isUndefined(idxInOld)) {
                // New element
                mount(newStartVnode, parent, renderer, oldStartVnode.elm!);
                newStartVnode = newCh[++newStartIdx];
            } else {
                elmToMove = oldCh[idxInOld];
                if (isVNode(elmToMove)) {
                    if (elmToMove.sel !== newStartVnode.sel) {
                        // New element
                        mount(newStartVnode, parent, renderer, oldStartVnode.elm!);
                    } else {
                        patch(elmToMove, newStartVnode, parent, renderer);
                        // Delete the old child, but copy the array since it is read-only.
                        // The `oldCh` will be GC'ed after `updateDynamicChildren` is complete,
                        // so we only care about the `oldCh` object inside this function.
                        // To avoid cloning over and over again, we check `clonedOldCh`
                        // and only clone once.
                        if (!clonedOldCh) {
                            clonedOldCh = true;
                            oldCh = [...oldCh];
                        }

                        // We've already cloned at least once, so it's no longer read-only
                        (oldCh as any[])[idxInOld] = undefined;
                        insertNode(elmToMove.elm!, parent, oldStartVnode.elm!, renderer);
                    }
                }
                newStartVnode = newCh[++newStartIdx];
            }
        }
    }
    if (oldStartIdx <= oldEndIdx || newStartIdx <= newEndIdx) {
        if (oldStartIdx > oldEndIdx) {
            // There's some cases in which the sub array of vnodes to be inserted is followed by null(s) and an
            // already processed vnode, in such cases the vnodes to be inserted should be before that processed vnode.
            let i = newEndIdx;
            let n;
            do {
                n = newCh[++i];
            } while (!isVNode(n) && i < newChEnd);
            before = isVNode(n) ? n.elm : null;
            mountVNodes(newCh, parent, renderer, before, newStartIdx, newEndIdx + 1);
        } else {
            unmountVNodes(oldCh, parent, renderer, true, oldStartIdx, oldEndIdx + 1);
        }
    }
}

function updateStaticChildren(c1: VNodes, c2: VNodes, parent: ParentNode, renderer: RendererAPI) {
    const c1Length = c1.length;
    const c2Length = c2.length;

    if (c1Length === 0) {
        // the old list is empty, we can directly insert anything new
        mountVNodes(c2, parent, renderer, null);
        return;
    }

    if (c2Length === 0) {
        // the old list is nonempty and the new list is empty so we can directly remove all old nodes
        // this is the case in which the dynamic children of an if-directive should be removed
        unmountVNodes(c1, parent, renderer, true);
        return;
    }

    // if the old list is not empty, the new list MUST have the same
    // amount of nodes, that's why we call this static children
    let anchor: Node | null = null;
    for (let i = c2Length - 1; i >= 0; i -= 1) {
        const n1 = c1[i];
        const n2 = c2[i];

        if (n2 !== n1) {
            if (isVNode(n1)) {
                if (isVNode(n2)) {
                    // both vnodes are equivalent, and we just need to patch them
                    patch(n1, n2, parent, renderer);
                    anchor = n2.elm!;
                } else {
                    // removing the old vnode since the new one is null
                    unmount(n1, parent, renderer, true);
                }
            } else if (isVNode(n2)) {
                mount(n2, parent, renderer, anchor);
                anchor = n2.elm!;
            }
        }
    }
}<|MERGE_RESOLUTION|>--- conflicted
+++ resolved
@@ -14,12 +14,7 @@
     isNull,
     isTrue,
     isUndefined,
-<<<<<<< HEAD
     forEach,
-    keys,
-    SVG_NAMESPACE,
-=======
->>>>>>> 6018414b
     KEY__SHADOW_RESOLVER,
     KEY__SHADOW_STATIC,
     keys,
@@ -53,6 +48,7 @@
     isSameVnode,
     isVBaseElement,
     isVFragment,
+    isPlaceholderVFragment,
     isVScopedSlotFragment,
     Key,
     VBaseElement,
@@ -64,14 +60,7 @@
     VNodes,
     VNodeType,
     VStatic,
-<<<<<<< HEAD
-    VFragment,
-    isVFragment,
-    isVScopedSlotFragment,
-    isPlaceholderVFragment,
-=======
     VText,
->>>>>>> 6018414b
 } from './vnodes';
 
 import { patchAttributes } from './modules/attrs';
