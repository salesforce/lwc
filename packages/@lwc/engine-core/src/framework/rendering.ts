/*
 * Copyright (c) 2018, salesforce.com, inc.
 * All rights reserved.
 * SPDX-License-Identifier: MIT
 * For full license text, see the LICENSE file in the repo root or https://opensource.org/licenses/MIT
 */
import {
    ArrayPush,
    ArrayPop,
    ArraySome,
    assert,
    create,
    isArray,
    isFalse,
    isNull,
    isTrue,
    isUndefined,
    KEY__SHADOW_RESOLVER,
    KEY__SHADOW_STATIC,
    keys,
    SVG_NAMESPACE,
} from '@lwc/shared';
import features from '@lwc/features';

import { logError } from '../shared/logger';
import { getComponentTag } from '../shared/format';
import { LifecycleCallback, RendererAPI } from './renderer';
import { EmptyArray } from './utils';
import { markComponentAsDirty } from './component';
import { getScopeTokenClass } from './stylesheet';
import { lockDomMutation, patchElementWithRestrictions, unlockDomMutation } from './restrictions';
import {
    appendVM,
    connectRootElement,
    createVM,
    disconnectRootElement,
    getAssociatedVMIfPresent,
    LwcDomMode,
    removeVM,
    RenderMode,
    rerenderVM,
    runConnectedCallback,
    ShadowMode,
    VM,
    VMState,
} from './vm';
import {
    isSameVnode,
    isVBaseElement,
    isVFragment,
    isVScopedSlotFragment,
    Key,
    VBaseElement,
    VComment,
    VCustomElement,
    VElement,
    VFragment,
    VNode,
    VNodes,
    VNodeType,
    VStatic,
    VText,
} from './vnodes';

import { patchAttributes } from './modules/attrs';
import { patchAttrUnlessProp } from './modules/attr-unless-prop';
import { patchProps } from './modules/props';
import { patchClassAttribute } from './modules/computed-class-attr';
import { patchStyleAttribute } from './modules/computed-style-attr';
import { applyEventListeners } from './modules/events';
import { applyStaticClassAttribute } from './modules/static-class-attr';
import { applyStaticStyleAttribute } from './modules/static-style-attr';

export function patchChildren(
    c1: VNodes,
    c2: VNodes,
    parent: ParentNode,
    renderer: RendererAPI
): void {
    if (hasDynamicChildren(c2)) {
        updateDynamicChildren(c1, c2, parent, renderer);
    } else {
        updateStaticChildren(c1, c2, parent, renderer);
    }
}

function patch(n1: VNode, n2: VNode, parent: ParentNode, renderer: RendererAPI) {
    if (n1 === n2) {
        return;
    }

    if (process.env.NODE_ENV !== 'production') {
        if (!isSameVnode(n1, n2)) {
            throw new Error(
                'Expected these VNodes to be the same: ' +
                    JSON.stringify({ sel: n1.sel, key: n1.key }) +
                    ', ' +
                    JSON.stringify({ sel: n2.sel, key: n2.key })
            );
        }
    }

    switch (n2.type) {
        case VNodeType.Text:
            // VText has no special capability, fallback to the owner's renderer
            patchText(n1 as VText, n2, renderer);
            break;

        case VNodeType.Comment:
            // VComment has no special capability, fallback to the owner's renderer
            patchComment(n1 as VComment, n2, renderer);
            break;

        case VNodeType.Static:
            n2.elm = n1.elm;
            break;

        case VNodeType.Fragment:
            patchFragment(n1 as VFragment, n2, parent, renderer);
            break;

        case VNodeType.Element:
            patchElement(n1 as VElement, n2, n2.data.renderer ?? renderer);
            break;

        case VNodeType.CustomElement:
            patchCustomElement(n1 as VCustomElement, n2, parent, n2.data.renderer ?? renderer);
            break;
    }
}

export function mount(node: VNode, parent: ParentNode, renderer: RendererAPI, anchor: Node | null) {
    switch (node.type) {
        case VNodeType.Text:
            // VText has no special capability, fallback to the owner's renderer
            mountText(node, parent, anchor, renderer);
            break;

        case VNodeType.Comment:
            // VComment has no special capability, fallback to the owner's renderer
            mountComment(node, parent, anchor, renderer);
            break;

        case VNodeType.Static:
            // VStatic cannot have a custom renderer associated to them, using owner's renderer
            mountStatic(node, parent, anchor, renderer);
            break;

        case VNodeType.Fragment:
            mountFragment(node, parent, anchor, renderer);
            break;

        case VNodeType.Element:
            // If the vnode data has a renderer override use it, else fallback to owner's renderer
            mountElement(node, parent, anchor, node.data.renderer ?? renderer);
            break;

        case VNodeType.CustomElement:
            // If the vnode data has a renderer override use it, else fallback to owner's renderer
            mountCustomElement(node, parent, anchor, node.data.renderer ?? renderer);
            break;
    }
}

function patchText(n1: VText, n2: VText, renderer: RendererAPI) {
    n2.elm = n1.elm;

    if (n2.text !== n1.text) {
        updateTextContent(n2, renderer);
    }
}

function mountText(vnode: VText, parent: ParentNode, anchor: Node | null, renderer: RendererAPI) {
    const { owner } = vnode;
    const { createText } = renderer;

    const textNode = (vnode.elm = createText(vnode.text));
    linkNodeToShadow(textNode, owner, renderer);

    insertNode(textNode, parent, anchor, renderer);
}

function patchComment(n1: VComment, n2: VComment, renderer: RendererAPI) {
    n2.elm = n1.elm;

    // FIXME: Comment nodes should be static, we shouldn't need to diff them together. However
    // it is the case today.
    if (n2.text !== n1.text) {
        updateTextContent(n2, renderer);
    }
}

function mountComment(
    vnode: VComment,
    parent: ParentNode,
    anchor: Node | null,
    renderer: RendererAPI
) {
    const { owner } = vnode;
    const { createComment } = renderer;

    const commentNode = (vnode.elm = createComment(vnode.text));
    linkNodeToShadow(commentNode, owner, renderer);

    insertNode(commentNode, parent, anchor, renderer);
}

function mountFragment(
    vnode: VFragment,
    parent: ParentNode,
    anchor: Node | null,
    renderer: RendererAPI
) {
    const { children } = vnode;
    mountVNodes(children, parent, renderer, anchor);

    // children of a fragment will always have at least the two delimiters.
    vnode.elm = children[children.length - 1]!.elm;
}

function patchFragment(n1: VFragment, n2: VFragment, parent: ParentNode, renderer: RendererAPI) {
    const { children, stable } = n2;

    if (stable) {
        updateStaticChildren(n1.children, children, parent, renderer);
    } else {
        updateDynamicChildren(n1.children, children, parent, renderer);
    }

    // Note: not reusing n1.elm, because during patching, it may be patched with another text node.
    n2.elm = children[children.length - 1]!.elm;
}

function mountElement(
    vnode: VElement,
    parent: ParentNode,
    anchor: Node | null,
    renderer: RendererAPI
) {
    const {
        sel,
        owner,
        data: { svg },
    } = vnode;
    const { createElement } = renderer;

    const namespace = isTrue(svg) ? SVG_NAMESPACE : undefined;
    const elm = (vnode.elm = createElement(sel, namespace));

    linkNodeToShadow(elm, owner, renderer);
    applyStyleScoping(elm, owner, renderer);
    applyDomManual(elm, vnode);
    applyElementRestrictions(elm, vnode);

    patchElementPropsAndAttrs(null, vnode, renderer);

    insertNode(elm, parent, anchor, renderer);
    mountVNodes(vnode.children, elm, renderer, null);
}

function patchElement(n1: VElement, n2: VElement, renderer: RendererAPI) {
    const elm = (n2.elm = n1.elm!);

    patchElementPropsAndAttrs(n1, n2, renderer);
    patchChildren(n1.children, n2.children, elm, renderer);
}

function mountStatic(
    vnode: VStatic,
    parent: ParentNode,
    anchor: Node | null,
    renderer: RendererAPI
) {
    const { owner } = vnode;
    const { cloneNode, isSyntheticShadowDefined } = renderer;
    const elm = (vnode.elm = cloneNode(vnode.fragment, true));

    linkNodeToShadow(elm, owner, renderer);
    applyElementRestrictions(elm, vnode);

    // Marks this node as Static to propagate the shadow resolver. must happen after elm is assigned to the proper shadow
    const { renderMode, shadowMode } = owner;

    if (isSyntheticShadowDefined) {
        if (shadowMode === ShadowMode.Synthetic || renderMode === RenderMode.Light) {
            (elm as any)[KEY__SHADOW_STATIC] = true;
        }
    }

    insertNode(elm, parent, anchor, renderer);
}

function mountCustomElement(
    vnode: VCustomElement,
    parent: ParentNode,
    anchor: Node | null,
    renderer: RendererAPI
) {
    const { sel, owner } = vnode;
    const { createCustomElement } = renderer;
    /**
     * Note: if the upgradable constructor does not expect, or throw when we new it
     * with a callback as the first argument, we could implement a more advanced
     * mechanism that only passes that argument if the constructor is known to be
     * an upgradable custom element.
     */
    let vm: VM | undefined;

    const upgradeCallback = (elm: HTMLElement) => {
        // the custom element from the registry is expecting an upgrade callback
        vm = createViewModelHook(elm, vnode, renderer);
    };

    let connectedCallback: LifecycleCallback | undefined;
    let disconnectedCallback: LifecycleCallback | undefined;

    if (features.ENABLE_NATIVE_CUSTOM_ELEMENT_LIFECYCLE) {
        connectedCallback = (elm: HTMLElement) => {
            connectRootElement(elm);
        };
        disconnectedCallback = (elm: HTMLElement) => {
            disconnectRootElement(elm);
        };
    }

    // Should never get a tag with upper case letter at this point; the compiler
    // should produce only tags with lowercase letters. However, the Java
    // compiler may generate tagnames with uppercase letters so - for backwards
    // compatibility, we lower case the tagname here.
    const normalizedTagname = sel.toLowerCase();
    const elm = createCustomElement(
        normalizedTagname,
        upgradeCallback,
        connectedCallback,
        disconnectedCallback
    );

    vnode.elm = elm;
    vnode.vm = vm;

    linkNodeToShadow(elm, owner, renderer);
    applyStyleScoping(elm, owner, renderer);

    if (vm) {
        allocateChildren(vnode, vm);
    }

    patchElementPropsAndAttrs(null, vnode, renderer);
    insertNode(elm, parent, anchor, renderer);

    if (vm) {
        if (process.env.IS_BROWSER) {
            if (!features.ENABLE_NATIVE_CUSTOM_ELEMENT_LIFECYCLE) {
                if (process.env.NODE_ENV !== 'production') {
                    // With synthetic lifecycle callbacks, it's possible for elements to be removed without the engine
                    // noticing it (e.g. `appendChild` the same host element twice). This test ensures we don't regress.
                    assert.isTrue(vm.state === VMState.created, `${vm} cannot be recycled.`);
                }
                runConnectedCallback(vm);
            }
        } else {
            // On the server, we don't have native custom element lifecycle callbacks, so we must
            // manually invoke the connectedCallback for a child component.
            runConnectedCallback(vm);
        }
    }

    mountVNodes(vnode.children, elm, renderer, null);

    if (vm) {
        appendVM(vm);
    }
}

function patchCustomElement(
    n1: VCustomElement,
    n2: VCustomElement,
    parent: ParentNode,
    renderer: RendererAPI
) {
    if (n1.ctor !== n2.ctor) {
        // If the constructor, unmount the current component and mount a new one using the new
        // constructor.
        const anchor = renderer.nextSibling(n1.elm);

        unmount(n1, parent, renderer, true);
        mountCustomElement(n2, parent, anchor, renderer);
    } else {
        // Otherwise patch the existing component with new props/attrs/etc.
        const elm = (n2.elm = n1.elm!);
        const vm = (n2.vm = n1.vm);

        patchElementPropsAndAttrs(n1, n2, renderer);
        if (!isUndefined(vm)) {
            // in fallback mode, the allocation will always set children to
            // empty and delegate the real allocation to the slot elements
            allocateChildren(n2, vm);

            // Solves an edge case with slotted VFragments in native shadow mode.
            //
            // During allocation, in native shadow, slotted VFragment nodes are flattened and their text delimiters are removed
            // to avoid interfering with native slot behavior. When this happens, if any of the fragments
            // were not stable, the children must go through the dynamic diffing algo.
            //
            // If the new children (n2.children) contain no VFragments, but the previous children (n1.children) were dynamic,
            // the new nodes must be marked dynamic so that all nodes are properly updated. The only indicator that the new
            // nodes need to be dynamic comes from the previous children, so we check that to determine whether we need to
            // mark the new children dynamic.
            //
            // Example:
            // n1.children: [div, VFragment('', div, null, ''), div] => [div, div, null, div]; // marked dynamic
            // n2.children: [div, null, div] => [div, null, div] // marked ???
            const { shadowMode, renderMode } = vm;
            if (
                shadowMode == ShadowMode.Native &&
                renderMode !== RenderMode.Light &&
                hasDynamicChildren(n1.children)
            ) {
                // No-op if children has already been marked dynamic by 'allocateChildren()'.
                markAsDynamicChildren(n2.children);
            }
        }

        // in fallback mode, the children will be always empty, so, nothing
        // will happen, but in native, it does allocate the light dom
        patchChildren(n1.children, n2.children, elm, renderer);

        if (!isUndefined(vm)) {
            // this will probably update the shadowRoot, but only if the vm is in a dirty state
            // this is important to preserve the top to bottom synchronous rendering phase.
            rerenderVM(vm);
        }
    }
}

function mountVNodes(
    vnodes: VNodes,
    parent: ParentNode,
    renderer: RendererAPI,
    anchor: Node | null,
    start: number = 0,
    end: number = vnodes.length
) {
    for (; start < end; ++start) {
        const vnode = vnodes[start];
        if (isVNode(vnode)) {
            mount(vnode, parent, renderer, anchor);
        }
    }
}

function unmount(
    vnode: VNode,
    parent: ParentNode,
    renderer: RendererAPI,
    doRemove: boolean = false
) {
    const { type, elm, sel } = vnode;

    // When unmounting a VNode subtree not all the elements have to removed from the DOM. The
    // subtree root, is the only element worth unmounting from the subtree.
    if (doRemove) {
        if (type === VNodeType.Fragment) {
            unmountVNodes(vnode.children, parent, renderer, doRemove);
        } else {
            // The vnode might or might not have a data.renderer associated to it
            // but the removal used here is from the owner instead.
            removeNode(elm!, parent, renderer);
        }
    }

    switch (type) {
        case VNodeType.Element: {
            // Slot content is removed to trigger slotchange event when removing slot.
            // Only required for synthetic shadow.
            const shouldRemoveChildren =
                sel === 'slot' && vnode.owner.shadowMode === ShadowMode.Synthetic;
            unmountVNodes(vnode.children, elm as ParentNode, renderer, shouldRemoveChildren);
            break;
        }

        case VNodeType.CustomElement: {
            const { vm } = vnode;

            // No need to unmount the children here, `removeVM` will take care of removing the
            // children.
            if (!isUndefined(vm)) {
                removeVM(vm);
            }
        }
    }
}

function unmountVNodes(
    vnodes: VNodes,
    parent: ParentNode,
    renderer: RendererAPI,
    doRemove: boolean = false,
    start: number = 0,
    end: number = vnodes.length
) {
    for (; start < end; ++start) {
        const ch = vnodes[start];
        if (isVNode(ch)) {
            unmount(ch, parent, renderer, doRemove);
        }
    }
}

function isVNode(vnode: any): vnode is VNode {
    return vnode != null;
}

function linkNodeToShadow(elm: Node, owner: VM, renderer: RendererAPI) {
    const { renderRoot, renderMode, shadowMode } = owner;
    const { isSyntheticShadowDefined } = renderer;
    // TODO [#1164]: this should eventually be done by the polyfill directly
    if (isSyntheticShadowDefined) {
        if (shadowMode === ShadowMode.Synthetic || renderMode === RenderMode.Light) {
            (elm as any)[KEY__SHADOW_RESOLVER] = renderRoot[KEY__SHADOW_RESOLVER];
        }
    }
}

function updateTextContent(vnode: VText | VComment, renderer: RendererAPI) {
    const { elm, text } = vnode;
    const { setText } = renderer;

    if (process.env.NODE_ENV !== 'production') {
        unlockDomMutation();
    }
    setText(elm, text!);
    if (process.env.NODE_ENV !== 'production') {
        lockDomMutation();
    }
}

function insertNode(node: Node, parent: Node, anchor: Node | null, renderer: RendererAPI) {
    if (process.env.NODE_ENV !== 'production') {
        unlockDomMutation();
    }
    renderer.insert(node, parent, anchor);
    if (process.env.NODE_ENV !== 'production') {
        lockDomMutation();
    }
}

export function removeNode(node: Node, parent: ParentNode, renderer: RendererAPI) {
    if (process.env.NODE_ENV !== 'production') {
        unlockDomMutation();
    }
    renderer.remove(node, parent);
    if (process.env.NODE_ENV !== 'production') {
        lockDomMutation();
    }
}

function patchElementPropsAndAttrs(
    oldVnode: VBaseElement | null,
    vnode: VBaseElement,
    renderer: RendererAPI
) {
    if (isNull(oldVnode)) {
        applyEventListeners(vnode, renderer);
        applyStaticClassAttribute(vnode, renderer);
        applyStaticStyleAttribute(vnode, renderer);
    }

    // Attrs need to be applied to element before props IE11 will wipe out value on radio inputs if
    // value is set before type=radio.
    patchClassAttribute(oldVnode, vnode, renderer);
    patchStyleAttribute(oldVnode, vnode, renderer);

    if (vnode.data.external) {
        patchAttrUnlessProp(oldVnode, vnode, renderer);
    } else {
        patchAttributes(oldVnode, vnode, renderer);
    }

    patchProps(oldVnode, vnode, renderer);
}

function applyStyleScoping(elm: Element, owner: VM, renderer: RendererAPI) {
    // Set the class name for `*.scoped.css` style scoping.
    const scopeToken = getScopeTokenClass(owner);
    if (!isNull(scopeToken)) {
        const { getClassList } = renderer;
        // TODO [#2762]: this dot notation with add is probably problematic
        // probably we should have a renderer api for just the add operation
        getClassList(elm).add(scopeToken);
    }

    // Set property element for synthetic shadow DOM style scoping.
    const { stylesheetToken: syntheticToken } = owner.context;
    if (owner.shadowMode === ShadowMode.Synthetic && !isUndefined(syntheticToken)) {
        (elm as any).$shadowToken$ = syntheticToken;
    }
}

function applyDomManual(elm: Element, vnode: VBaseElement) {
    const {
        owner,
        data: { context },
    } = vnode;
    if (owner.shadowMode === ShadowMode.Synthetic && context?.lwc?.dom === LwcDomMode.Manual) {
        (elm as any).$domManual$ = true;
    }
}

function applyElementRestrictions(elm: Element, vnode: VElement | VStatic) {
    if (process.env.NODE_ENV !== 'production') {
        const isSynthetic = vnode.owner.shadowMode === ShadowMode.Synthetic;
        const isPortal =
            vnode.type === VNodeType.Element && vnode.data.context?.lwc?.dom === LwcDomMode.Manual;
        const isLight = vnode.owner.renderMode === RenderMode.Light;
        patchElementWithRestrictions(elm, {
            isPortal,
            isLight,
            isSynthetic,
        });
    }
}

export function allocateChildren(vnode: VCustomElement, vm: VM) {
    // A component with slots will re-render because:
    // 1- There is a change of the internal state.
    // 2- There is a change on the external api (ex: slots)
    //
    // In case #1, the vnodes in the cmpSlots will be reused since they didn't changed. This routine emptied the
    // slotted children when those VCustomElement were rendered and therefore in subsequent calls to allocate children
    // in a reused VCustomElement, there won't be any slotted children.
    // For those cases, we will use the reference for allocated children stored when rendering the fresh VCustomElement.
    //
    // In case #2, we will always get a fresh VCustomElement.
    const children = vnode.aChildren || vnode.children;

    const { renderMode, shadowMode } = vm;
    if (process.env.NODE_ENV !== 'production') {
        // If any of the children being allocated is a scoped slot fragment, make sure the receiving
        // component is a light DOM component. This is mainly to validate light dom parent running
        // in native shadow mode.
        if (
            renderMode !== RenderMode.Light &&
            ArraySome.call(children, (child) => !isNull(child) && isVScopedSlotFragment(child))
        ) {
            logError(
                `Invalid usage of 'lwc:slot-data' on ${getComponentTag(
                    vm
                )} tag. Scoped slot content can only be passed to a light dom child.`
            );
        }
    }

    // If any of the children being allocated are VFragments, we remove the text delimiters and flatten all immediate
    // children VFragments to avoid them interfering with default slot behavior.
    const allocatedChildren = flattenFragmentsInChildren(children);
    vnode.children = allocatedChildren;
    vm.aChildren = allocatedChildren;

    if (shadowMode === ShadowMode.Synthetic || renderMode === RenderMode.Light) {
        // slow path
        allocateInSlot(vm, allocatedChildren, vnode.owner);
        // save the allocated children in case this vnode is reused.
        vnode.aChildren = allocatedChildren;
        // every child vnode is now allocated, and the host should receive none directly, it receives them via the shadow!
        vnode.children = EmptyArray;
    }
}

/**
 * Flattens the contents of all VFragments in an array of VNodes, removes the text delimiters on those VFragments, and
 * marks the resulting children array as dynamic. Uses a stack (array) to iteratively traverse the nested VFragments
 * and avoid the perf overhead of creating/destroying throwaway arrays/objects in a recursive approach.
 *
 * With the delimiters removed, the contents are marked dynamic so they are diffed correctly.
 *
 * This function is used for slotted VFragments to avoid the text delimiters interfering with slotting functionality.
 */
function flattenFragmentsInChildren(children: VNodes): VNodes {
    const flattenedChildren: VNodes = [];

    // Initialize our stack with the direct children of the custom component and check whether we have a VFragment.
    // If no VFragment is found in children, we don't need to traverse anything or mark the children dynamic and can return early.
    const nodeStack: VNodes = [];
    let fragmentFound = false;
    for (let i = children.length - 1; i > -1; i -= 1) {
        const child = children[i];
        ArrayPush.call(nodeStack, child);
        fragmentFound = fragmentFound || !!(child && isVFragment(child));
    }

    if (!fragmentFound) {
        return children;
    }

    let currentNode: VNode | null | undefined;
    while (!isUndefined((currentNode = ArrayPop.call(nodeStack)))) {
        if (!isNull(currentNode) && isVFragment(currentNode)) {
            const fChildren = currentNode.children;
            // Ignore the start and end text node delimiters
            for (let i = fChildren.length - 2; i > 0; i -= 1) {
                ArrayPush.call(nodeStack, fChildren[i]);
            }
        } else {
            ArrayPush.call(flattenedChildren, currentNode);
        }
    }

    // We always mark the children as dynamic because nothing generates stable VFragments yet.
    // If/when stable VFragments are generated by the compiler, this code should be updated to
    // not mark dynamic if all flattened VFragments were stable.
    markAsDynamicChildren(flattenedChildren);
    return flattenedChildren;
}

function createViewModelHook(elm: HTMLElement, vnode: VCustomElement, renderer: RendererAPI): VM {
    let vm = getAssociatedVMIfPresent(elm);

    // There is a possibility that a custom element is registered under tagName, in which case, the
    // initialization is already carry on, and there is nothing else to do here since this hook is
    // called right after invoking `document.createElement`.
    if (!isUndefined(vm)) {
        return vm;
    }

    const { sel, mode, ctor, owner } = vnode;
    vm = createVM(elm, ctor, renderer, {
        mode,
        owner,
        tagName: sel,
    });

    if (process.env.NODE_ENV !== 'production') {
        assert.isTrue(
            isArray(vnode.children),
            `Invalid vnode for a custom element, it must have children defined.`
        );
    }

    return vm;
}

function allocateInSlot(vm: VM, children: VNodes, owner: VM) {
    const {
        cmpSlots: { slotAssignments: oldSlotsMapping },
    } = vm;
    const cmpSlotsMapping = create(null);

    // Collect all slots into cmpSlotsMapping
    for (let i = 0, len = children.length; i < len; i += 1) {
        const vnode = children[i];
        if (isNull(vnode)) {
            continue;
        }

<<<<<<< HEAD
        // Dive further iff the content is wrapped in a VFragment
        if (isVFragment(vnode)) {
            // Remove the text delimiter nodes to avoid overriding default slot content
            collectSlots(vm, vnode.children.slice(1, -1), cmpSlotsMapping);
            continue;
        }

        let slotName: string | number | boolean = '';
=======
        let slotName = '';
>>>>>>> e2d97e56
        if (isVBaseElement(vnode)) {
            slotName = vnode.data.attrs?.slot ?? '';
        } else if (isVScopedSlotFragment(vnode)) {
            slotName = vnode.slotName;
        }

        const normalizedSlotName = slotName.toString();

        const vnodes: VNodes = (cmpSlotsMapping[normalizedSlotName] =
            cmpSlotsMapping[normalizedSlotName] || []);
        ArrayPush.call(vnodes, vnode);
    }
    vm.cmpSlots = { owner, slotAssignments: cmpSlotsMapping };

    if (isFalse(vm.isDirty)) {
        // We need to determine if the old allocation is really different from the new one
        // and mark the vm as dirty
        const oldKeys = keys(oldSlotsMapping);
        if (oldKeys.length !== keys(cmpSlotsMapping).length) {
            markComponentAsDirty(vm);
            return;
        }
        for (let i = 0, len = oldKeys.length; i < len; i += 1) {
            const key = oldKeys[i];
            if (
                isUndefined(cmpSlotsMapping[key]) ||
                oldSlotsMapping[key].length !== cmpSlotsMapping[key].length
            ) {
                markComponentAsDirty(vm);
                return;
            }
            const oldVNodes = oldSlotsMapping[key];
            const vnodes = cmpSlotsMapping[key];
            for (let j = 0, a = cmpSlotsMapping[key].length; j < a; j += 1) {
                if (oldVNodes[j] !== vnodes[j]) {
                    markComponentAsDirty(vm);
                    return;
                }
            }
        }
    }
}

// Using a WeakMap instead of a WeakSet because this one works in IE11 :(
const DynamicChildren: WeakMap<VNodes, 1> = new WeakMap();

// dynamic children means it was either generated by an iteration in a template
// or part of an unstable fragment, and will require a more complex diffing algo.
export function markAsDynamicChildren(children: VNodes) {
    DynamicChildren.set(children, 1);
}

function hasDynamicChildren(children: VNodes): boolean {
    return DynamicChildren.has(children);
}

function createKeyToOldIdx(
    children: VNodes,
    beginIdx: number,
    endIdx: number
): Record<Key, number> {
    const map: Record<Key, number> = {};

    // TODO [#1637]: simplify this by assuming that all vnodes has keys
    for (let j = beginIdx; j <= endIdx; ++j) {
        const ch = children[j];
        if (isVNode(ch)) {
            const { key } = ch;
            if (key !== undefined) {
                map[key] = j;
            }
        }
    }
    return map;
}

function updateDynamicChildren(
    oldCh: VNodes,
    newCh: VNodes,
    parent: ParentNode,
    renderer: RendererAPI
) {
    let oldStartIdx = 0;
    let newStartIdx = 0;
    let oldEndIdx = oldCh.length - 1;
    let oldStartVnode = oldCh[0];
    let oldEndVnode = oldCh[oldEndIdx];
    const newChEnd = newCh.length - 1;
    let newEndIdx = newChEnd;
    let newStartVnode = newCh[0];
    let newEndVnode = newCh[newEndIdx];
    let oldKeyToIdx: any;
    let idxInOld: number;
    let elmToMove: VNode | null | undefined;
    let before: any;
    let clonedOldCh = false;
    while (oldStartIdx <= oldEndIdx && newStartIdx <= newEndIdx) {
        if (!isVNode(oldStartVnode)) {
            oldStartVnode = oldCh[++oldStartIdx]; // Vnode might have been moved left
        } else if (!isVNode(oldEndVnode)) {
            oldEndVnode = oldCh[--oldEndIdx];
        } else if (!isVNode(newStartVnode)) {
            newStartVnode = newCh[++newStartIdx];
        } else if (!isVNode(newEndVnode)) {
            newEndVnode = newCh[--newEndIdx];
        } else if (isSameVnode(oldStartVnode, newStartVnode)) {
            patch(oldStartVnode, newStartVnode, parent, renderer);
            oldStartVnode = oldCh[++oldStartIdx];
            newStartVnode = newCh[++newStartIdx];
        } else if (isSameVnode(oldEndVnode, newEndVnode)) {
            patch(oldEndVnode, newEndVnode, parent, renderer);
            oldEndVnode = oldCh[--oldEndIdx];
            newEndVnode = newCh[--newEndIdx];
        } else if (isSameVnode(oldStartVnode, newEndVnode)) {
            // Vnode moved right
            patch(oldStartVnode, newEndVnode, parent, renderer);
            insertNode(
                oldStartVnode.elm!,
                parent,
                renderer.nextSibling(oldEndVnode.elm!),
                renderer
            );
            oldStartVnode = oldCh[++oldStartIdx];
            newEndVnode = newCh[--newEndIdx];
        } else if (isSameVnode(oldEndVnode, newStartVnode)) {
            // Vnode moved left
            patch(oldEndVnode, newStartVnode, parent, renderer);
            insertNode(newStartVnode.elm!, parent, oldStartVnode.elm!, renderer);
            oldEndVnode = oldCh[--oldEndIdx];
            newStartVnode = newCh[++newStartIdx];
        } else {
            if (oldKeyToIdx === undefined) {
                oldKeyToIdx = createKeyToOldIdx(oldCh, oldStartIdx, oldEndIdx);
            }
            idxInOld = oldKeyToIdx[newStartVnode.key!];
            if (isUndefined(idxInOld)) {
                // New element
                mount(newStartVnode, parent, renderer, oldStartVnode.elm!);
                newStartVnode = newCh[++newStartIdx];
            } else {
                elmToMove = oldCh[idxInOld];
                if (isVNode(elmToMove)) {
                    if (elmToMove.sel !== newStartVnode.sel) {
                        // New element
                        mount(newStartVnode, parent, renderer, oldStartVnode.elm!);
                    } else {
                        patch(elmToMove, newStartVnode, parent, renderer);
                        // Delete the old child, but copy the array since it is read-only.
                        // The `oldCh` will be GC'ed after `updateDynamicChildren` is complete,
                        // so we only care about the `oldCh` object inside this function.
                        // To avoid cloning over and over again, we check `clonedOldCh`
                        // and only clone once.
                        if (!clonedOldCh) {
                            clonedOldCh = true;
                            oldCh = [...oldCh];
                        }

                        // We've already cloned at least once, so it's no longer read-only
                        (oldCh as any[])[idxInOld] = undefined;
                        insertNode(elmToMove.elm!, parent, oldStartVnode.elm!, renderer);
                    }
                }
                newStartVnode = newCh[++newStartIdx];
            }
        }
    }
    if (oldStartIdx <= oldEndIdx || newStartIdx <= newEndIdx) {
        if (oldStartIdx > oldEndIdx) {
            // There's some cases in which the sub array of vnodes to be inserted is followed by null(s) and an
            // already processed vnode, in such cases the vnodes to be inserted should be before that processed vnode.
            let i = newEndIdx;
            let n;
            do {
                n = newCh[++i];
            } while (!isVNode(n) && i < newChEnd);
            before = isVNode(n) ? n.elm : null;
            mountVNodes(newCh, parent, renderer, before, newStartIdx, newEndIdx + 1);
        } else {
            unmountVNodes(oldCh, parent, renderer, true, oldStartIdx, oldEndIdx + 1);
        }
    }
}

function updateStaticChildren(c1: VNodes, c2: VNodes, parent: ParentNode, renderer: RendererAPI) {
    const c1Length = c1.length;
    const c2Length = c2.length;

    if (c1Length === 0) {
        // the old list is empty, we can directly insert anything new
        mountVNodes(c2, parent, renderer, null);
        return;
    }

    if (c2Length === 0) {
        // the old list is nonempty and the new list is empty so we can directly remove all old nodes
        // this is the case in which the dynamic children of an if-directive should be removed
        unmountVNodes(c1, parent, renderer, true);
        return;
    }

    // if the old list is not empty, the new list MUST have the same
    // amount of nodes, that's why we call this static children
    let anchor: Node | null = null;
    for (let i = c2Length - 1; i >= 0; i -= 1) {
        const n1 = c1[i];
        const n2 = c2[i];

        if (n2 !== n1) {
            if (isVNode(n1)) {
                if (isVNode(n2)) {
                    // both vnodes are equivalent, and we just need to patch them
                    patch(n1, n2, parent, renderer);
                    anchor = n2.elm!;
                } else {
                    // removing the old vnode since the new one is null
                    unmount(n1, parent, renderer, true);
                }
            } else if (isVNode(n2)) {
                mount(n2, parent, renderer, anchor);
                anchor = n2.elm!;
            }
        }
    }
}<|MERGE_RESOLUTION|>--- conflicted
+++ resolved
@@ -753,18 +753,7 @@
             continue;
         }
 
-<<<<<<< HEAD
-        // Dive further iff the content is wrapped in a VFragment
-        if (isVFragment(vnode)) {
-            // Remove the text delimiter nodes to avoid overriding default slot content
-            collectSlots(vm, vnode.children.slice(1, -1), cmpSlotsMapping);
-            continue;
-        }
-
         let slotName: string | number | boolean = '';
-=======
-        let slotName = '';
->>>>>>> e2d97e56
         if (isVBaseElement(vnode)) {
             slotName = vnode.data.attrs?.slot ?? '';
         } else if (isVScopedSlotFragment(vnode)) {
