/*
 * Copyright (c) 2018, salesforce.com, inc.
 * All rights reserved.
 * SPDX-License-Identifier: MIT
 * For full license text, see the LICENSE file in the repo root or https://opensource.org/licenses/MIT
 */
import {
    ArrayPush,
    assert,
    create,
    isArray,
    isTrue,
    isFalse,
    isNull,
    isUndefined,
    keys,
    SVG_NAMESPACE,
    KEY__SHADOW_RESOLVER,
} from '@lwc/shared';

import {
    remove,
    insert,
    nextSibling,
    createElement,
    createText,
    setText,
    createComment,
    getClassList,
    isSyntheticShadowDefined,
} from '../renderer';

import { EmptyArray } from './utils';
import { markComponentAsDirty } from './component';
import { getUpgradableConstructor } from './upgradable-element';
import { patchElementWithRestrictions, unlockDomMutation, lockDomMutation } from './restrictions';
import {
    createVM,
    appendVM,
    removeVM,
    rerenderVM,
    getAssociatedVMIfPresent,
    runConnectedCallback,
    VM,
    VMState,
    ShadowMode,
    RenderMode,
    LwcDomMode,
} from './vm';
import {
    VNode,
    VNodes,
    VCustomElement,
    VElement,
    VText,
    VComment,
    Key,
    VBaseElement,
    isVBaseElement,
    isSameVnode,
    VNodeType,
} from './vnodes';

import { patchAttributes } from './modules/attrs';
import { patchProps } from './modules/props';
import { patchClassAttribute } from './modules/computed-class-attr';
import { patchStyleAttribute } from './modules/computed-style-attr';
import { applyEventListeners } from './modules/events';
import { applyStaticClassAttribute } from './modules/static-class-attr';
import { applyStaticStyleAttribute } from './modules/static-style-attr';

export function patchChildren(c1: VNodes, c2: VNodes, parent: ParentNode): void {
    if (hasDynamicChildren(c2)) {
        updateDynamicChildren(c1, c2, parent);
    } else {
        updateStaticChildren(c1, c2, parent);
    }
}

function patch(n1: VNode | null, n2: VNode, parent: ParentNode, anchor: Node | null) {
    if (n1 === n2) {
        return;
    }

    // FIXME: When does this occurs, is it possible with LWC?
    if (!isNull(n1) && !isSameVnode(n1, n2)) {
        anchor = nextSibling(n1.elm);
        unmount(n1, parent, true);
        n1 = null;
    }

    switch (n2.type) {
        case VNodeType.Text:
            processText(n1 as VText | null, n2, parent, anchor);
            break;

        case VNodeType.Comment:
            processComment(n1 as VComment | null, n2, parent, anchor);
            break;

        case VNodeType.Element:
            processElement(n1 as VElement | null, n2, parent, anchor);
            break;

        case VNodeType.CustomElement:
            processCustomElement(n1 as VCustomElement | null, n2, parent, anchor);
            break;
    }
}

function processText(n1: VText | null, n2: VText, parent: ParentNode, anchor: Node | null) {
    const { owner } = n2;

    if (isNull(n1)) {
        const textNode = (n2.elm = createText(n2.text));
        linkNodeToShadow(textNode, owner);

        insertNode(textNode, parent, anchor);
    } else {
        n2.elm = n1.elm;

        if (n2.text !== n1.text) {
            updateTextContent(n2);
        }
    }
}

function processComment(
    n1: VComment | null,
    n2: VComment,
    parent: ParentNode,
    anchor: Node | null
) {
    const { owner } = n2;

    if (isNull(n1)) {
        const commentNode = (n2.elm = createComment(n2.text));
        linkNodeToShadow(commentNode, owner);

        insertNode(commentNode, parent, anchor);
    } else {
        n2.elm = n1.elm;

        // FIXME: Comment nodes should be static, we shouldn't need to diff them together. However
        // it is the case today.
        if (n2.text !== n1.text) {
            updateTextContent(n2);
        }
    }
}

function processElement(
    n1: VElement | null,
    n2: VElement,
    parent: ParentNode,
    anchor: Node | null
) {
    if (isNull(n1)) {
        mountElement(n2, parent, anchor);
    } else {
        patchElement(n1, n2);
    }
}

function mountElement(vnode: VElement, parent: ParentNode, anchor: Node | null) {
    const {
        sel,
        owner,
        data: { svg },
    } = vnode;

    const namespace = isTrue(svg) ? SVG_NAMESPACE : undefined;
    const elm = createElement(sel, namespace);
    linkNodeToShadow(elm, owner);

    fallbackElmHook(elm, vnode);
    vnode.elm = elm;

    patchElementPropsAndAttrs(null, vnode);

    insertNode(elm, parent, anchor);
    mountVNodes(vnode.children, elm, null);
}

function patchElement(n1: VElement, n2: VElement) {
    const elm = (n2.elm = n1.elm!);

    patchElementPropsAndAttrs(n1, n2);
    patchChildren(n1.children, n2.children, elm);
}

function processCustomElement(
    n1: VCustomElement | null,
    n2: VCustomElement,
    parent: ParentNode,
    anchor: Node | null
) {
    if (isNull(n1)) {
        mountCustomElement(n2, parent, anchor);
    } else {
        patchCustomElement(n1, n2);
    }
}

function mountCustomElement(vnode: VCustomElement, parent: ParentNode, anchor: Node | null) {
    const { sel, owner } = vnode;

    const UpgradableConstructor = getUpgradableConstructor(sel);
    /**
     * Note: if the upgradable constructor does not expect, or throw when we new it
     * with a callback as the first argument, we could implement a more advanced
     * mechanism that only passes that argument if the constructor is known to be
     * an upgradable custom element.
     */
    let vm: VM | undefined;
    const elm = new UpgradableConstructor((elm: HTMLElement) => {
        // the custom element from the registry is expecting an upgrade callback
        vm = createViewModelHook(elm, vnode);
    });

    linkNodeToShadow(elm, owner);
    vnode.elm = elm;
    vnode.vm = vm;

    if (vm) {
        allocateChildren(vnode, vm);
    } else if (vnode.ctor !== UpgradableConstructor) {
        throw new TypeError(`Incorrect Component Constructor`);
    }

    patchElementPropsAndAttrs(null, vnode);
    insertNode(elm, parent, anchor);

    if (vm) {
        if (process.env.NODE_ENV !== 'production') {
            assert.isTrue(vm.state === VMState.created, `${vm} cannot be recycled.`);
        }
        runConnectedCallback(vm);
    }

    mountVNodes(vnode.children, elm, null);

    if (vm) {
        appendVM(vm);
    }
}

function patchCustomElement(n1: VCustomElement, n2: VCustomElement) {
    const elm = (n2.elm = n1.elm!);
    const vm = (n2.vm = n1.vm);

    patchElementPropsAndAttrs(n1, n2);
    if (!isUndefined(vm)) {
        // in fallback mode, the allocation will always set children to
        // empty and delegate the real allocation to the slot elements
        allocateChildren(n2, vm);
    }

    // in fallback mode, the children will be always empty, so, nothing
    // will happen, but in native, it does allocate the light dom
    patchChildren(n1.children, n2.children, elm);

    if (!isUndefined(vm)) {
        // this will probably update the shadowRoot, but only if the vm is in a dirty state
        // this is important to preserve the top to bottom synchronous rendering phase.
        rerenderVM(vm);
    }
}

function mountVNodes(
    vnodes: VNodes,
    parent: ParentNode,
    anchor: Node | null,
    start: number = 0,
    end: number = vnodes.length
) {
    for (; start < end; ++start) {
        const vnode = vnodes[start];
        if (isVNode(vnode)) {
            patch(null, vnode, parent, anchor);
        }
    }
}

function unmount(vnode: VNode, parent: ParentNode, doRemove: boolean = false) {
    const { type, elm } = vnode;

    // When unmounting a VNode subtree not all the elements have to removed from the DOM. The
    // subtree root, is the only element worth unmounting from the subtree.
    if (doRemove) {
        removeNode(elm!, parent);
    }

    switch (type) {
        case VNodeType.Element:
            unmountVNodes(vnode.children, elm as ParentNode);
            break;

        case VNodeType.CustomElement: {
            const { vm } = vnode;

            // No need to unmount the children here, `removeVM` will take care of removing the
            // children.
            if (!isUndefined(vm)) {
                removeVM(vm);
            }
        }
    }
}

function unmountVNodes(
    vnodes: VNodes,
    parent: ParentNode,
    doRemove: boolean = false,
    start: number = 0,
    end: number = vnodes.length
) {
    for (; start < end; ++start) {
        const ch = vnodes[start];
        if (isVNode(ch)) {
            unmount(ch, parent, doRemove);
        }
    }
}

function isVNode(vnode: any): vnode is VNode {
    return vnode != null;
}

function observeElementChildNodes(elm: Element) {
    (elm as any).$domManual$ = true;
}

function setElementShadowToken(elm: Element, token: string) {
    (elm as any).$shadowToken$ = token;
}

// Set the scope token class for *.scoped.css styles
function setScopeTokenClassIfNecessary(elm: Element, owner: VM) {
    const { cmpTemplate, context } = owner;
    const token = cmpTemplate?.stylesheetToken;
    if (!isUndefined(token) && context.hasScopedStyles) {
        getClassList(elm).add(token);
    }
}

function linkNodeToShadow(elm: Node, owner: VM) {
    const { renderRoot, renderMode, shadowMode } = owner;

    // TODO [#1164]: this should eventually be done by the polyfill directly
    if (isSyntheticShadowDefined) {
        if (shadowMode === ShadowMode.Synthetic || renderMode === RenderMode.Light) {
            (elm as any)[KEY__SHADOW_RESOLVER] = renderRoot[KEY__SHADOW_RESOLVER];
        }
    }
}

function updateTextContent(vnode: VText | VComment) {
    const { elm, text } = vnode;

    if (process.env.NODE_ENV !== 'production') {
        unlockDomMutation();
    }
    setText(elm, text!);
    if (process.env.NODE_ENV !== 'production') {
        lockDomMutation();
    }
}

function insertNode(node: Node, parent: Node, anchor: Node | null) {
    if (process.env.NODE_ENV !== 'production') {
        unlockDomMutation();
    }
    insert(node, parent, anchor);
    if (process.env.NODE_ENV !== 'production') {
        lockDomMutation();
    }
}

function removeNode(node: Node, parent: ParentNode) {
    if (process.env.NODE_ENV !== 'production') {
        unlockDomMutation();
    }
    remove(node, parent);
    if (process.env.NODE_ENV !== 'production') {
        lockDomMutation();
    }
}

function patchElementPropsAndAttrs(oldVnode: VBaseElement | null, vnode: VBaseElement) {
    if (isNull(oldVnode)) {
        applyEventListeners(vnode);
        applyStaticClassAttribute(vnode);
        applyStaticStyleAttribute(vnode);
    }

    // Attrs need to be applied to element before props IE11 will wipe out value on radio inputs if
    // value is set before type=radio.
    patchClassAttribute(oldVnode, vnode);
    patchStyleAttribute(oldVnode, vnode);
    patchAttributes(oldVnode, vnode);
    patchProps(oldVnode, vnode);
}

function fallbackElmHook(elm: Element, vnode: VBaseElement) {
    const { owner } = vnode;
    setScopeTokenClassIfNecessary(elm, owner);
    if (owner.shadowMode === ShadowMode.Synthetic) {
        const {
            data: { context },
        } = vnode;
        const { stylesheetToken } = owner.context;
        if (
            !isUndefined(context) &&
            !isUndefined(context.lwc) &&
            context.lwc.dom === LwcDomMode.Manual
        ) {
            // this element will now accept any manual content inserted into it
            observeElementChildNodes(elm);
        }
        if (!isUndefined(stylesheetToken)) {
            // when running in synthetic shadow mode, we need to set the shadowToken value
            // into each element from the template, so they can be styled accordingly.
            setElementShadowToken(elm, stylesheetToken);
        }
    }
    if (process.env.NODE_ENV !== 'production') {
        const {
            data: { context },
        } = vnode;
        const isPortal =
            !isUndefined(context) &&
            !isUndefined(context.lwc) &&
            context.lwc.dom === LwcDomMode.Manual;
        const isLight = owner.renderMode === RenderMode.Light;
        patchElementWithRestrictions(elm, { isPortal, isLight });
    }
}

export function allocateChildren(vnode: VCustomElement, vm: VM) {
    // A component with slots will re-render because:
    // 1- There is a change of the internal state.
    // 2- There is a change on the external api (ex: slots)
    //
    // In case #1, the vnodes in the cmpSlots will be reused since they didn't changed. This routine emptied the
    // slotted children when those VCustomElement were rendered and therefore in subsequent calls to allocate children
    // in a reused VCustomElement, there won't be any slotted children.
    // For those cases, we will use the reference for allocated children stored when rendering the fresh VCustomElement.
    //
    // In case #2, we will always get a fresh VCustomElement.
    const children = vnode.aChildren || vnode.children;

    vm.aChildren = children;

    const { renderMode, shadowMode } = vm;
    if (shadowMode === ShadowMode.Synthetic || renderMode === RenderMode.Light) {
        // slow path
        allocateInSlot(vm, children);
        // save the allocated children in case this vnode is reused.
        vnode.aChildren = children;
        // every child vnode is now allocated, and the host should receive none directly, it receives them via the shadow!
        vnode.children = EmptyArray;
    }
}

function createViewModelHook(elm: HTMLElement, vnode: VCustomElement): VM {
    let vm = getAssociatedVMIfPresent(elm);

    // There is a possibility that a custom element is registered under tagName, in which case, the
    // initialization is already carry on, and there is nothing else to do here since this hook is
    // called right after invoking `document.createElement`.
    if (!isUndefined(vm)) {
        return vm;
    }

    const { sel, mode, ctor, owner } = vnode;

    setScopeTokenClassIfNecessary(elm, owner);
    if (owner.shadowMode === ShadowMode.Synthetic) {
        const { stylesheetToken } = owner.context;
        // when running in synthetic shadow mode, we need to set the shadowToken value
        // into each element from the template, so they can be styled accordingly.
        if (!isUndefined(stylesheetToken)) {
            setElementShadowToken(elm, stylesheetToken);
        }
    }

    vm = createVM(elm, ctor, {
        mode,
        owner,
        tagName: sel,
    });

    if (process.env.NODE_ENV !== 'production') {
        assert.isTrue(
            isArray(vnode.children),
            `Invalid vnode for a custom element, it must have children defined.`
        );
    }

    return vm;
}

function allocateInSlot(vm: VM, children: VNodes) {
    const { cmpSlots: oldSlots } = vm;
    const cmpSlots = (vm.cmpSlots = create(null));
    for (let i = 0, len = children.length; i < len; i += 1) {
        const vnode = children[i];
        if (isNull(vnode)) {
            continue;
        }

        let slotName = '';
        if (isVBaseElement(vnode)) {
            slotName = (vnode.data.attrs?.slot as string) || '';
        }

        const vnodes: VNodes = (cmpSlots[slotName] = cmpSlots[slotName] || []);
        // re-keying the vnodes is necessary to avoid conflicts with default content for the slot
        // which might have similar keys. Each vnode will always have a key that
        // starts with a numeric character from compiler. In this case, we add a unique
        // notation for slotted vnodes keys, e.g.: `@foo:1:1`
        if (!isUndefined(vnode.key)) {
            vnode.key = `@${slotName}:${vnode.key}`;
        }
        ArrayPush.call(vnodes, vnode);
    }
    if (isFalse(vm.isDirty)) {
        // We need to determine if the old allocation is really different from the new one
        // and mark the vm as dirty
        const oldKeys = keys(oldSlots);
        if (oldKeys.length !== keys(cmpSlots).length) {
            markComponentAsDirty(vm);
            return;
        }
        for (let i = 0, len = oldKeys.length; i < len; i += 1) {
            const key = oldKeys[i];
            if (isUndefined(cmpSlots[key]) || oldSlots[key].length !== cmpSlots[key].length) {
                markComponentAsDirty(vm);
                return;
            }
            const oldVNodes = oldSlots[key];
            const vnodes = cmpSlots[key];
            for (let j = 0, a = cmpSlots[key].length; j < a; j += 1) {
                if (oldVNodes[j] !== vnodes[j]) {
                    markComponentAsDirty(vm);
                    return;
                }
            }
        }
    }
}

// Using a WeakMap instead of a WeakSet because this one works in IE11 :(
const FromIteration: WeakMap<VNodes, 1> = new WeakMap();

// dynamic children means it was generated by an iteration
// in a template, and will require a more complex diffing algo.
export function markAsDynamicChildren(children: VNodes) {
    FromIteration.set(children, 1);
}

function hasDynamicChildren(children: VNodes): boolean {
    return FromIteration.has(children);
}

function createKeyToOldIdx(
    children: VNodes,
    beginIdx: number,
    endIdx: number
): Record<Key, number> {
    const map: Record<Key, number> = {};

    // TODO [#1637]: simplify this by assuming that all vnodes has keys
    for (let j = beginIdx; j <= endIdx; ++j) {
        const ch = children[j];
        if (isVNode(ch)) {
            const { key } = ch;
            if (key !== undefined) {
                map[key] = j;
            }
        }
    }
    return map;
}

function updateDynamicChildren(oldCh: VNodes, newCh: VNodes, parent: ParentNode) {
    let oldStartIdx = 0;
    let newStartIdx = 0;
    let oldEndIdx = oldCh.length - 1;
    let oldStartVnode = oldCh[0];
    let oldEndVnode = oldCh[oldEndIdx];
    const newChEnd = newCh.length - 1;
    let newEndIdx = newChEnd;
    let newStartVnode = newCh[0];
    let newEndVnode = newCh[newEndIdx];
    let oldKeyToIdx: any;
    let idxInOld: number;
    let elmToMove: VNode | null | undefined;
    let before: any;
    let clonedOldCh = false;
    while (oldStartIdx <= oldEndIdx && newStartIdx <= newEndIdx) {
        if (!isVNode(oldStartVnode)) {
            oldStartVnode = oldCh[++oldStartIdx]; // Vnode might have been moved left
        } else if (!isVNode(oldEndVnode)) {
            oldEndVnode = oldCh[--oldEndIdx];
        } else if (!isVNode(newStartVnode)) {
            newStartVnode = newCh[++newStartIdx];
        } else if (!isVNode(newEndVnode)) {
            newEndVnode = newCh[--newEndIdx];
        } else if (isSameVnode(oldStartVnode, newStartVnode)) {
            patch(oldStartVnode, newStartVnode, parent, null);
            oldStartVnode = oldCh[++oldStartIdx];
            newStartVnode = newCh[++newStartIdx];
        } else if (isSameVnode(oldEndVnode, newEndVnode)) {
            patch(oldEndVnode, newEndVnode, parent, null);
            oldEndVnode = oldCh[--oldEndIdx];
            newEndVnode = newCh[--newEndIdx];
        } else if (isSameVnode(oldStartVnode, newEndVnode)) {
            // Vnode moved right
            patch(oldStartVnode, newEndVnode, parent, null);
            insertNode(oldStartVnode.elm!, parent, nextSibling(oldEndVnode.elm!));
            oldStartVnode = oldCh[++oldStartIdx];
            newEndVnode = newCh[--newEndIdx];
        } else if (isSameVnode(oldEndVnode, newStartVnode)) {
            // Vnode moved left
            patch(oldEndVnode, newStartVnode, parent, null);
            insertNode(newStartVnode.elm!, parent, oldStartVnode.elm!);
            oldEndVnode = oldCh[--oldEndIdx];
            newStartVnode = newCh[++newStartIdx];
        } else {
            if (oldKeyToIdx === undefined) {
                oldKeyToIdx = createKeyToOldIdx(oldCh, oldStartIdx, oldEndIdx);
            }
            idxInOld = oldKeyToIdx[newStartVnode.key!];
            if (isUndefined(idxInOld)) {
                // New element
                patch(null, newStartVnode, parent, oldStartVnode.elm!);
                newStartVnode = newCh[++newStartIdx];
            } else {
                elmToMove = oldCh[idxInOld];
                if (isVNode(elmToMove)) {
                    if (elmToMove.sel !== newStartVnode.sel) {
                        // New element
                        patch(null, newStartVnode, parent, oldStartVnode.elm!);
                    } else {
                        patch(elmToMove, newStartVnode, parent, null);
                        // Delete the old child, but copy the array since it is read-only.
                        // The `oldCh` will be GC'ed after `updateDynamicChildren` is complete,
                        // so we only care about the `oldCh` object inside this function.
<<<<<<< HEAD
                        const oldChClone = [...oldCh];
                        oldChClone[idxInOld] = undefined as any;
                        oldCh = oldChClone;
                        insertNode(elmToMove.elm!, parent, oldStartVnode.elm!);
=======
                        // To avoid cloning over and over again, we check `clonedOldCh`
                        // and only clone once.
                        if (!clonedOldCh) {
                            clonedOldCh = true;
                            oldCh = [...oldCh];
                        }

                        // We've already cloned at least once, so it's no longer read-only
                        (oldCh as any[])[idxInOld] = undefined;
                        newStartVnode.hook.move(elmToMove, parentElm, oldStartVnode.elm!);
>>>>>>> 16807e2a
                    }
                }
                newStartVnode = newCh[++newStartIdx];
            }
        }
    }
    if (oldStartIdx <= oldEndIdx || newStartIdx <= newEndIdx) {
        if (oldStartIdx > oldEndIdx) {
            // There's some cases in which the sub array of vnodes to be inserted is followed by null(s) and an
            // already processed vnode, in such cases the vnodes to be inserted should be before that processed vnode.
            let i = newEndIdx;
            let n;
            do {
                n = newCh[++i];
            } while (!isVNode(n) && i < newChEnd);
            before = isVNode(n) ? n.elm : null;
            mountVNodes(newCh, parent, before, newStartIdx, newEndIdx + 1);
        } else {
            unmountVNodes(oldCh, parent, true, oldStartIdx, oldEndIdx + 1);
        }
    }
}

function updateStaticChildren(c1: VNodes, c2: VNodes, parent: ParentNode) {
    const c1Length = c1.length;
    const c2Length = c2.length;

    if (c1Length === 0) {
        // the old list is empty, we can directly insert anything new
        mountVNodes(c2, parent, null);
        return;
    }

    if (c2Length === 0) {
        // the old list is nonempty and the new list is empty so we can directly remove all old nodes
        // this is the case in which the dynamic children of an if-directive should be removed
        unmountVNodes(c1, parent, true);
        return;
    }

    // if the old list is not empty, the new list MUST have the same
    // amount of nodes, that's why we call this static children
    let anchor: Node | null = null;
    for (let i = c2Length - 1; i >= 0; i -= 1) {
        const n1 = c1[i];
        const n2 = c2[i];

        if (n2 !== n1) {
            if (isVNode(n1)) {
                if (isVNode(n2)) {
                    // both vnodes must be equivalent, and se just need to patch them
                    patch(n1, n2, parent, anchor);
                    anchor = n2.elm!;
                } else {
                    // removing the old vnode since the new one is null
                    unmount(n1, parent, true);
                }
            } else if (isVNode(n2)) {
                patch(null, n2, parent, anchor);
                anchor = n2.elm!;
            }
        }
    }
}<|MERGE_RESOLUTION|>--- conflicted
+++ resolved
@@ -648,12 +648,6 @@
                         // Delete the old child, but copy the array since it is read-only.
                         // The `oldCh` will be GC'ed after `updateDynamicChildren` is complete,
                         // so we only care about the `oldCh` object inside this function.
-<<<<<<< HEAD
-                        const oldChClone = [...oldCh];
-                        oldChClone[idxInOld] = undefined as any;
-                        oldCh = oldChClone;
-                        insertNode(elmToMove.elm!, parent, oldStartVnode.elm!);
-=======
                         // To avoid cloning over and over again, we check `clonedOldCh`
                         // and only clone once.
                         if (!clonedOldCh) {
@@ -663,8 +657,7 @@
 
                         // We've already cloned at least once, so it's no longer read-only
                         (oldCh as any[])[idxInOld] = undefined;
-                        newStartVnode.hook.move(elmToMove, parentElm, oldStartVnode.elm!);
->>>>>>> 16807e2a
+                        insertNode(elmToMove.elm!, parent, oldStartVnode.elm!);
                     }
                 }
                 newStartVnode = newCh[++newStartIdx];
