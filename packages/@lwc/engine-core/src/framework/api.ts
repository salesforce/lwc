/*
 * Copyright (c) 2018, salesforce.com, inc.
 * All rights reserved.
 * SPDX-License-Identifier: MIT
 * For full license text, see the LICENSE file in the repo root or https://opensource.org/licenses/MIT
 */
import {
    ArrayPush,
    assert,
    create as ObjectCreate,
    freeze as ObjectFreeze,
    forEach,
    isArray,
    isFalse,
    isFunction,
    isNull,
    isNumber,
    isObject,
    isString,
    isTrue,
    isUndefined,
    StringReplace,
    toString,
} from '@lwc/shared';

import { logError } from '../shared/logger';

import { invokeEventListener } from './invoker';
import { getVMBeingRendered, setVMBeingRendered } from './template';
import { EmptyArray, setRefVNode } from './utils';
import { isComponentConstructor } from './def';
import { ShadowMode, SlotSet, VM, RenderMode } from './vm';
import { LightningElementConstructor } from './base-lightning-element';
import { markAsDynamicChildren } from './rendering';
import {
    VNode,
    VNodes,
    VElement,
    VText,
    VCustomElement,
    VComment,
    VElementData,
    VNodeType,
    VStatic,
    Key,
    VFragment,
    isVScopedSlotFragment,
    VScopedSlotFragment,
} from './vnodes';
import { getComponentRegisteredName } from './component';

const SymbolIterator: typeof Symbol.iterator = Symbol.iterator;

function addVNodeToChildLWC(vnode: VCustomElement) {
    ArrayPush.call(getVMBeingRendered()!.velements, vnode);
}

// [s]coped [s]lot [f]actory
function ssf(slotName: unknown, factory: (value: any, key: any) => VFragment): VScopedSlotFragment {
    return {
        type: VNodeType.ScopedSlotFragment,
        factory,
        owner: getVMBeingRendered()!,
        elm: undefined,
        sel: undefined,
        key: undefined,
        slotName,
    };
}

// [st]atic node
function st(fragment: Element, key: Key): VStatic {
    return {
        type: VNodeType.Static,
        sel: undefined,
        key,
        elm: undefined,
        fragment,
        owner: getVMBeingRendered()!,
    };
}

// [fr]agment node
function fr(key: Key, children: VNodes, stable: 0 | 1): VFragment {
    return {
        type: VNodeType.Fragment,
        sel: undefined,
        key,
        elm: undefined,
        children: [t(''), ...children, t('')],
        stable,
        owner: getVMBeingRendered()!,
    };
}

// [h]tml node
function h(sel: string, data: VElementData, children: VNodes = EmptyArray): VElement {
    const vmBeingRendered = getVMBeingRendered()!;
    if (process.env.NODE_ENV !== 'production') {
        assert.isTrue(isString(sel), `h() 1st argument sel must be a string.`);
        assert.isTrue(isObject(data), `h() 2nd argument data must be an object.`);
        assert.isTrue(isArray(children), `h() 3rd argument children must be an array.`);
        assert.isTrue(
            'key' in data,
            ` <${sel}> "key" attribute is invalid or missing for ${vmBeingRendered}. Key inside iterator is either undefined or null.`
        );
        // checking reserved internal data properties
        assert.isFalse(
            data.className && data.classMap,
            `vnode.data.className and vnode.data.classMap ambiguous declaration.`
        );
        assert.isFalse(
            data.styleDecls && data.style,
            `vnode.data.styleDecls and vnode.data.style ambiguous declaration.`
        );
        if (data.style && !isString(data.style)) {
            logError(
                `Invalid 'style' attribute passed to <${sel}> is ignored. This attribute must be a string value.`,
                vmBeingRendered
            );
        }
        forEach.call(children, (childVnode: VNode | null | undefined) => {
            if (childVnode != null) {
                assert.isTrue(
                    'type' in childVnode &&
                        'sel' in childVnode &&
                        'elm' in childVnode &&
                        'key' in childVnode,
                    `${childVnode} is not a vnode.`
                );
            }
        });
    }

    const { key, ref } = data;

    const vnode: VElement = {
        type: VNodeType.Element,
        sel,
        data,
        children,
        elm: undefined,
        key,
        owner: vmBeingRendered,
    };

    if (!isUndefined(ref)) {
        setRefVNode(vmBeingRendered, ref, vnode);
    }

    return vnode;
}

// [t]ab[i]ndex function
function ti(value: any): number {
    // if value is greater than 0, we normalize to 0
    // If value is an invalid tabIndex value (null, undefined, string, etc), we let that value pass through
    // If value is less than -1, we don't care
    const shouldNormalize = value > 0 && !(isTrue(value) || isFalse(value));
    if (process.env.NODE_ENV !== 'production') {
        const vmBeingRendered = getVMBeingRendered();
        if (shouldNormalize) {
            logError(
                `Invalid tabindex value \`${toString(
                    value
                )}\` in template for ${vmBeingRendered}. This attribute must be set to 0 or -1.`,
                vmBeingRendered!
            );
        }
    }
    return shouldNormalize ? 0 : value;
}

// [s]lot element node
function s(
    slotName: string,
    data: VElementData,
    children: VNodes,
    slotset: SlotSet | undefined
): VElement | VNodes {
    if (process.env.NODE_ENV !== 'production') {
        assert.isTrue(isString(slotName), `s() 1st argument slotName must be a string.`);
        assert.isTrue(isObject(data), `s() 2nd argument data must be an object.`);
        assert.isTrue(isArray(children), `h() 3rd argument children must be an array.`);
    }
    if (
        !isUndefined(slotset) &&
        !isUndefined(slotset.slotAssignments) &&
        !isUndefined(slotset.slotAssignments[slotName]) &&
        slotset.slotAssignments[slotName].length !== 0
    ) {
        const newChildren: VNode[] = [];
        const slotAssignments = slotset.slotAssignments[slotName];
        for (let i = 0; i < slotAssignments.length; i++) {
            const vnode = slotAssignments[i];
            if (!isNull(vnode)) {
                const assignedNodeIsScopedSlot = isVScopedSlotFragment(vnode);
                // The only sniff test for a scoped <slot> element is the presence of `slotData`
                const isScopedSlotElement = !isUndefined(data.slotData);
                // Check if slot types of parent and child are matching
                if (assignedNodeIsScopedSlot !== isScopedSlotElement) {
                    if (process.env.NODE_ENV !== 'production') {
                        logError(
                            `Mismatched slot types for ${
                                slotName === '' ? '(default)' : slotName
                            } slot. Both parent and child component must use standard type or scoped type for a given slot.`,
                            slotset.owner
                        );
                    }
                    // Ignore slot content from parent
                    continue;
                }
                // If the passed slot content is factory, evaluate it and add the produced vnodes
                if (assignedNodeIsScopedSlot) {
                    const vmBeingRenderedInception = getVMBeingRendered();
                    // Evaluate in the scope of the slot content's owner
                    // if a slotset is provided, there will always be an owner. The only case where owner is
                    // undefined is for root components, but root components cannot accept slotted content
                    setVMBeingRendered(slotset.owner!);
                    try {
                        ArrayPush.call(newChildren, vnode.factory(data.slotData, data.key));
                    } finally {
                        setVMBeingRendered(vmBeingRenderedInception);
                    }
                } else {
                    // If the slot content is standard type, the content is static, no additional
                    // processing needed on the vnode
                    ArrayPush.call(newChildren, vnode);
                }
            }
        }
        children = newChildren;
    }
    const vmBeingRendered = getVMBeingRendered()!;
    const { renderMode, shadowMode } = vmBeingRendered;

    if (renderMode === RenderMode.Light) {
        sc(children);
        return children;
    }
    if (shadowMode === ShadowMode.Synthetic) {
        // TODO [#1276]: compiler should give us some sort of indicator when a vnodes collection is dynamic
        sc(children);
    }
    return h('slot', data, children);
}

// [c]ustom element node
function c(
    sel: string,
    Ctor: LightningElementConstructor,
    data: VElementData,
    children: VNodes = EmptyArray
): VCustomElement {
    const vmBeingRendered = getVMBeingRendered()!;
    if (process.env.NODE_ENV !== 'production') {
        assert.isTrue(isString(sel), `c() 1st argument sel must be a string.`);
        assert.isTrue(isFunction(Ctor), `c() 2nd argument Ctor must be a function.`);
        assert.isTrue(isObject(data), `c() 3nd argument data must be an object.`);
        assert.isTrue(
            arguments.length === 3 || isArray(children),
            `c() 4nd argument data must be an array.`
        );
        // checking reserved internal data properties
        assert.isFalse(
            data.className && data.classMap,
            `vnode.data.className and vnode.data.classMap ambiguous declaration.`
        );
        assert.isFalse(
            data.styleDecls && data.style,
            `vnode.data.styleDecls and vnode.data.style ambiguous declaration.`
        );
        if (data.style && !isString(data.style)) {
            logError(
                `Invalid 'style' attribute passed to <${sel}> is ignored. This attribute must be a string value.`,
                vmBeingRendered
            );
        }
        if (arguments.length === 4) {
            forEach.call(children, (childVnode: VNode | null | undefined) => {
                if (childVnode != null) {
                    assert.isTrue(
                        'type' in childVnode &&
                            'sel' in childVnode &&
                            'elm' in childVnode &&
                            'key' in childVnode,
                        `${childVnode} is not a vnode.`
                    );
                }
            });
        }
    }
    const { key, ref } = data;
    let elm, aChildren, vm;
    const vnode: VCustomElement = {
        type: VNodeType.CustomElement,
        sel,
        data,
        children,
        elm,
        key,

        ctor: Ctor,
        owner: vmBeingRendered,
        mode: 'open', // TODO [#1294]: this should be defined in Ctor
        aChildren,
        vm,
    };
    addVNodeToChildLWC(vnode);

    if (!isUndefined(ref)) {
        setRefVNode(vmBeingRendered, ref, vnode);
    }

    return vnode;
}

// [i]terable node
function i(
    iterable: Iterable<any>,
    factory: (value: any, index: number, first: boolean, last: boolean) => VNodes | VNode
): VNodes {
    const list: VNodes = [];
    // TODO [#1276]: compiler should give us some sort of indicator when a vnodes collection is dynamic
    sc(list);
    const vmBeingRendered = getVMBeingRendered();
    if (isUndefined(iterable) || iterable === null) {
        if (process.env.NODE_ENV !== 'production') {
            logError(
                `Invalid template iteration for value "${toString(
                    iterable
                )}" in ${vmBeingRendered}. It must be an Array or an iterable Object.`,
                vmBeingRendered!
            );
        }
        return list;
    }

    if (process.env.NODE_ENV !== 'production') {
        assert.isFalse(
            isUndefined(iterable[SymbolIterator]),
            `Invalid template iteration for value \`${toString(
                iterable
            )}\` in ${vmBeingRendered}. It must be an array-like object and not \`null\` nor \`undefined\`.`
        );
    }
    const iterator = iterable[SymbolIterator]();

    if (process.env.NODE_ENV !== 'production') {
        assert.isTrue(
            iterator && isFunction(iterator.next),
            `Invalid iterator function for "${toString(iterable)}" in ${vmBeingRendered}.`
        );
    }

    let next = iterator.next();
    let j = 0;
    let { value, done: last } = next;
    let keyMap: Record<string, number>;
    let iterationError: string | undefined;
    if (process.env.NODE_ENV !== 'production') {
        keyMap = ObjectCreate(null);
    }

    while (last === false) {
        // implementing a look-back-approach because we need to know if the element is the last
        next = iterator.next();
        last = next.done;

        // template factory logic based on the previous collected value
        const vnode = factory(value, j, j === 0, last === true);
        if (isArray(vnode)) {
            ArrayPush.apply(list, vnode);
        } else {
            ArrayPush.call(list, vnode);
        }

        if (process.env.NODE_ENV !== 'production') {
            const vnodes = isArray(vnode) ? vnode : [vnode];
            forEach.call(vnodes, (childVnode: VNode | null) => {
                if (!isNull(childVnode) && isObject(childVnode) && !isUndefined(childVnode.sel)) {
                    const { key } = childVnode;
                    if (isString(key) || isNumber(key)) {
                        if (keyMap[key] === 1 && isUndefined(iterationError)) {
                            iterationError = `Duplicated "key" attribute value for "<${childVnode.sel}>" in ${vmBeingRendered} for item number ${j}. A key with value "${childVnode.key}" appears more than once in the iteration. Key values must be unique numbers or strings.`;
                        }
                        keyMap[key] = 1;
                    } else if (isUndefined(iterationError)) {
                        iterationError = `Invalid "key" attribute value in "<${childVnode.sel}>" in ${vmBeingRendered} for item number ${j}. Set a unique "key" value on all iterated child elements.`;
                    }
                }
            });
        }

        // preparing next value
        j += 1;
        value = next.value;
    }
    if (process.env.NODE_ENV !== 'production') {
        if (!isUndefined(iterationError)) {
            logError(iterationError, vmBeingRendered!);
        }
    }
    return list;
}

/**
 * [f]lattening
 */
function f(items: Readonly<Array<Readonly<Array<VNodes>> | VNodes>>): VNodes {
    if (process.env.NODE_ENV !== 'production') {
        assert.isTrue(isArray(items), 'flattening api can only work with arrays.');
    }
    const len = items.length;
    const flattened: VNodes = [];
    // TODO [#1276]: compiler should give us some sort of indicator when a vnodes collection is dynamic
    sc(flattened);
    for (let j = 0; j < len; j += 1) {
        const item = items[j];
        if (isArray(item)) {
            ArrayPush.apply(flattened, item);
        } else {
            ArrayPush.call(flattened, item);
        }
    }
    return flattened;
}

// [t]ext node
function t(text: string): VText {
    let sel, key, elm;
    return {
        type: VNodeType.Text,
        sel,
        text,
        elm,
        key,
        owner: getVMBeingRendered()!,
    };
}

// [co]mment node
function co(text: string): VComment {
    let sel, elm;
    return {
        type: VNodeType.Comment,
        sel,
        text,
        elm,
        key: 'c',
        owner: getVMBeingRendered()!,
    };
}

// [d]ynamic text
function d(value: any): string {
    return value == null ? '' : String(value);
}

// [b]ind function
function b(fn: EventListener): EventListener {
    const vmBeingRendered = getVMBeingRendered();
    if (isNull(vmBeingRendered)) {
        throw new Error();
    }
    const vm: VM = vmBeingRendered;
    return function (event: Event) {
        invokeEventListener(vm, fn, vm.component, event);
    };
}

// [k]ey function
function k(compilerKey: number, obj: any): string | void {
    switch (typeof obj) {
        case 'number':
        case 'string':
            return compilerKey + ':' + obj;
        case 'object':
            if (process.env.NODE_ENV !== 'production') {
                assert.fail(
                    `Invalid key value "${obj}" in ${getVMBeingRendered()}. Key must be a string or number.`
                );
            }
    }
}

// [g]lobal [id] function
function gid(id: string | undefined | null): string | null | undefined {
    const vmBeingRendered = getVMBeingRendered()!;
    if (isUndefined(id) || id === '') {
        if (process.env.NODE_ENV !== 'production') {
            logError(
                `Invalid id value "${id}". The id attribute must contain a non-empty string.`,
                vmBeingRendered
            );
        }
        return id;
    }
    // We remove attributes when they are assigned a value of null
    if (isNull(id)) {
        return null;
    }
    const { idx, shadowMode } = vmBeingRendered;
    if (shadowMode === ShadowMode.Synthetic) {
        return StringReplace.call(id, /\S+/g, (id) => `${id}-${idx}`);
    }
    return id;
}

// [f]ragment [id] function
function fid(url: string | undefined | null): string | null | undefined {
    const vmBeingRendered = getVMBeingRendered()!;
    if (isUndefined(url) || url === '') {
        if (process.env.NODE_ENV !== 'production') {
            if (isUndefined(url)) {
                logError(
                    `Undefined url value for "href" or "xlink:href" attribute. Expected a non-empty string.`,
                    vmBeingRendered
                );
            }
        }
        return url;
    }
    // We remove attributes when they are assigned a value of null
    if (isNull(url)) {
        return null;
    }
    const { idx, shadowMode } = vmBeingRendered;
    // Apply transformation only for fragment-only-urls, and only in shadow DOM
    if (shadowMode === ShadowMode.Synthetic && /^#/.test(url)) {
        return `${url}-${idx}`;
    }
    return url;
}

/**
 * [ddc] - create a (deprecated) dynamic component via `<x-foo lwc:dynamic={Ctor}>`
 *
 * TODO [#3331]: remove usage of lwc:dynamic in 246
 */
function ddc(
    sel: string,
    Ctor: LightningElementConstructor | null | undefined,
    data: VElementData,
    children: VNodes = EmptyArray
): VCustomElement | null {
    if (process.env.NODE_ENV !== 'production') {
        assert.isTrue(isString(sel), `dc() 1st argument sel must be a string.`);
        assert.isTrue(isObject(data), `dc() 3nd argument data must be an object.`);
        assert.isTrue(
            arguments.length === 3 || isArray(children),
            `dc() 4nd argument data must be an array.`
        );
    }
    // null or undefined values should produce a null value in the VNodes
    if (isNull(Ctor) || isUndefined(Ctor)) {
        return null;
    }
    if (!isComponentConstructor(Ctor)) {
        throw new Error(`Invalid LWC Constructor ${toString(Ctor)} for custom element <${sel}>.`);
    }

    return c(sel, Ctor, data, children);
}

/**
 * [dc] - create a dynamic component via `<lwc:component lwc:is={Ctor}>`
 */
function dc(
    Ctor: LightningElementConstructor | null | undefined,
    data: VElementData,
    children: VNodes = EmptyArray
): VCustomElement | null {
    if (process.env.NODE_ENV !== 'production') {
        assert.isTrue(isObject(data), `dc() 2nd argument data must be an object.`);
        assert.isTrue(
            arguments.length === 3 || isArray(children),
            `dc() 3rd argument data must be an array.`
        );
    }
    // Null or undefined values should produce a null value in the VNodes.
    // This is the only value at compile time as the constructor will not be known.
    if (isNull(Ctor) || isUndefined(Ctor)) {
        return null;
    }

    if (!isComponentConstructor(Ctor)) {
        throw new Error(
            `Invalid constructor ${toString(Ctor)} is not a LightningElement constructor.`
        );
    }

    // Look up the dynamic component's name at runtime once the constructor is available.
    // This information is only known at runtime and is stored as part of registerComponent.
    const sel = getComponentRegisteredName(Ctor);
<<<<<<< HEAD
    // TODO [#3331]: convert this error to a dev-only warning
=======
>>>>>>> 1c65e1a3
    if (isUndefined(sel) || sel === '') {
        throw new Error(
            `Invalid LWC constructor ${toString(Ctor)} does not have a registered name`
        );
    }

    return c(sel, Ctor, data, children);
}

/**
 * slow children collection marking mechanism. this API allows the compiler to signal
 * to the engine that a particular collection of children must be diffed using the slow
 * algo based on keys due to the nature of the list. E.g.:
 *
 *   - slot element's children: the content of the slot has to be dynamic when in synthetic
 *                              shadow mode because the `vnode.children` might be the slotted
 *                              content vs default content, in which case the size and the
 *                              keys are not matching.
 *   - children that contain dynamic components
 *   - children that are produced by iteration
 *
 */
function sc(vnodes: VNodes): VNodes {
    if (process.env.NODE_ENV !== 'production') {
        assert.isTrue(isArray(vnodes), 'sc() api can only work with arrays.');
    }
    // We have to mark the vnodes collection as dynamic so we can later on
    // choose to use the snabbdom virtual dom diffing algo instead of our
    // static dummy algo.
    markAsDynamicChildren(vnodes);
    return vnodes;
}

/**
 * EXPERIMENTAL: This function acts like a hook for Lightning Locker Service and other similar
 * libraries to sanitize HTML content. This hook process the content passed via the template to
 * lwc:inner-html directive.
 * It is meant to be overridden with setSanitizeHtmlContentHook, it throws an error by default.
 */
let sanitizeHtmlContentHook: SanitizeHtmlContentHook = (): string => {
    // locker-service patches this function during runtime to sanitize HTML content.
    throw new Error('sanitizeHtmlContent hook must be implemented.');
};

export type SanitizeHtmlContentHook = (content: unknown) => string;

/**
 * Sets the sanitizeHtmlContentHook.
 */
export function setSanitizeHtmlContentHook(newHookImpl: SanitizeHtmlContentHook) {
    sanitizeHtmlContentHook = newHookImpl;
}

// [s]anitize [h]tml [c]ontent
function shc(content: unknown): string {
    return sanitizeHtmlContentHook(content);
}

const api = ObjectFreeze({
    s,
    h,
    c,
    i,
    f,
    t,
    d,
    b,
    k,
    co,
    dc,
    fr,
    ti,
    st,
    gid,
    fid,
    shc,
    ssf,
    ddc,
});

export default api;

export type RenderAPI = typeof api;<|MERGE_RESOLUTION|>--- conflicted
+++ resolved
@@ -593,10 +593,6 @@
     // Look up the dynamic component's name at runtime once the constructor is available.
     // This information is only known at runtime and is stored as part of registerComponent.
     const sel = getComponentRegisteredName(Ctor);
-<<<<<<< HEAD
-    // TODO [#3331]: convert this error to a dev-only warning
-=======
->>>>>>> 1c65e1a3
     if (isUndefined(sel) || sel === '') {
         throw new Error(
             `Invalid LWC constructor ${toString(Ctor)} does not have a registered name`
