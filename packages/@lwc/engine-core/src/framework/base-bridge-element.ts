--- conflicted
+++ resolved
@@ -216,11 +216,7 @@
     descriptors.formAssociated = {
         get() {
             if (process.env.NODE_ENV !== 'production') {
-<<<<<<< HEAD
-                logError(
-=======
                 logWarn(
->>>>>>> 3747c72c
                     'formAssociated cannot be accessed outside of a component. Set the value within the component class.'
                 );
             }
