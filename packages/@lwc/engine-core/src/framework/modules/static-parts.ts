--- conflicted
+++ resolved
@@ -68,15 +68,9 @@
 
 /**
  * Given an array of static parts, do all the mounting required for these parts.
-<<<<<<< HEAD
- * @param root - the root element
- * @param vnode - the parent VStatic
- * @param renderer - the renderer to use
-=======
  * @param root the root element
  * @param vnode the parent VStatic
  * @param renderer the renderer to use
->>>>>>> 0f0de700
  */
 export function mountStaticParts(root: Element, vnode: VStatic, renderer: RendererAPI): void {
     // On the server, we don't support ref (because it relies on renderedCallback), nor do we
@@ -104,13 +98,8 @@
 
 /**
  * Mounts elements to the newly generated VStatic node
-<<<<<<< HEAD
- * @param n1 - the previous VStatic vnode
- * @param n2 - the current VStatic vnode
-=======
  * @param n1 the previous VStatic vnode
  * @param n2 the current VStatic vnode
->>>>>>> 0f0de700
  */
 export function patchStaticParts(n1: VStatic, n2: VStatic) {
     // On the server, we don't support ref (because it relies on renderedCallback), nor do we
