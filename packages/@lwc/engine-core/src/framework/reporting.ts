--- conflicted
+++ resolved
@@ -4,12 +4,7 @@
  * SPDX-License-Identifier: MIT
  * For full license text, see the LICENSE file in the repo root or https://opensource.org/licenses/MIT
  */
-<<<<<<< HEAD
 import { ArrayPush, noop } from '@lwc/shared';
-import { VM } from './vm';
-=======
-import { noop } from '@lwc/shared';
->>>>>>> fba85015
 
 export const enum ReportingEventId {
     CrossRootAriaInSyntheticShadow = 0,
