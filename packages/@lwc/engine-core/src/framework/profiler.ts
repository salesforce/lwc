/*
 * Copyright (c) 2024, Salesforce, Inc.
 * All rights reserved.
 * SPDX-License-Identifier: MIT
 * For full license text, see the LICENSE file in the repo root or https://opensource.org/licenses/MIT
 */
import { ArrayJoin, ArraySort, isUndefined, noop } from '@lwc/shared';

import { getComponentTag } from '../shared/format';
import { RenderMode, ShadowMode, VM } from './vm';
import { EmptyArray } from './utils';
import type { MutationLog } from './mutation-logger';

export const enum OperationId {
    Constructor = 0,
    Render = 1,
    Patch = 2,
    ConnectedCallback = 3,
    RenderedCallback = 4,
    DisconnectedCallback = 5,
    ErrorCallback = 6,
    GlobalHydrate = 7,
    GlobalRehydrate = 8,
}

type GlobalOperationId = OperationId.GlobalHydrate | OperationId.GlobalRehydrate;

const enum Phase {
    Start = 0,
    Stop = 1,
}

type LogDispatcher = (
    opId: OperationId,
    phase: Phase,
    cmpName?: string,
    vmIndex?: number,
    renderMode?: RenderMode,
    shadowMode?: ShadowMode
) => void;

const operationIdNameMapping = [
    'constructor',
    'render',
    'patch',
    'connectedCallback',
    'renderedCallback',
    'disconnectedCallback',
    'errorCallback',
    'lwc-hydrate',
    'lwc-rehydrate',
] as const satisfies Record<OperationId, string>;

const operationTooltipMapping = [
    // constructor
    'component constructor()',
    // render
    'component render() and virtual DOM rendered',
    // patch
    'component DOM rendered',
    // connectedCallback
    'component connectedCallback()',
    // renderedCallback
    'component renderedCallback()',
    // disconnectedCallback
    'component disconnectedCallback()',
    // errorCallback
    'component errorCallback()',
    // lwc-hydrate
    'component first rendered',
    // lwc-rehydrate
    'component re-rendered',
] as const satisfies Record<OperationId, string>;

const operationTooltipMapping = [
    // constructor
    'component constructor()',
    // render
    'component render() and virtual DOM rendered',
    // patch
    'component DOM rendered',
    // connectedCallback
    'component connectedCallback()',
    // renderedCallback
    'component renderedCallback()',
    // disconnectedCallback
    'component disconnectedCallback()',
    // errorCallback
    'component errorCallback()',
    // lwc-hydrate
    'component first rendered',
    // lwc-rehydrate
    'component re-rendered',
] as const;

// Even if all the browser the engine supports implements the UserTiming API, we need to guard the measure APIs.
// JSDom (used in Jest) for example doesn't implement the UserTiming APIs.
const isUserTimingSupported: boolean =
    typeof performance !== 'undefined' &&
    typeof performance.mark === 'function' &&
    typeof performance.clearMarks === 'function' &&
    typeof performance.measure === 'function' &&
    typeof performance.clearMeasures === 'function';

const start = !isUserTimingSupported
    ? noop
    : (markName: string) => {
          performance.mark(markName);
      };

const end = !isUserTimingSupported
    ? noop
    : (
          measureName: string,
          markName: string,
          devtools?: {
              color?:
                  | 'primary'
                  | 'primary-light'
                  | 'primary-dark'
                  | 'secondary'
                  | 'secondary-light'
                  | 'secondary-dark'
                  | 'tertiary'
                  | 'tertiary-light'
                  | 'tertiary-dark'
                  | 'error';
              properties?: [string, string][];
              tooltipText?: string;
          }
      ) => {
          performance.measure(measureName, {
              start: markName,
              detail: {
                  devtools: {
                      dataType: 'track-entry',
                      track: '⚡️ Lightning Web Components',
                      ...devtools,
                  },
              },
          });

          // Clear the created marks and measure to avoid filling the performance entries buffer.
          // Note: Even if the entries get deleted, existing PerformanceObservers preserve a copy of those entries.
          performance.clearMarks(markName);
          performance.clearMeasures(measureName);
      };

function getOperationName<T extends OperationId = OperationId>(opId: T) {
    return operationIdNameMapping[opId];
}

function getMeasureName<T extends OperationId = OperationId>(opId: T, vm: VM) {
    return `${getComponentTag(vm)} - ${getOperationName(opId)}` as const;
}

function getMarkName<T extends OperationId = OperationId>(opId: T, vm: VM) {
    // Adding the VM idx to the mark name creates a unique mark name component instance. This is necessary to produce
    // the right measures for components that are recursive.
    return `${getMeasureName(opId, vm)} - ${vm.idx}` as const;
}

function getProperties(vm: VM<any, any>): [string, string][] {
    return [
        ['Tag Name', vm.tagName],
        ['Component ID', String(vm.idx)],
        ['Render Mode', vm.renderMode === RenderMode.Light ? 'light DOM' : 'shadow DOM'],
        ['Shadow Mode', vm.shadowMode === ShadowMode.Native ? 'native' : 'synthetic'],
    ];
}

<<<<<<< HEAD
// Create a list of tag names to the properties that were mutated, to help answer the question of
// "why did this component re-render?"
function getMutationProperties(mutationLogs: MutationLog[] | undefined): [string, string][] {
    if (isUndefined(mutationLogs)) {
        return EmptyArray;
    }
    const tagNamesToKeys = new Map();
    for (const {
        vm: { tagName },
        prop,
    } of mutationLogs) {
        let keys = tagNamesToKeys.get(tagName);
        if (isUndefined(keys)) {
            tagNamesToKeys.set(tagName, (keys = new Set()));
        }
        keys.add(prop);
    }
    const result: [string, string][] = [];
    for (const [tagName, keys] of tagNamesToKeys.entries()) {
        result.push([`<${tagName}>`, ArrayJoin.call(ArraySort.call([...keys]), ', ')]);
    }
    return result;
}

=======
>>>>>>> b4377c72
function getTooltipText(measureName: string, opId: OperationId) {
    return `${measureName} - ${operationTooltipMapping[opId]}`;
}

/** Indicates if operations should be logged via the User Timing API. */
const isMeasureEnabled = process.env.NODE_ENV !== 'production';

/** Indicates if operations should be logged by the profiler. */
let isProfilerEnabled = false;

/** The currently assigned profiler dispatcher. */
let currentDispatcher: LogDispatcher = noop;

export const profilerControl = {
    enableProfiler() {
        isProfilerEnabled = true;
    },
    disableProfiler() {
        isProfilerEnabled = false;
    },
    attachDispatcher(dispatcher: LogDispatcher) {
        currentDispatcher = dispatcher;

        this.enableProfiler();
    },
    detachDispatcher(): LogDispatcher {
        const dispatcher = currentDispatcher;
        currentDispatcher = noop;

        this.disableProfiler();

        return dispatcher;
    },
};

export function logOperationStart(opId: OperationId, vm: VM) {
    if (isMeasureEnabled) {
        const markName = getMarkName(opId, vm);
        start(markName);
    }

    if (isProfilerEnabled) {
        currentDispatcher(opId, Phase.Start, vm.tagName, vm.idx, vm.renderMode, vm.shadowMode);
    }
}

export function logOperationEnd(opId: OperationId, vm: VM) {
    if (isMeasureEnabled) {
        const markName = getMarkName(opId, vm);
        const measureName = getMeasureName(opId, vm);
        end(measureName, markName, {
            properties: getProperties(vm),
            tooltipText: getTooltipText(measureName, opId),
            color: opId === OperationId.Render ? 'primary' : 'secondary',
        });
    }

    if (isProfilerEnabled) {
        currentDispatcher(opId, Phase.Stop, vm.tagName, vm.idx, vm.renderMode, vm.shadowMode);
    }
}

export function logGlobalOperationStart(opId: GlobalOperationId) {
    if (isMeasureEnabled) {
        const markName = getOperationName(opId);
        start(markName);
    }

    if (isProfilerEnabled) {
        currentDispatcher(opId, Phase.Start);
    }
}

export function logGlobalOperationStartWithVM(opId: GlobalOperationId, vm: VM) {
    if (isMeasureEnabled) {
        const markName = getMarkName(opId, vm);
        start(markName);
    }

    if (isProfilerEnabled) {
        currentDispatcher(opId, Phase.Start, vm.tagName, vm.idx, vm.renderMode, vm.shadowMode);
    }
}

export function logGlobalOperationEnd(
    opId: GlobalOperationId,
    mutationLogs: MutationLog[] | undefined
) {
    if (isMeasureEnabled) {
        const opName = getOperationName(opId);
        const markName = opName;
        end(opName, markName, {
            tooltipText: getTooltipText(opName, opId),
            color: 'tertiary',
            tooltipText: getTooltipText(opName, opId),
            properties: getMutationProperties(mutationLogs),
        });
    }

    if (isProfilerEnabled) {
        currentDispatcher(opId, Phase.Stop);
    }
}

export function logGlobalOperationEndWithVM(opId: GlobalOperationId, vm: VM) {
    if (isMeasureEnabled) {
        const opName = getOperationName(opId);
        const markName = getMarkName(opId, vm);
        end(opName, markName, {
            properties: getProperties(vm),
            tooltipText: getTooltipText(opName, opId),
            color: 'tertiary',
        });
    }

    if (isProfilerEnabled) {
        currentDispatcher(opId, Phase.Stop, vm.tagName, vm.idx, vm.renderMode, vm.shadowMode);
    }
}<|MERGE_RESOLUTION|>--- conflicted
+++ resolved
@@ -169,7 +169,6 @@
     ];
 }
 
-<<<<<<< HEAD
 // Create a list of tag names to the properties that were mutated, to help answer the question of
 // "why did this component re-render?"
 function getMutationProperties(mutationLogs: MutationLog[] | undefined): [string, string][] {
@@ -194,8 +193,6 @@
     return result;
 }
 
-=======
->>>>>>> b4377c72
 function getTooltipText(measureName: string, opId: OperationId) {
     return `${measureName} - ${operationTooltipMapping[opId]}`;
 }
