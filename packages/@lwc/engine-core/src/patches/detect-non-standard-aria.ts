/*
 * Copyright (c) 2018, salesforce.com, inc.
 * All rights reserved.
 * SPDX-License-Identifier: MIT
 * For full license text, see the LICENSE file in the repo root or https://opensource.org/licenses/MIT
 */

<<<<<<< HEAD
import features from '@lwc/features';
import {
    defineProperty,
    getOwnPropertyDescriptor,
    isNull,
    isUndefined,
    StringToLowerCase,
} from '@lwc/shared';
=======
import { defineProperty, getOwnPropertyDescriptor, isNull, isUndefined } from '@lwc/shared';
>>>>>>> 0666b161
import { onReportingEnabled, report, ReportingEventId } from '../framework/reporting';
import { LightningElement } from '../framework/base-lightning-element';
import { logWarnOnce } from '../shared/logger';
import { getAssociatedVMIfPresent, VM } from '../framework/vm';
import { BaseBridgeElement } from '../framework/base-bridge-element';

//
// The goal of this code is to detect usages of non-standard reflected ARIA properties. These are caused by
// legacy non-standard Element.prototype extensions added by the @lwc/aria-reflection package.
//

// See the README for @lwc/aria-reflection
const NON_STANDARD_ARIA_PROPS = [
    'ariaActiveDescendant',
    'ariaControls',
    'ariaDescribedBy',
    'ariaDetails',
    'ariaErrorMessage',
    'ariaFlowTo',
    'ariaLabelledBy',
    'ariaOwns',
];

function isLightningElement(elm: Element) {
    // The former case is for `this.prop` (inside component) and the latter is for `element.prop` (outside component).
    // In both cases, we apply the non-standard prop even when the global polyfill is disabled, so this is kosher.
    return elm instanceof LightningElement || elm instanceof BaseBridgeElement;
}

function findVM(elm: Element): VM | undefined {
    // If it's a shadow DOM component, then it has a host
    const { host } = elm.getRootNode() as ShadowRoot;
    const vm = isUndefined(host) ? undefined : getAssociatedVMIfPresent(host);
    if (!isUndefined(vm)) {
        return vm;
    }
    // Else it might be a light DOM component. Walk up the tree trying to find the owner
    let parentElement: Element | null = elm;
    while (!isNull((parentElement = parentElement.parentElement))) {
        if (isLightningElement(parentElement)) {
            const vm = getAssociatedVMIfPresent(parentElement);
            if (!isUndefined(vm)) {
                return vm;
            }
        }
    }
    // If we return undefined, it's because the element was rendered wholly outside a LightningElement
}

function checkAndReportViolation(elm: Element, prop: string, isSetter: boolean, setValue: any) {
    if (!isLightningElement(elm)) {
        const vm = findVM(elm);

        if (process.env.NODE_ENV !== 'production') {
            logWarnOnce(
                `Element <${StringToLowerCase.call(elm.tagName)}> ` +
                    (isUndefined(vm)
                        ? ''
                        : `owned by <${StringToLowerCase.call(vm.elm.tagName)}> `) +
                    `uses non-standard property "${prop}". This will be removed in a future version of LWC. ` +
                    `See https://sfdc.co/deprecated-aria`
            );
        }

        let setValueType: string | undefined;
        if (isSetter) {
            // `typeof null` is "object" which is not very useful for detecting null.
            // We mostly want to know null vs undefined vs other types here, due to
            // https://github.com/salesforce/lwc/issues/3284
            setValueType = isNull(setValue) ? 'null' : typeof setValue;
        }
        report(ReportingEventId.NonStandardAriaReflection, {
            tagName: vm?.tagName,
            propertyName: prop,
            isSetter,
            setValueType,
        });
    }
}

function enableDetection() {
    const { prototype } = Element;
    for (const prop of NON_STANDARD_ARIA_PROPS) {
        const descriptor = getOwnPropertyDescriptor(prototype, prop);
        // The descriptor should exist because the @lwc/aria-reflection polyfill has run by now.
        // This happens automatically because of the ordering of imports.
        if (process.env.NODE_ENV !== 'production') {
            /* istanbul ignore if */
            if (
                isUndefined(descriptor) ||
                isUndefined(descriptor.get) ||
                isUndefined(descriptor.set)
            ) {
                // should never happen
                throw new Error('detect-non-standard-aria.ts loaded before @lwc/aria-reflection');
            }
        }
        // @ts-ignore
        const { get, set } = descriptor;
        defineProperty(prototype, prop, {
            get() {
                checkAndReportViolation(this, prop, false, undefined);
                return get.call(this);
            },
            set(val) {
                checkAndReportViolation(this, prop, true, val);
                return set.call(this, val);
            },
            configurable: true,
            enumerable: true,
        });
    }
}

// No point in running this code if we're not in a browser, or if the global polyfill is not loaded
if (process.env.IS_BROWSER) {
    if (!lwcRuntimeFlags.DISABLE_ARIA_REFLECTION_POLYFILL) {
        // Always run detection in dev mode, so we can at least print to the console
        if (process.env.NODE_ENV !== 'production') {
            enableDetection();
        } else {
            // In prod mode, only enable detection if reporting is enabled
            onReportingEnabled(enableDetection);
        }
    }
}<|MERGE_RESOLUTION|>--- conflicted
+++ resolved
@@ -5,8 +5,6 @@
  * For full license text, see the LICENSE file in the repo root or https://opensource.org/licenses/MIT
  */
 
-<<<<<<< HEAD
-import features from '@lwc/features';
 import {
     defineProperty,
     getOwnPropertyDescriptor,
@@ -14,9 +12,6 @@
     isUndefined,
     StringToLowerCase,
 } from '@lwc/shared';
-=======
-import { defineProperty, getOwnPropertyDescriptor, isNull, isUndefined } from '@lwc/shared';
->>>>>>> 0666b161
 import { onReportingEnabled, report, ReportingEventId } from '../framework/reporting';
 import { LightningElement } from '../framework/base-lightning-element';
 import { logWarnOnce } from '../shared/logger';
