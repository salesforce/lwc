--- conflicted
+++ resolved
@@ -32,10 +32,7 @@
                 // TODO [#3284]: According to the spec, IDL nullable type values
                 // (null and undefined) should remove the attribute; however, we
                 // only do so in the case of null for historical reasons.
-<<<<<<< HEAD
-=======
                 // See also https://github.com/w3c/aria/issues/1858
->>>>>>> fa6ef213
                 if (isNull(newValue)) {
                     this.removeAttribute(attrName);
                 } else {
