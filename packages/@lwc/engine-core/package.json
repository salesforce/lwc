{
    "name": "@lwc/engine-core",
    "version": "2.32.1",
    "description": "Core LWC engine APIs.",
    "homepage": "https://lwc.dev/",
    "repository": {
        "type": "git",
        "url": "https://github.com/salesforce/lwc.git",
        "directory": "packages/@lwc/engine-core"
    },
    "bugs": {
        "url": "https://github.com/salesforce/lwc/issues"
    },
    "main": "dist/engine-core.cjs.js",
    "module": "dist/engine-core.js",
    "typings": "types/index.d.ts",
    "license": "MIT",
    "scripts": {
        "build": "rollup --config scripts/rollup.config.js",
        "dev": "rollup  --config scripts/rollup.config.js --watch --no-watch.clearScreen"
    },
    "files": [
        "dist/",
        "types/"
    ],
    "dependencies": {
<<<<<<< HEAD
        "@lwc/aria-reflection": "2.32.0",
        "@lwc/features": "2.32.0",
        "@lwc/shared": "2.32.0"
=======
        "@lwc/features": "2.32.1",
        "@lwc/shared": "2.32.1"
>>>>>>> f817a044
    },
    "devDependencies": {
        "observable-membrane": "2.0.0"
    },
    "publishConfig": {
        "access": "public"
    },
    "nx": {
        "targets": {
            "build": {
                "outputs": [
                    "./dist",
                    "./types"
                ]
            }
        }
    }
}<|MERGE_RESOLUTION|>--- conflicted
+++ resolved
@@ -24,14 +24,9 @@
         "types/"
     ],
     "dependencies": {
-<<<<<<< HEAD
-        "@lwc/aria-reflection": "2.32.0",
-        "@lwc/features": "2.32.0",
-        "@lwc/shared": "2.32.0"
-=======
+        "@lwc/aria-reflection": "2.32.1",
         "@lwc/features": "2.32.1",
         "@lwc/shared": "2.32.1"
->>>>>>> f817a044
     },
     "devDependencies": {
         "observable-membrane": "2.0.0"
