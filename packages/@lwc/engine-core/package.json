--- conflicted
+++ resolved
@@ -24,22 +24,9 @@
     "files": [
         "dist"
     ],
-<<<<<<< HEAD
     "scripts": {
         "build": "rollup --config ../../../scripts/rollup/rollup.config.js",
         "dev": "rollup  --config ../../../scripts/rollup/rollup.config.js --watch --no-watch.clearScreen"
-=======
-    "dependencies": {
-        "@lwc/aria-reflection": "2.45.1",
-        "@lwc/features": "2.45.1",
-        "@lwc/shared": "2.45.1"
-    },
-    "devDependencies": {
-        "observable-membrane": "2.0.0"
-    },
-    "publishConfig": {
-        "access": "public"
->>>>>>> 7bef1987
     },
     "nx": {
         "targets": {
@@ -51,9 +38,9 @@
         }
     },
     "dependencies": {
-        "@lwc/aria-reflection": "2.43.0",
-        "@lwc/features": "2.43.0",
-        "@lwc/shared": "2.43.0"
+        "@lwc/aria-reflection": "2.45.1",
+        "@lwc/features": "2.45.1",
+        "@lwc/shared": "2.45.1"
     },
     "devDependencies": {
         "observable-membrane": "2.0.0"
