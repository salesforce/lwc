--- conflicted
+++ resolved
@@ -1,5 +1,4 @@
 {
-<<<<<<< HEAD
     "name": "@lwc/wire-service",
     "version": "0.35.7",
     "description": "@wire service",
@@ -9,8 +8,7 @@
     "scripts": {
         "clean": "rm -rf dist/ lib/",
         "test": "jest",
-        "build": "tsc",
-        "postbuild": "concurrently --raw \"rollup -c rollup.config.umd.dev.js\" \"rollup -c rollup.config.umd.prod.js\" \"rollup -c rollup.config.es-and-cjs.js\"",
+        "build": "tsc && rollup --config ./scripts/rollup/rollup.config.js",
         "start": "concurrently \"yarn run build:playground --watch\" \"yarn run serve:playground\"",
         "build:playground": "rollup -c playground/rollup.config.js",
         "serve:playground": "node playground/server.js"
@@ -29,31 +27,5 @@
     },
     "publishConfig": {
         "access": "public"
-=======
-  "name": "@lwc/wire-service",
-  "version": "0.35.7",
-  "description": "@wire service",
-  "license": "MIT",
-  "main": "dist/commonjs/es2017/wire.js",
-  "module": "dist/modules/es2017/wire.js",
-  "scripts": {
-    "clean": "rm -rf dist/ lib/",
-    "test": "jest",
-    "build": "tsc && rollup --config ./scripts/rollup/rollup.config.js",
-    "start": "concurrently \"yarn run build:playground --watch\" \"yarn run serve:playground\"",
-    "build:playground": "rollup -c playground/rollup.config.js",
-    "serve:playground": "node playground/server.js"
-  },
-  "devDependencies": {
-    "@lwc/compiler": "0.35.7",
-    "@lwc/engine": "0.35.7",
-    "@lwc/jest-transformer": "0.35.7",
-    "@lwc/rollup-plugin": "0.35.7",
-    "express": "^4.15.2"
-  },
-  "lwc": {
-    "modules": {
-      "wire-service": "dist/modules/es2017/wire.js"
->>>>>>> 4148c0e6
     }
 }