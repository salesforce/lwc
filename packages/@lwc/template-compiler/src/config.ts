--- conflicted
+++ resolved
@@ -4,18 +4,13 @@
  * SPDX-License-Identifier: MIT
  * For full license text, see the LICENSE file in the repo root or https://opensource.org/licenses/MIT
  */
-<<<<<<< HEAD
-import { TemplateErrors, invariant, generateCompilerError } from '@lwc/errors';
-import { getAPIVersionFromNumber, hasOwnProperty } from '@lwc/shared';
-=======
 import {
     TemplateErrors,
     invariant,
     generateCompilerError,
     InstrumentationObject,
 } from '@lwc/errors';
-import { hasOwnProperty } from '@lwc/shared';
->>>>>>> 19f6f913
+import { getAPIVersionFromNumber, hasOwnProperty } from '@lwc/shared';
 import { CustomRendererConfig } from './shared/renderer-hooks';
 import { isCustomElementTag } from './shared/utils';
 
@@ -80,15 +75,14 @@
     enableLwcSpread?: boolean;
 
     /**
-<<<<<<< HEAD
+     * Config to use to collect metrics and logs
+     */
+    instrumentation?: InstrumentationObject;
+
+    /**
      * The API version to associate with the compiled template
      */
     apiVersion?: number;
-=======
-     * Config to use to collect metrics and logs
-     */
-    instrumentation?: InstrumentationObject;
->>>>>>> 19f6f913
 }
 
 export type NormalizedConfig = Required<Omit<Config, 'customRendererConfig' | 'instrumentation'>> &
