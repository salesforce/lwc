/*
 * Copyright (c) 2018, salesforce.com, inc.
 * All rights reserved.
 * SPDX-License-Identifier: MIT
 * For full license text, see the LICENSE file in the repo root or https://opensource.org/licenses/MIT
 */
import { TemplateErrors, invariant, generateCompilerError } from '@lwc/errors';
import { getAPIVersionFromNumber, hasOwnProperty } from '@lwc/shared';
import { CustomRendererConfig } from './shared/renderer-hooks';
import { isCustomElementTag } from './shared/utils';

export interface Config {
    /**
     * Specification to use to determine which nodes in the template require custom renderer hooks.
     */
    customRendererConfig?: CustomRendererConfig;

    /**
     * Enable computed member expression in the template. eg:
     *    <template>
     *        {list[0].name}
     *    </template>
     */
    experimentalComputedMemberExpression?: boolean;

    // TODO [#3370]: remove experimental template expression flag
    /**
     * Enable use of (a subset of) JavaScript expressions in place of template bindings.
     *
     *    <template>
     *        <input
     *            attr={complex ?? expressions()}
     *            onchange={({ target }) => componentMethod(target.value)}
     *        >
     *            Hey there {inAustralia ? 'mate' : 'friend'}
     *        </input>
     *    </template>
     */
    experimentalComplexExpressions?: boolean;

    /**
     * TODO [#3331]: remove usage of lwc:dynamic in 246
     *
     * Enable lwc:dynamic directive - Deprecated
     *
     * <x-foo lwc:dynamic={expr}>
     */
    experimentalDynamicDirective?: boolean;

    /**
     * When true, enables `lwc:is` directive.
     *
     * <lwc:component lwc:is={expr}>
     */
    enableDynamicComponents?: boolean;

    /**
     * When true, HTML comments in the template will be preserved.
     */
    preserveHtmlComments?: boolean;

    /**
     * When false, the template compiler will not generate optimized code for static content.
     */
    enableStaticContentOptimization?: boolean;

    /**
     * When true, enables `lwc:spread` directive.
     */
    enableLwcSpread?: boolean;
<<<<<<< HEAD

    /**
     * When true, enables usage of `lwc:slot-bind` and `lwc:slot-data` directives for declaring scoped slots
     */
    enableScopedSlots?: boolean;

    apiVersion?: number;
=======
>>>>>>> 767347b6
}

export type NormalizedConfig = Required<Omit<Config, 'customRendererConfig'>> &
    Partial<Pick<Config, 'customRendererConfig'>>;

const AVAILABLE_OPTION_NAMES = new Set([
    'apiVersion',
    'customRendererConfig',
    'enableLwcSpread',
    'enableStaticContentOptimization',
    // TODO [#3370]: remove experimental template expression flag
    'experimentalComplexExpressions',
    'experimentalComputedMemberExpression',
    'experimentalDynamicDirective',
    'enableDynamicComponents',
    'preserveHtmlComments',
]);

function normalizeCustomRendererConfig(config: CustomRendererConfig): CustomRendererConfig {
    const tagNames: string[] = [];
    const normalizedConfig: CustomRendererConfig = {
        elements: config.elements.map((e) => {
            const tagName = e.tagName.toLowerCase();
            // Custom element cannot be allowed to have a custom renderer hook
            // The renderer is cascaded down from the owner(custom element) to all its child nodes who
            // do not have a renderer specified.
            invariant(!isCustomElementTag(tagName), TemplateErrors.CUSTOM_ELEMENT_TAG_DISALLOWED, [
                e.tagName,
            ]);

            tagNames.push(tagName);
            return {
                tagName,
                namespace: e.namespace?.toLowerCase(),
                attributes: e.attributes?.map((a) => a.toLowerCase()),
            };
        }),
        directives: config.directives.map((d) => d.toLowerCase()),
    };

    // Check for duplicate tag names
    const dupTagNames: string[] = tagNames.filter(
        (item, index) => index !== tagNames.indexOf(item)
    );
    invariant(dupTagNames.length == 0, TemplateErrors.DUPLICATE_ELEMENT_ENTRY, [
        dupTagNames.join(', '),
    ]);

    return normalizedConfig;
}

export function normalizeConfig(config: Config): NormalizedConfig {
    invariant(
        config !== undefined && typeof config === 'object',
        TemplateErrors.OPTIONS_MUST_BE_OBJECT
    );

    const customRendererConfig = config.customRendererConfig
        ? normalizeCustomRendererConfig(config.customRendererConfig)
        : undefined;

    for (const property in config) {
        if (!AVAILABLE_OPTION_NAMES.has(property) && hasOwnProperty.call(config, property)) {
            throw generateCompilerError(TemplateErrors.UNKNOWN_OPTION_PROPERTY, {
                messageArgs: [property],
            });
        }
    }

    const apiVersion = getAPIVersionFromNumber(config.apiVersion);

    return {
        preserveHtmlComments: false,
        experimentalComputedMemberExpression: false,
        // TODO [#3370]: remove experimental template expression flag
        experimentalComplexExpressions: false,
        experimentalDynamicDirective: false,
        enableDynamicComponents: false,
        enableStaticContentOptimization: true,
        enableLwcSpread: false,
<<<<<<< HEAD
        enableScopedSlots: false,
        apiVersion,
=======
>>>>>>> 767347b6
        ...config,
        ...{ customRendererConfig },
    };
}<|MERGE_RESOLUTION|>--- conflicted
+++ resolved
@@ -68,16 +68,11 @@
      * When true, enables `lwc:spread` directive.
      */
     enableLwcSpread?: boolean;
-<<<<<<< HEAD
 
     /**
-     * When true, enables usage of `lwc:slot-bind` and `lwc:slot-data` directives for declaring scoped slots
+     * API version to associate with this template when compiling
      */
-    enableScopedSlots?: boolean;
-
     apiVersion?: number;
-=======
->>>>>>> 767347b6
 }
 
 export type NormalizedConfig = Required<Omit<Config, 'customRendererConfig'>> &
@@ -158,11 +153,7 @@
         enableDynamicComponents: false,
         enableStaticContentOptimization: true,
         enableLwcSpread: false,
-<<<<<<< HEAD
-        enableScopedSlots: false,
         apiVersion,
-=======
->>>>>>> 767347b6
         ...config,
         ...{ customRendererConfig },
     };
