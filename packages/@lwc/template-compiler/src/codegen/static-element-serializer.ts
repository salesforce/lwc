--- conflicted
+++ resolved
@@ -61,14 +61,12 @@
     const collector = ({
         name,
         value,
-        isProp,
         hasExpression,
         hasSvgUseHref,
         needsScoping,
     }: {
         name: string;
         value: string | boolean;
-        isProp: boolean;
         hasExpression?: boolean;
         hasSvgUseHref?: boolean;
         needsScoping?: boolean;
@@ -81,28 +79,7 @@
         // See W-16614169
         const escapedAttributeName = templateStringEscape(name);
 
-        // `<input checked="...">` and `<input value="...">` have a peculiar attr/prop relationship, so the engine
-        // has historically treated them as props rather than attributes:
-        // https://github.com/salesforce/lwc/blob/b584d39/packages/%40lwc/template-compiler/src/parser/attribute.ts#L217-L221
-        // For example, an element might be rendered as `<input type=checkbox>` but `input.checked` could
-        // still return true. `value` behaves similarly. `value` and `checked` behave surprisingly
-        // because the attributes actually represent the "default" value rather than the current one:
-        // - https://jakearchibald.com/2024/attributes-vs-properties/#value-on-input-fields
-        // - https://developer.mozilla.org/en-US/docs/Web/HTML/Element/input/checkbox#checked
-<<<<<<< HEAD
         if (typeof value === 'string') {
-=======
-        if (isProp) {
-            // The below logic matches the behavior of non-static-optimized DOM nodes.
-            // There is no functional difference between e.g. `checked="checked"` and `checked` but we
-            // match byte-for-byte the non-static-optimized HTML that would be rendered.
-            if (name === 'checked' || (name === 'value' && value === '')) {
-                attrs.push(` ${escapedAttributeName}`);
-            } else {
-                attrs.push(` ${escapedAttributeName}="${htmlEscape(String(value), true)}"`);
-            }
-        } else if (typeof value === 'string') {
->>>>>>> e65e9bcb
             let v = templateStringEscape(value);
 
             if (name === 'class') {
@@ -142,7 +119,6 @@
             // Skip serializing here and handle it as if it were a dynamic attribute instead.
             // Note that, to maintain backwards compatibility with the non-static output, we treat the valueless
             // "boolean" format (e.g. `<div id>`) as the empty string, which is semantically equivalent.
-            // `isProp` corresponds to `value` or `checked` on an `<input>` which is treated as a prop at runtime.
             const needsPlaceholder = hasExpression || hasSvgUseHref || needsScoping;
 
             let nameAndValue;
@@ -196,7 +172,6 @@
             return {
                 hasExpression,
                 hasSvgUseHref,
-                isProp: false,
                 needsScoping,
                 name,
                 value:
@@ -208,39 +183,21 @@
         })
         .forEach(collector);
 
-    // See note above about `<input value>`/`<input checked>`
-    element.properties
-<<<<<<< HEAD
-        .forEach((prop) => {
-            const { attributeName } = prop;
-=======
-        .map((prop) => {
-            const { attributeName, value } = prop;
->>>>>>> e65e9bcb
-
-            // Sanity check to ensure that only `<input value>`/`<input checked>` are treated as props
-            /* v8 ignore start */
-            if (process.env.NODE_ENV === 'test') {
-                if (
-                    element.name !== 'input' &&
-                    !(attributeName === 'checked' || attributeName === 'value')
-                ) {
-                    throw new Error(
-                        'Expected to only see `<input value>`/`<input checked>` here; instead found `<${element.name} ${attributeName}>'
-                    );
-                }
-            }
-            /* v8 ignore stop */
-<<<<<<< HEAD
-=======
-
-            return {
-                name: attributeName,
-                value: (value as Literal).value,
-                isProp: true,
-            };
->>>>>>> e65e9bcb
-        })
+    // Sanity check to ensure that only `<input value>`/`<input checked>` are treated as props
+    /* v8 ignore start */
+    if (process.env.NODE_ENV === 'test') {
+        for (const { attributeName } of element.properties) {
+            if (
+                element.name !== 'input' &&
+                !(attributeName === 'checked' || attributeName === 'value')
+            ) {
+                throw new Error(
+                    'Expected to only see `<input value>`/`<input checked>` here; instead found `<${element.name} ${attributeName}>'
+                );
+            }
+        }
+    }
+    /* v8 ignore stop */
 
     // ${2} maps to style token attribute
     // ${3} maps to class attribute token + style token attribute
