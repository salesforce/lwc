--- conflicted
+++ resolved
@@ -107,12 +107,9 @@
     slot: { name: 's', alias: 'api_slot' },
     staticFragment: { name: 'st', alias: 'api_static_fragment' },
     staticPart: { name: 'sp', alias: 'api_static_part' },
-<<<<<<< HEAD
-    normalizeClassName: { name: 'ncls', alias: 'api_normalize_class_name' },
-=======
     tabindex: { name: 'ti', alias: 'api_tab_index' },
     text: { name: 't', alias: 'api_text' },
->>>>>>> 24eff618
+    normalizeClassName: { name: 'ncls', alias: 'api_normalize_class_name' },
 };
 
 interface Scope {
