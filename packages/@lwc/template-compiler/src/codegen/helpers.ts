/*
 * Copyright (c) 2018, salesforce.com, inc.
 * All rights reserved.
 * SPDX-License-Identifier: MIT
 * For full license text, see the LICENSE file in the repo root or https://opensource.org/licenses/MIT
 */
import { APIVersion, HTML_NAMESPACE, APIFeature, isAPIFeatureEnabled } from '@lwc/shared';
import * as t from '../shared/estree';
import { isLiteral } from '../shared/estree';
import { toPropertyName } from '../shared/utils';
import { BaseElement, ChildNode, LWCDirectiveRenderMode, Node, Root } from '../shared/types';
import {
    isBaseElement,
    isComment,
    isConditionalParentBlock,
    isElement,
    isForBlock,
    isIf,
    isParentNode,
    isSlot,
    isText,
} from '../shared/ast';
<<<<<<< HEAD
import { TEMPLATE_FUNCTION_NAME, TEMPLATE_PARAMS } from '../shared/constants';
=======
import {
    TEMPLATE_FUNCTION_NAME,
    TEMPLATE_PARAMS,
    STATIC_SAFE_DIRECTIVES,
} from '../shared/constants';
>>>>>>> 99a31151
import {
    isAllowedFragOnlyUrlsXHTML,
    isFragmentOnlyUrl,
    isIdReferencingAttribute,
    isSvgUseHref,
} from '../parser/attribute';
import State from '../state';
import { isCustomRendererHookRequired } from '../shared/renderer-hooks';
import CodeGen from './codegen';

export function identifierFromComponentName(name: string): t.Identifier {
    return t.identifier(`_${toPropertyName(name)}`);
}

export function getMemberExpressionRoot(expression: t.MemberExpression): t.Identifier {
    let current: t.Expression | t.Identifier = expression;

    while (t.isMemberExpression(current)) {
        current = current.object as t.Expression;
    }

    return current as t.Identifier;
}

export function objectToAST(
    obj: object,
    valueMapper: (key: string) => t.Expression
): t.ObjectExpression {
    return t.objectExpression(
        Object.keys(obj).map((key) => t.property(t.literal(key), valueMapper(key)))
    );
}

/**
 * Returns true if the children should be flattened.
 *
 * This function searches through the children to determine if flattening needs to occur in the runtime.
 * Children should be flattened if they contain an iterator, a dynamic directive or a slot inside a light dom element.
 */
export function shouldFlatten(codeGen: CodeGen, children: ChildNode[]): boolean {
    return children.some((child) => {
        return (
            // ForBlock will generate a list of iterable vnodes
            isForBlock(child) ||
            // light DOM slots
            (isSlot(child) && codeGen.renderMode === LWCDirectiveRenderMode.light) ||
            // If node is only a control flow node and does not map to a stand alone element.
            // Search children to determine if it should be flattened.
            (isIf(child) && shouldFlatten(codeGen, child.children))
        );
    });
}

/**
 * Returns true if the AST element or any of its descendants use an id attribute.
 */
export function hasIdAttribute(node: Node): boolean {
    if (isBaseElement(node)) {
        const hasIdAttr = [...node.attributes, ...node.properties].some(
            ({ name }) => name === 'id'
        );

        if (hasIdAttr) {
            return true;
        }
    }

    if (isParentNode(node)) {
        return node.children.some((child) => hasIdAttribute(child));
    }

    return false;
}

export function memorizeHandler(
    codeGen: CodeGen,
    componentHandler: t.Expression,
    handler: t.Expression
): t.Expression {
    // #439 - The handler can only be memorized if it is bound to component instance
    const id = getMemberExpressionRoot(componentHandler as t.MemberExpression);
    const shouldMemorizeHandler = !codeGen.isLocalIdentifier(id);

    // Apply memorization if the handler is memorizable.
    //   $cmp.handlePress -> _m1 || ($ctx._m1 = b($cmp.handlePress))
    if (shouldMemorizeHandler) {
        const memorizedId = codeGen.getMemorizationId();
        const memorization = t.assignmentExpression(
            '=',
            t.memberExpression(t.identifier(TEMPLATE_PARAMS.CONTEXT), memorizedId),
            handler
        );

        handler = t.logicalExpression('||', memorizedId, memorization);
    }
    return handler;
}

export function generateTemplateMetadata(codeGen: CodeGen): t.Statement[] {
    const metadataExpressions: t.Statement[] = [];

    if (codeGen.slotNames.size) {
        const slotsProperty = t.memberExpression(
            t.identifier(TEMPLATE_FUNCTION_NAME),
            t.identifier('slots')
        );

        const slotsArray = t.arrayExpression(
            Array.from(codeGen.slotNames)
                .sort()
                .map((slot) => t.literal(slot))
        );

        const slotsMetadata = t.assignmentExpression('=', slotsProperty, slotsArray);
        metadataExpressions.push(t.expressionStatement(slotsMetadata));
    }

    const stylesheetsMetadata = t.assignmentExpression(
        '=',
        t.memberExpression(t.identifier(TEMPLATE_FUNCTION_NAME), t.identifier('stylesheets')),
        t.arrayExpression([])
    );
    metadataExpressions.push(t.expressionStatement(stylesheetsMetadata));

    // ignore when shadow because we don't want to modify template unnecessarily
    if (codeGen.renderMode === LWCDirectiveRenderMode.light) {
        const renderModeMetadata = t.assignmentExpression(
            '=',
            t.memberExpression(t.identifier(TEMPLATE_FUNCTION_NAME), t.identifier('renderMode')),
            t.literal('light')
        );
        metadataExpressions.push(t.expressionStatement(renderModeMetadata));
    }

    if (codeGen.hasRefs) {
        const refsMetadata = t.assignmentExpression(
            '=',
            t.memberExpression(t.identifier(TEMPLATE_FUNCTION_NAME), t.identifier('hasRefs')),
            t.literal(true)
        );
        metadataExpressions.push(t.expressionStatement(refsMetadata));
    }

    return metadataExpressions;
}

const DECLARATION_DELIMITER = /;(?![^(]*\))/g;
const PROPERTY_DELIMITER = /:(.+)/;

// Borrowed from Vue template compiler.
// https://github.com/vuejs/vue/blob/531371b818b0e31a989a06df43789728f23dc4e8/src/platforms/web/util/style.js#L5-L16
export function parseStyleText(cssText: string): { [name: string]: string } {
    const styleMap: { [name: string]: string } = {};

    const declarations = cssText.split(DECLARATION_DELIMITER);
    for (const declaration of declarations) {
        if (declaration) {
            const [prop, value] = declaration.split(PROPERTY_DELIMITER);

            if (prop !== undefined && value !== undefined) {
                styleMap[prop.trim()] = value.trim();
            }
        }
    }

    return styleMap;
}

// Given a map of CSS property keys to values, return an array AST like:
// ['color', 'blue', false]    // { color: 'blue' }
// ['background', 'red', true] // { background: 'red !important' }
export function styleMapToStyleDeclsAST(styleMap: { [name: string]: string }): t.ArrayExpression {
    const styles: Array<[string, string] | [string, string, boolean]> = Object.entries(
        styleMap
    ).map(([key, value]) => {
        const important = value.endsWith('!important');
        if (important) {
            // trim off the trailing "!important" (10 chars)
            value = value.substring(0, value.length - 10).trim();
        }
        return [key, value, important];
    });
    return t.arrayExpression(
        styles.map((arr) => t.arrayExpression(arr.map((val) => t.literal(val))))
    );
}

const CLASSNAME_DELIMITER = /\s+/;

export function parseClassNames(classNames: string): string[] {
    return classNames
        .split(CLASSNAME_DELIMITER)
        .map((className) => className.trim())
        .filter((className) => className.length);
}

function isStaticNode(node: BaseElement, apiVersion: APIVersion): boolean {
    let result = true;
    const { name: nodeName, namespace = '', attributes, directives, properties } = node;

    // SVG is excluded from static content optimization in older API versions due to issues with case sensitivity
    // in CSS scope tokens. See https://github.com/salesforce/lwc/issues/3313
    if (
        !isAPIFeatureEnabled(APIFeature.LOWERCASE_SCOPE_TOKENS, apiVersion) &&
        namespace !== HTML_NAMESPACE
    ) {
        return false;
    }

    // it is an element
    result &&= isElement(node);

    // all attrs are static-safe
    result &&= attributes.every(({ name, value }) => {
        return (
            isLiteral(value) &&
            name !== 'slot' &&
            // check for ScopedId
            name !== 'id' &&
            name !== 'spellcheck' && // spellcheck is specially handled by the vnodes.
            !isIdReferencingAttribute(name) &&
            // svg href needs sanitization.
            !isSvgUseHref(nodeName, name, namespace) &&
            // Check for ScopedFragId
            !(
                isAllowedFragOnlyUrlsXHTML(nodeName, name, namespace) &&
                isFragmentOnlyUrl(value.value as string)
            )
        );
    });

    // all directives are static-safe
    result &&= !directives.some((directive) => !STATIC_SAFE_DIRECTIVES.has(directive.name));

    // all properties are static
    result &&= properties.every((prop) => isLiteral(prop.value));

    return result;
}

<<<<<<< HEAD
function collectStaticNodes(
    node: ChildNode,
    staticNodes: Set<ChildNode>,
    state: State,
    apiVersion: APIVersion
) {
=======
function isSafeStaticChild(childNode: ChildNode) {
    if (!isBaseElement(childNode)) {
        // don't need to check non-base-element nodes, because they don't have listeners/directives
        return true;
    }
    // Bail out if any children have event listeners or directives. These are only allowed at the top level of a
    // static fragment, because the engine currently cannot set listeners/refs/etc. on nodes inside a static fragment.
    return childNode.listeners.length === 0 && childNode.directives.length === 0;
}

function collectStaticNodes(node: ChildNode, staticNodes: Set<ChildNode>, state: State) {
>>>>>>> 99a31151
    let childrenAreStatic = true;
    let nodeIsStatic;

    if (isText(node)) {
        nodeIsStatic = isLiteral(node.value);
    } else if (isComment(node)) {
        nodeIsStatic = true;
    } else {
        // it is ElseBlock | ForBlock | If | BaseElement
        node.children.forEach((childNode) => {
            collectStaticNodes(childNode, staticNodes, state, apiVersion);

            childrenAreStatic &&= staticNodes.has(childNode);

            childrenAreStatic &&= isSafeStaticChild(childNode);
        });

        // for IfBlock and ElseifBlock, traverse down the else branch
        if (isConditionalParentBlock(node) && node.else) {
            collectStaticNodes(node.else, staticNodes, state, apiVersion);
        }

        nodeIsStatic =
            isBaseElement(node) &&
            !isCustomRendererHookRequired(node, state) &&
            isStaticNode(node, apiVersion);
    }

    if (nodeIsStatic && childrenAreStatic) {
        staticNodes.add(node);
    }
}

export function getStaticNodes(root: Root, state: State, apiVersion: APIVersion): Set<ChildNode> {
    const staticNodes = new Set<ChildNode>();

    root.children.forEach((childNode) => {
        collectStaticNodes(childNode, staticNodes, state, apiVersion);
    });

    return staticNodes;
}<|MERGE_RESOLUTION|>--- conflicted
+++ resolved
@@ -20,15 +20,11 @@
     isSlot,
     isText,
 } from '../shared/ast';
-<<<<<<< HEAD
-import { TEMPLATE_FUNCTION_NAME, TEMPLATE_PARAMS } from '../shared/constants';
-=======
 import {
     TEMPLATE_FUNCTION_NAME,
     TEMPLATE_PARAMS,
     STATIC_SAFE_DIRECTIVES,
 } from '../shared/constants';
->>>>>>> 99a31151
 import {
     isAllowedFragOnlyUrlsXHTML,
     isFragmentOnlyUrl,
@@ -269,26 +265,22 @@
     return result;
 }
 
-<<<<<<< HEAD
+function isSafeStaticChild(childNode: ChildNode) {
+    if (!isBaseElement(childNode)) {
+        // don't need to check non-base-element nodes, because they don't have listeners/directives
+        return true;
+    }
+    // Bail out if any children have event listeners or directives. These are only allowed at the top level of a
+    // static fragment, because the engine currently cannot set listeners/refs/etc. on nodes inside a static fragment.
+    return childNode.listeners.length === 0 && childNode.directives.length === 0;
+}
+
 function collectStaticNodes(
     node: ChildNode,
     staticNodes: Set<ChildNode>,
     state: State,
     apiVersion: APIVersion
 ) {
-=======
-function isSafeStaticChild(childNode: ChildNode) {
-    if (!isBaseElement(childNode)) {
-        // don't need to check non-base-element nodes, because they don't have listeners/directives
-        return true;
-    }
-    // Bail out if any children have event listeners or directives. These are only allowed at the top level of a
-    // static fragment, because the engine currently cannot set listeners/refs/etc. on nodes inside a static fragment.
-    return childNode.listeners.length === 0 && childNode.directives.length === 0;
-}
-
-function collectStaticNodes(node: ChildNode, staticNodes: Set<ChildNode>, state: State) {
->>>>>>> 99a31151
     let childrenAreStatic = true;
     let nodeIsStatic;
 
