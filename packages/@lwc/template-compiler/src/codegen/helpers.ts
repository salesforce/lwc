--- conflicted
+++ resolved
@@ -62,23 +62,12 @@
     );
 }
 
-<<<<<<< HEAD
-function isDynamic(element: BaseElement): boolean {
-    return element.directives.some(isDynamicDirective);
-}
-
 export function containsDynamicChildren(parent: ParentNode): boolean {
     const hasDynamicChildren = parent.children.some((child) => {
         // The child in the children array will only ever contain an IfBlock.
         // ElseIfBlock and ElseBlock are chained together starting from the IfBlock.
         if (isForBlock(child) || isIf(child) || isIfBlock(child)) {
             return containsDynamicChildren(child);
-=======
-export function containsDynamicChildren(children: ChildNode[]): boolean {
-    return children.some((child) => {
-        if (isForBlock(child) || isIf(child)) {
-            return containsDynamicChildren(child.children);
->>>>>>> 7ff2410b
         }
 
         return false;
@@ -105,11 +94,8 @@
         return (
             // ForBlock will generate a list of iterable vnodes
             isForBlock(child) ||
-<<<<<<< HEAD
             // IfBlock, ElseIfBlock, and Else children will always be an array
             isIfBlock(child) ||
-            // Dynamic children
-            (isBaseElement(child) && isDynamic(child)) ||
             // light DOM slots
             (isSlot(child) && codeGen.renderMode === LWCDirectiveRenderMode.light) ||
             // If node is only a control flow node and does not map to a stand alone element.
@@ -117,14 +103,6 @@
             (isIf(child) && shouldFlatten(codeGen, child.children))
         );
     });
-=======
-            (isParentNode(child) &&
-                // If node is only a control flow node and does not map to a stand alone element.
-                // Search children to determine if it should be flattened.
-                ((isIf(child) && shouldFlatten(codeGen, child.children)) ||
-                    (codeGen.renderMode === LWCDirectiveRenderMode.light && isSlot(child))))
-    );
->>>>>>> 7ff2410b
 }
 
 /**
