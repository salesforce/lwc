--- conflicted
+++ resolved
@@ -1046,24 +1046,15 @@
         ctx.throwAtLocation(ParserDiagnostics.NO_DIRECTIVE_FOUND_ON_TEMPLATE, location);
     }
 
-<<<<<<< HEAD
-        if (parsedAttr.get(LWC_DIRECTIVES.INNER_HTML)) {
-            ctx.throwAtLocation(ParserDiagnostics.LWC_INNER_HTML_INVALID_ELEMENT, location, [
-                '<template>',
-            ]);
-        }
-        if (parsedAttr.get(LWC_DIRECTIVES.REF)) {
-            ctx.throwAtLocation(ParserDiagnostics.LWC_REF_INVALID_ELEMENT, location, [
-                '<template>',
-            ]);
-        }
-=======
     if (parsedAttr.get(LWC_DIRECTIVES.INNER_HTML)) {
         ctx.throwAtLocation(ParserDiagnostics.LWC_INNER_HTML_INVALID_ELEMENT, location, [
             '<template>',
         ]);
     }
->>>>>>> 45df2526
+
+    if (parsedAttr.get(LWC_DIRECTIVES.REF)) {
+        ctx.throwAtLocation(ParserDiagnostics.LWC_REF_INVALID_ELEMENT, location, ['<template>']);
+    }
 
     // At this point in the parsing all supported attributes from a non root template
     // should have been validated and removed from ParsedAttribute.
