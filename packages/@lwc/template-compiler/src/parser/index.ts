--- conflicted
+++ resolved
@@ -31,14 +31,11 @@
     LWCDirectiveDomMode,
     If,
     IfBlock,
-    Property,
-<<<<<<< HEAD
     ElseBlock,
     ElseifBlock,
-=======
+    Property,
     ElementDirectiveName,
     RootDirectiveName,
->>>>>>> 883e689f
 } from '../shared/types';
 import { isCustomElementTag } from '../shared/utils';
 import { DASHED_TAGNAME_ELEMENT_SET } from '../shared/constants';
