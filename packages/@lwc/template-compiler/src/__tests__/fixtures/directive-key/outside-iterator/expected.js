--- conflicted
+++ resolved
@@ -3,18 +3,9 @@
   key: 0,
 };
 function tmpl($api, $cmp, $slotset, $ctx) {
-<<<<<<< HEAD
-  const { k: api_key, h: api_element } = $api;
-  return [
-    api_element("div", {
-      key: api_key(0, $cmp.keyGetter),
-    }),
-  ];
-  /*LWC compiler vX.X.X*/
-=======
   const { h: api_element } = $api;
   return [api_element("div", stc0)];
->>>>>>> fc2fd373
+  /*LWC compiler vX.X.X*/
 }
 export default registerTemplate(tmpl);
 tmpl.stylesheets = [];