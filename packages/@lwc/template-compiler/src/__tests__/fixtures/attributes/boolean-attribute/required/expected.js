--- conflicted
+++ resolved
@@ -37,37 +37,20 @@
     c: api_custom_element,
   } = $api;
   return [
-<<<<<<< HEAD
-    api_static_fragment($fragment1, 0),
-    api_static_fragment($fragment2, 1),
-    api_static_fragment($fragment3, 2),
-    api_static_fragment($fragment4, 3, [
+    api_static_fragment($fragment1, 1),
+    api_static_fragment($fragment2, 3),
+    api_static_fragment($fragment3, 5),
+    api_static_fragment($fragment4, 6, [
       api_static_part(0, {
         attrs: {
           required: $cmp.computed ? "" : null,
         },
       }),
     ]),
-    api_static_fragment($fragment5, 4),
+    api_static_fragment($fragment5, 8),
     api_custom_element("x-foo", _xFoo, stc0, [api_text("boolean present")]),
     api_custom_element("x-foo", _xFoo, stc1, [api_text("empty string")]),
     api_custom_element("x-foo", _xFoo, stc2, [api_text("string value")]),
-=======
-    api_static_fragment($fragment1, 1),
-    api_static_fragment($fragment2, 3),
-    api_static_fragment($fragment3, 5),
-    api_element("input", {
-      attrs: {
-        required: $cmp.computed ? "" : null,
-      },
-      props: stc0,
-      key: 6,
-    }),
-    api_static_fragment($fragment4, 8),
-    api_custom_element("x-foo", _xFoo, stc1, [api_text("boolean present")]),
-    api_custom_element("x-foo", _xFoo, stc2, [api_text("empty string")]),
-    api_custom_element("x-foo", _xFoo, stc3, [api_text("string value")]),
->>>>>>> 7c28fe9a
     api_custom_element(
       "x-foo",
       _xFoo,
