--- conflicted
+++ resolved
@@ -37,34 +37,17 @@
     c: api_custom_element,
   } = $api;
   return [
-<<<<<<< HEAD
-    api_static_fragment($fragment1, 0),
-    api_static_fragment($fragment2, 1),
-    api_static_fragment($fragment3, 2),
-    api_static_fragment($fragment4, 3, [
+    api_static_fragment($fragment1, 1),
+    api_static_fragment($fragment2, 3),
+    api_static_fragment($fragment3, 5),
+    api_static_fragment($fragment4, 6, [
       api_static_part(0, {
         attrs: {
           hidden: $cmp.computed ? "" : null,
         },
       }),
     ]),
-    api_static_fragment($fragment5, 4),
-=======
-    api_static_fragment($fragment1, 1),
-    api_static_fragment($fragment2, 3),
-    api_static_fragment($fragment3, 5),
-    api_element(
-      "p",
-      {
-        attrs: {
-          hidden: $cmp.computed ? "" : null,
-        },
-        key: 6,
-      },
-      [api_text("computed value, should be resolved in component")]
-    ),
-    api_static_fragment($fragment4, 8),
->>>>>>> 7c28fe9a
+    api_static_fragment($fragment5, 8),
     api_custom_element("x-foo", _xFoo, stc0, [api_text("boolean present")]),
     api_custom_element("x-foo", _xFoo, stc1, [
       api_text("empty string, should be true"),
