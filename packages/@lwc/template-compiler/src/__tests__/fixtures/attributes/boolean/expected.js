import { parseFragment, registerTemplate } from "lwc";
const $fragment1 = parseFragment`<p hidden${3}>x</p>`;
const $fragment2 = parseFragment`<input${"a0:readonly"} disabled title="foo"${3}>`;
function tmpl($api, $cmp, $slotset, $ctx) {
  const { st: api_static_fragment, sp: api_static_part } = $api;
  return [
<<<<<<< HEAD
    api_static_fragment($fragment1, 0),
    api_static_fragment($fragment2, 1, [
      api_static_part(0, {
        attrs: {
          readonly: $cmp.getReadOnly ? "" : null,
        },
      }),
    ]),
=======
    api_static_fragment($fragment1, 1),
    api_element("input", {
      attrs: {
        readonly: $cmp.getReadOnly ? "" : null,
        disabled: "",
        title: "foo",
      },
      key: 2,
    }),
>>>>>>> 7c28fe9a
  ];
  /*LWC compiler vX.X.X*/
}
export default registerTemplate(tmpl);
tmpl.stylesheets = [];<|MERGE_RESOLUTION|>--- conflicted
+++ resolved
@@ -4,26 +4,14 @@
 function tmpl($api, $cmp, $slotset, $ctx) {
   const { st: api_static_fragment, sp: api_static_part } = $api;
   return [
-<<<<<<< HEAD
-    api_static_fragment($fragment1, 0),
-    api_static_fragment($fragment2, 1, [
+    api_static_fragment($fragment1, 1),
+    api_static_fragment($fragment2, 2, [
       api_static_part(0, {
         attrs: {
           readonly: $cmp.getReadOnly ? "" : null,
         },
       }),
     ]),
-=======
-    api_static_fragment($fragment1, 1),
-    api_element("input", {
-      attrs: {
-        readonly: $cmp.getReadOnly ? "" : null,
-        disabled: "",
-        title: "foo",
-      },
-      key: 2,
-    }),
->>>>>>> 7c28fe9a
   ];
   /*LWC compiler vX.X.X*/
 }
