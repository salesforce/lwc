--- conflicted
+++ resolved
@@ -26,11 +26,8 @@
     c: api_custom_element,
     st: api_static_fragment,
     h: api_element,
-<<<<<<< HEAD
     ncls: api_normalize_class_name,
-=======
     sp: api_static_part,
->>>>>>> 24eff618
   } = $api;
   return [
     api_custom_element("ns-foo", _nsFoo, {
@@ -69,14 +66,6 @@
         svg: true,
       }),
     ]),
-<<<<<<< HEAD
-    api_static_fragment($fragment2(), 7),
-    api_element("div", {
-      className: api_normalize_class_name($cmp.foo),
-      attrs: stc3,
-      key: 8,
-    }),
-=======
     api_static_fragment($fragment2, 7),
     api_static_fragment($fragment3, 9, [
       api_static_part(
@@ -87,7 +76,6 @@
         null
       ),
     ]),
->>>>>>> 24eff618
   ];
   /*LWC compiler vX.X.X*/
 }
