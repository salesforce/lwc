--- conflicted
+++ resolved
@@ -121,25 +121,19 @@
     value: Literal<boolean>;
 }
 
-<<<<<<< HEAD
 export interface RefDirective extends Directive {
     name: 'Ref';
     value: Literal<string>;
 }
 
-=======
->>>>>>> d9a2621d
 export type ElementDirective =
     | KeyDirective
     | DynamicDirective
     | DomDirective
     | InnerHTMLDirective
-<<<<<<< HEAD
-    | RefDirective;
-
-=======
+    | RefDirective
     | SpreadDirective;
->>>>>>> d9a2621d
+
 export type RootDirective = RenderModeDirective | PreserveCommentsDirective;
 
 export interface Text extends BaseNode {
