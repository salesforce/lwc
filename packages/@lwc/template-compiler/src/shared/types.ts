/*
 * Copyright (c) 2018, salesforce.com, inc.
 * All rights reserved.
 * SPDX-License-Identifier: MIT
 * For full license text, see the LICENSE file in the repo root or https://opensource.org/licenses/MIT
 */
import { CompilerDiagnostic } from '@lwc/errors';

export interface TemplateParseResult {
    root?: Root;
    warnings: CompilerDiagnostic[];
}

export interface TemplateCompileResult extends TemplateParseResult {
    code: string;
}

export enum LWCDirectiveDomMode {
    manual = 'manual',
}

export enum LWCDirectiveRenderMode {
    shadow = 'shadow',
    light = 'light',
}

export interface BaseNode {
    type: string;
    location: SourceLocation;
}

export interface SourceLocation {
    startLine: number;
    startColumn: number;
    endLine: number;
    endColumn: number;
    start: number;
    end: number;
}

export interface ElementSourceLocation extends SourceLocation {
    startTag: SourceLocation;
    endTag: SourceLocation;
}

export interface Literal<Value = string | boolean> {
    type: 'Literal';
    value: Value;
}

export interface Identifier extends BaseNode {
    type: 'Identifier';
    name: string;
}

export interface MemberExpression extends BaseNode {
    type: 'MemberExpression';
    object: Expression;
    property: Identifier;
}

export type Expression = Identifier | MemberExpression;

export interface Attribute extends BaseNode {
    type: 'Attribute';
    name: string;
    value: Literal | Expression;
}

export interface Property extends BaseNode {
    type: 'Property';
    name: string;
    attributeName: string;
    value: Literal | Expression;
}

export interface EventListener extends BaseNode {
    type: 'EventListener';
    name: string;
    handler: Expression;
}

export interface Directive<
    T extends keyof typeof ElementDirectiveName | keyof typeof RootDirectiveName
> extends BaseNode {
    type: 'Directive';
    name: T;
    value: Expression | Literal;
}

export interface KeyDirective extends Directive<'Key'> {
    value: Expression;
}

export interface DynamicDirective extends Directive<'Dynamic'> {
    value: Expression;
}

export interface DomDirective extends Directive<'Dom'> {
    value: Literal<'manual'>;
}

export interface SpreadDirective extends Directive<'Spread'> {
    value: Expression;
}

export interface InnerHTMLDirective extends Directive<'InnerHTML'> {
    value: Expression | Literal<string>;
}

export interface RenderModeDirective extends Directive<'RenderMode'> {
    value: Literal<LWCDirectiveRenderMode>;
}

export interface PreserveCommentsDirective extends Directive<'PreserveComments'> {
    value: Literal<boolean>;
}

export interface RefDirective extends Directive<'Ref'> {
    value: Literal<string>;
}

export type ElementDirective =
    | KeyDirective
    | DynamicDirective
    | DomDirective
    | InnerHTMLDirective
    | RefDirective
    | SpreadDirective;

export type RootDirective = RenderModeDirective | PreserveCommentsDirective;

export interface Text extends BaseNode {
    type: 'Text';
    value: Literal | Expression;
    raw: string;
}

export interface Comment extends BaseNode {
    type: 'Comment';
    value: string;
    raw: string;
}

export interface BaseParentNode extends BaseNode {
    children: ChildNode[];
}

export interface AbstractBaseElement extends BaseParentNode {
    name: string;
    location: ElementSourceLocation;
    properties: Property[];
    attributes: Attribute[];
    listeners: EventListener[];
    directives: ElementDirective[];
    namespace: string;
}

export interface Element extends AbstractBaseElement {
    type: 'Element';
}

export interface Component extends AbstractBaseElement {
    type: 'Component';
}

export interface Slot extends AbstractBaseElement {
    type: 'Slot';
    /** Specifies slot element name. An empty string value maps to the default slot.  */
    slotName: string;
}

export type BaseElement = Element | Component | Slot;

export interface Root extends BaseParentNode {
    type: 'Root';
    location: ElementSourceLocation;
    directives: RootDirective[];
}

interface DirectiveParentNode extends BaseParentNode {
    directiveLocation: SourceLocation;
}

/**
 * Node representing the if:true and if:false directives
 */
export interface If extends DirectiveParentNode {
    type: 'If';
    modifier: string;
    condition: Expression;
}

/**
 * Node representing the lwc:if directive
 */
export interface IfBlock extends DirectiveParentNode {
    type: 'IfBlock';
    condition: Expression;
    else?: ElseifBlock | ElseBlock;
}

/**
 * Node representing the lwc:elseif directive
 */
export interface ElseifBlock extends DirectiveParentNode {
    type: 'ElseifBlock';
    condition: Expression;
    else?: ElseifBlock | ElseBlock;
}

/**
 * Node representing the lwc:else directive
 */
export interface ElseBlock extends DirectiveParentNode {
    type: 'ElseBlock';
}

export interface ForEach extends DirectiveParentNode {
    type: 'ForEach';
    expression: Expression;
    item: Identifier;
    index?: Identifier;
}

export interface ForOf extends DirectiveParentNode {
    type: 'ForOf';
    expression: Expression;
    iterator: Identifier;
}

export type ForBlock = ForEach | ForOf;

<<<<<<< HEAD
export type ParentNode = Root | ForBlock | If | IfBlock | ElseifBlock | ElseBlock | BaseElement;

export type ChildNode =
    | ForBlock
    | If
    | IfBlock
    | ElseifBlock
    | ElseBlock
    | BaseElement
    | Comment
    | Text;

export type Node =
    | Root
    | ForBlock
    | If
    | IfBlock
    | ElseifBlock
    | ElseBlock
    | BaseElement
    | Comment
    | Text;
=======
export type ParentNode = Root | ForBlock | If | BaseElement;

export type ChildNode = ForBlock | If | BaseElement | Comment | Text;

export type Node = Root | ForBlock | If | BaseElement | Comment | Text;

export enum ElementDirectiveName {
    Dom = 'lwc:dom',
    Dynamic = 'lwc:dynamic',
    InnerHTML = 'lwc:inner-html',
    Ref = 'lwc:ref',
    Spread = 'lwc:spread',
    Key = 'key',
}

export enum RootDirectiveName {
    PreserveComments = 'lwc:preserve-comments',
    RenderMode = 'lwc:render-mode',
}
>>>>>>> 883e689f
<|MERGE_RESOLUTION|>--- conflicted
+++ resolved
@@ -231,7 +231,6 @@
 
 export type ForBlock = ForEach | ForOf;
 
-<<<<<<< HEAD
 export type ParentNode = Root | ForBlock | If | IfBlock | ElseifBlock | ElseBlock | BaseElement;
 
 export type ChildNode =
@@ -254,12 +253,6 @@
     | BaseElement
     | Comment
     | Text;
-=======
-export type ParentNode = Root | ForBlock | If | BaseElement;
-
-export type ChildNode = ForBlock | If | BaseElement | Comment | Text;
-
-export type Node = Root | ForBlock | If | BaseElement | Comment | Text;
 
 export enum ElementDirectiveName {
     Dom = 'lwc:dom',
@@ -273,5 +266,4 @@
 export enum RootDirectiveName {
     PreserveComments = 'lwc:preserve-comments',
     RenderMode = 'lwc:render-mode',
-}
->>>>>>> 883e689f
+}