/*
 * Copyright (c) 2018, salesforce.com, inc.
 * All rights reserved.
 * SPDX-License-Identifier: MIT
 * For full license text, see the LICENSE file in the repo root or https://opensource.org/licenses/MIT
 */
import { HTML_NAMESPACE } from '@lwc/shared';
import * as parse5 from 'parse5';

import {
    Literal,
    SourceLocation,
    Element,
    Component,
    Expression,
    Comment,
    Text,
    ForEach,
    ForBlock,
    Slot,
    Identifier,
    Root,
    EventListener,
    KeyDirective,
    DynamicDirective,
    DomDirective,
    PreserveCommentsDirective,
    RenderModeDirective,
    Attribute,
    Property,
    ParentNode,
    BaseNode,
    ForOf,
    LWCDirectiveRenderMode,
    If,
    IfBlock,
    ElementSourceLocation,
    InnerHTMLDirective,
    Directive,
    BaseElement,
    LWCDirectiveDomMode,
<<<<<<< HEAD
    ElseBlock,
    ElseifBlock,
=======
    SpreadDirective,
>>>>>>> d9a2621d
} from './types';

export function root(parse5ElmLocation: parse5.ElementLocation): Root {
    return {
        type: 'Root',
        location: elementSourceLocation(parse5ElmLocation),
        directives: [],
        children: [],
    };
}

export function element(
    parse5Elm: parse5.Element,
    parse5ElmLocation: parse5.ElementLocation
): Element {
    return {
        type: 'Element',
        name: parse5Elm.nodeName,
        namespace: parse5Elm.namespaceURI,
        location: elementSourceLocation(parse5ElmLocation),
        attributes: [],
        properties: [],
        directives: [],
        listeners: [],
        children: [],
    };
}

export function component(
    parse5Elm: parse5.Element,
    parse5ElmLocation: parse5.ElementLocation
): Component {
    return {
        type: 'Component',
        name: parse5Elm.nodeName,
        namespace: HTML_NAMESPACE,
        location: elementSourceLocation(parse5ElmLocation),
        attributes: [],
        properties: [],
        directives: [],
        listeners: [],
        children: [],
    };
}

export function slot(slotName: string, parse5ElmLocation: parse5.ElementLocation): Slot {
    return {
        type: 'Slot',
        name: 'slot',
        namespace: HTML_NAMESPACE,
        slotName,
        location: elementSourceLocation(parse5ElmLocation),
        attributes: [],
        properties: [],
        directives: [],
        listeners: [],
        children: [],
    };
}

export function text(
    raw: string,
    value: Literal | Expression,
    parse5Location: parse5.Location
): Text {
    return {
        type: 'Text',
        raw,
        value,
        location: sourceLocation(parse5Location),
    };
}

export function comment(raw: string, value: string, parse5Location: parse5.Location): Comment {
    return {
        type: 'Comment',
        raw,
        value,
        location: sourceLocation(parse5Location),
    };
}

export function elementSourceLocation(
    parse5ElmLocation: parse5.ElementLocation
): ElementSourceLocation {
    const elementLocation = sourceLocation(parse5ElmLocation);
    const startTag = sourceLocation(parse5ElmLocation.startTag);
    // endTag must be optional because Parse5 currently fails to collect end tag location for element with a tag name
    // containing an upper case character (inikulin/parse5#352).
    const endTag = parse5ElmLocation.endTag
        ? sourceLocation(parse5ElmLocation.endTag)
        : parse5ElmLocation.endTag;

    return { ...elementLocation, startTag, endTag };
}

export function sourceLocation(location: parse5.Location): SourceLocation {
    return {
        startLine: location.startLine,
        startColumn: location.startCol,
        endLine: location.endLine,
        endColumn: location.endCol,
        start: location.startOffset,
        end: location.endOffset,
    };
}

export function literal<T extends string | boolean>(value: T): Literal<T> {
    return {
        type: 'Literal',
        value,
    };
}

export function forEach(
    expression: Expression,
    elementLocation: SourceLocation,
    directiveLocation: SourceLocation,
    item: Identifier,
    index?: Identifier
): ForEach {
    return {
        type: 'ForEach',
        expression,
        item,
        index,
        location: elementLocation,
        directiveLocation,
        children: [],
    };
}

export function forOf(
    expression: Expression,
    iterator: Identifier,
    elementLocation: SourceLocation,
    directiveLocation: SourceLocation
): ForOf {
    return {
        type: 'ForOf',
        expression,
        iterator,
        location: elementLocation,
        directiveLocation,
        children: [],
    };
}

export function ifNode(
    modifier: string,
    condition: Expression,
    elementLocation: SourceLocation,
    directiveLocation: SourceLocation
): If {
    return {
        type: 'If',
        modifier,
        condition,
        location: elementLocation,
        directiveLocation,
        children: [],
    };
}

export function ifBlockNode(
    condition: Expression,
    elementLocation: SourceLocation,
    directiveLocation: SourceLocation
): IfBlock {
    return {
        type: 'IfBlock',
        condition,
        location: elementLocation,
        directiveLocation,
        children: [],
    };
}

export function elseifBlockNode(
    condition: Expression,
    elementLocation: SourceLocation,
    directiveLocation: SourceLocation
): ElseifBlock {
    return {
        type: 'ElseifBlock',
        condition,
        location: elementLocation,
        directiveLocation,
        children: [],
    };
}

export function elseBlockNode(
    elementLocation: SourceLocation,
    directiveLocation: SourceLocation
): ElseBlock {
    return {
        type: 'ElseBlock',
        location: elementLocation,
        directiveLocation,
        children: [],
    };
}

export function eventListener(
    name: string,
    handler: Expression,
    location: SourceLocation
): EventListener {
    return {
        type: 'EventListener',
        name,
        handler,
        location,
    };
}

export function keyDirective(value: Expression, location: SourceLocation): KeyDirective {
    return {
        type: 'Directive',
        name: 'Key',
        value,
        location,
    };
}

export function dynamicDirective(value: Expression, location: SourceLocation): DynamicDirective {
    return {
        type: 'Directive',
        name: 'Dynamic',
        value,
        location,
    };
}

export function spreadDirective(value: Expression, location: SourceLocation): SpreadDirective {
    return {
        type: 'Directive',
        name: 'Spread',
        value,
        location,
    };
}

export function domDirective(
    lwcDomAttr: LWCDirectiveDomMode,
    location: SourceLocation
): DomDirective {
    return {
        type: 'Directive',
        name: 'Dom',
        value: literal(lwcDomAttr),
        location,
    };
}

export function innerHTMLDirective(
    value: Expression | Literal<string>,
    location: SourceLocation
): InnerHTMLDirective {
    return {
        type: 'Directive',
        name: 'InnerHTML',
        value,
        location,
    };
}

export function preserveCommentsDirective(
    preserveComments: boolean,
    location: SourceLocation
): PreserveCommentsDirective {
    return {
        type: 'Directive',
        name: 'PreserveComments',
        value: literal(preserveComments),
        location,
    };
}

export function renderModeDirective(
    renderMode: LWCDirectiveRenderMode,
    location: SourceLocation
): RenderModeDirective {
    return {
        type: 'Directive',
        name: 'RenderMode',
        value: literal(renderMode),
        location,
    };
}

export function attribute(
    name: string,
    value: Expression | Literal,
    location: SourceLocation
): Attribute {
    return {
        type: 'Attribute',
        name,
        value,
        location,
    };
}

export function property(
    name: string,
    attributeName: string,
    value: Expression | Literal,
    location: SourceLocation
): Property {
    return {
        type: 'Property',
        name,
        attributeName,
        value,
        location,
    };
}

export function isElement(node: BaseNode): node is Element {
    return node.type === 'Element';
}

export function isRoot(node: BaseNode): node is Root {
    return node.type === 'Root';
}

export function isComponent(node: BaseNode): node is Component {
    return node.type === 'Component';
}

export function isSlot(node: BaseNode): node is Slot {
    return node.type === 'Slot';
}

export function isBaseElement(node: BaseNode): node is BaseElement {
    return isElement(node) || isComponent(node) || isSlot(node);
}

export function isText(node: BaseNode): node is Text {
    return node.type === 'Text';
}

export function isComment(node: BaseNode): node is Comment {
    return node.type === 'Comment';
}

export function isExpression(node: Expression | Literal): node is Expression {
    return node.type === 'Identifier' || node.type === 'MemberExpression';
}

export function isStringLiteral(node: Expression | Literal): node is Literal<string> {
    return node.type === 'Literal' && typeof node.value === 'string';
}

export function isBooleanLiteral(node: Expression | Literal): node is Literal<boolean> {
    return node.type === 'Literal' && typeof node.value === 'boolean';
}

export function isForOf(node: BaseNode): node is ForOf {
    return node.type === 'ForOf';
}

export function isForEach(node: BaseNode): node is ForEach {
    return node.type === 'ForEach';
}

export function isForBlock(node: BaseNode): node is ForBlock {
    return isForOf(node) || isForEach(node);
}

export function isIf(node: BaseNode): node is If {
    return node.type === 'If';
}

export function isIfBlock(node: BaseNode): node is IfBlock {
    return node.type === 'IfBlock';
}

export function isElseifBlock(node: BaseNode): node is ElseifBlock {
    return node.type === 'ElseifBlock';
}

export function isElseBlock(node: BaseNode): node is ElseBlock {
    return node.type === 'ElseBlock';
}

export function isConditionalParentBlock(node: BaseNode): node is IfBlock | ElseifBlock {
    return isIfBlock(node) || isElseifBlock(node);
}

export function isConditionalBlock(node: BaseNode): node is IfBlock | ElseifBlock | ElseBlock {
    return isIfBlock(node) || isElseifBlock(node) || isElseBlock(node);
}

export function isElementDirective(
    node: BaseNode
): node is IfBlock | ElseifBlock | ElseBlock | ForBlock | If {
    return isConditionalBlock(node) || isForBlock(node) || isIf(node);
}

export function isParentNode(node: BaseNode): node is ParentNode {
    return isBaseElement(node) || isRoot(node) || isForBlock(node) || isIf(node);
}

export function isDynamicDirective(directive: Directive): directive is DynamicDirective {
    return directive.name === 'Dynamic';
}

export function isDomDirective(directive: Directive): directive is DomDirective {
    return directive.name === 'Dom';
}

export function isSpreadDirective(directive: Directive): directive is SpreadDirective {
    return directive.name === 'Spread';
}

export function isInnerHTMLDirective(directive: Directive): directive is InnerHTMLDirective {
    return directive.name === 'InnerHTML';
}

export function isKeyDirective(directive: Directive): directive is KeyDirective {
    return directive.name === 'Key';
}

export function isRenderModeDirective(directive: Directive): directive is RenderModeDirective {
    return directive.name === 'RenderMode';
}

export function isPreserveCommentsDirective(
    directive: Directive
): directive is PreserveCommentsDirective {
    return directive.name === 'PreserveComments';
}

export function isProperty(node: BaseNode): node is Property {
    return node.type === 'Property';
}<|MERGE_RESOLUTION|>--- conflicted
+++ resolved
@@ -39,12 +39,9 @@
     Directive,
     BaseElement,
     LWCDirectiveDomMode,
-<<<<<<< HEAD
     ElseBlock,
     ElseifBlock,
-=======
     SpreadDirective,
->>>>>>> d9a2621d
 } from './types';
 
 export function root(parse5ElmLocation: parse5.ElementLocation): Root {
