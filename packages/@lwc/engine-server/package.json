--- conflicted
+++ resolved
@@ -25,16 +25,11 @@
         "types/"
     ],
     "devDependencies": {
-<<<<<<< HEAD
-        "@lwc/engine-core": "2.19.0",
-        "@lwc/rollup-plugin": "2.19.0",
-        "@lwc/shared": "2.19.0",
+        "@lwc/engine-core": "2.19.1",
+        "@lwc/rollup-plugin": "2.19.1",
+        "@lwc/shared": "2.19.1",
         "@rollup/plugin-virtual": "^2.1.0",
         "parse5": "^6.0.1"
-=======
-        "@lwc/engine-core": "2.19.1",
-        "@lwc/shared": "2.19.1"
->>>>>>> 6b3f6c5f
     },
     "publishConfig": {
         "access": "public"
