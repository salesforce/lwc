{
    "name": "@lwc/engine-server",
    "version": "2.30.0",
    "description": "Renders LWC components in a server environment.",
    "homepage": "https://lwc.dev/",
    "repository": {
        "type": "git",
        "url": "https://github.com/salesforce/lwc.git",
        "directory": "packages/@lwc/engine-server"
    },
    "bugs": {
        "url": "https://github.com/salesforce/lwc/issues"
    },
    "main": "dist/engine-server.cjs.js",
    "module": "dist/engine-server.js",
    "typings": "types/index.d.ts",
    "license": "MIT",
    "scripts": {
        "build": "rollup --config scripts/rollup.config.js",
        "dev": "rollup  --config scripts/rollup.config.js --watch --no-watch.clearScreen"
    },
    "files": [
        "dist/",
        "types/"
    ],
    "devDependencies": {
<<<<<<< HEAD
        "@lwc/engine-core": "2.29.0",
        "@lwc/rollup-plugin": "2.29.0",
        "@lwc/shared": "2.29.0",
        "@rollup/plugin-virtual": "^3.0.1",
=======
        "@lwc/engine-core": "2.30.0",
        "@lwc/rollup-plugin": "2.30.0",
        "@lwc/shared": "2.30.0",
        "@rollup/plugin-virtual": "^2.1.0",
>>>>>>> 22a9b69b
        "parse5": "^6.0.1"
    },
    "publishConfig": {
        "access": "public"
    },
    "nx": {
        "targets": {
            "build": {
                "outputs": [
                    "./dist",
                    "./types"
                ]
            }
        }
    }
}<|MERGE_RESOLUTION|>--- conflicted
+++ resolved
@@ -24,17 +24,10 @@
         "types/"
     ],
     "devDependencies": {
-<<<<<<< HEAD
-        "@lwc/engine-core": "2.29.0",
-        "@lwc/rollup-plugin": "2.29.0",
-        "@lwc/shared": "2.29.0",
-        "@rollup/plugin-virtual": "^3.0.1",
-=======
         "@lwc/engine-core": "2.30.0",
         "@lwc/rollup-plugin": "2.30.0",
         "@lwc/shared": "2.30.0",
-        "@rollup/plugin-virtual": "^2.1.0",
->>>>>>> 22a9b69b
+        "@rollup/plugin-virtual": "^3.0.1",
         "parse5": "^6.0.1"
     },
     "publishConfig": {
