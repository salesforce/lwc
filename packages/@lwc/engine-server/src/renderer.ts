/*
 * Copyright (c) 2020, salesforce.com, inc.
 * All rights reserved.
 * SPDX-License-Identifier: MIT
 * For full license text, see the LICENSE file in the repo root or https://opensource.org/licenses/MIT
 */
import {
    isUndefined,
    isNull,
    isBooleanAttribute,
    isGlobalHtmlAttribute,
    isAriaAttribute,
    create,
    StringToLowerCase,
    htmlPropertyToAttribute,
    noop,
    HTML_NAMESPACE,
} from '@lwc/shared';

import {
    HostNode,
    HostElement,
    HostAttribute,
    HostNodeType,
    HostChildNode,
    HostTypeKey,
    HostNamespaceKey,
    HostParentKey,
    HostEventListenersKey,
    HostShadowRootKey,
    HostAttributesKey,
    HostChildrenKey,
    HostValueKey,
} from './types';
import { classNameToTokenList, tokenListToClassName } from './utils/classes';

function unsupportedMethod(name: string): () => never {
    return function () {
        throw new TypeError(`"${name}" is not supported in this environment`);
    };
}

function createElement(tagName: string, namespace?: string): HostElement {
    return {
        [HostTypeKey]: HostNodeType.Element,
        tagName,
        [HostNamespaceKey]: namespace ?? HTML_NAMESPACE,
        [HostParentKey]: null,
        [HostShadowRootKey]: null,
        [HostChildrenKey]: [],
        [HostAttributesKey]: [],
        [HostEventListenersKey]: {},
    };
}

const registry: Record<string, CustomElementConstructor> = create(null);
const reverseRegistry: WeakMap<CustomElementConstructor, string> = new WeakMap();

function registerCustomElement(name: string, ctor: CustomElementConstructor) {
    if (name !== StringToLowerCase.call(name) || registry[name]) {
        throw new TypeError(`Invalid Registration`);
    }
    registry[name] = ctor;
    reverseRegistry.set(ctor, name);
}

class HTMLElementImpl {
    constructor() {
        const { constructor } = this;
        const tagName = reverseRegistry.get(constructor as CustomElementConstructor);
        if (!tagName) {
            throw new TypeError(`Invalid Construction`);
        }
        return createElement(tagName);
    }
}

<<<<<<< HEAD
function isHydrating(): boolean {
    return false;
}
=======
const ssr: boolean = true;
>>>>>>> fb3474b6

const isNativeShadowDefined: boolean = false;
const isSyntheticShadowDefined: boolean = false;

type N = HostNode;
type E = HostElement;

function insert(node: N, parent: E, anchor: N | null) {
    const nodeParent = node[HostParentKey];
    if (nodeParent !== null && nodeParent !== parent) {
        const nodeIndex = nodeParent[HostChildrenKey].indexOf(node);
        nodeParent[HostChildrenKey].splice(nodeIndex, 1);
    }

    node[HostParentKey] = parent;

    const anchorIndex = isNull(anchor) ? -1 : parent[HostChildrenKey].indexOf(anchor);
    if (anchorIndex === -1) {
        parent[HostChildrenKey].push(node);
    } else {
        parent[HostChildrenKey].splice(anchorIndex, 0, node);
    }
}

function remove(node: N, parent: E) {
    const nodeIndex = parent[HostChildrenKey].indexOf(node);
    parent[HostChildrenKey].splice(nodeIndex, 1);
}

function cloneNode(node: N): N {
    return node;
}

function createFragment(html: string): HostChildNode {
    return {
        [HostTypeKey]: HostNodeType.Raw,
        [HostParentKey]: null,
        [HostValueKey]: html,
    };
}

function createText(content: string): HostNode {
    return {
        [HostTypeKey]: HostNodeType.Text,
        [HostValueKey]: String(content),
        [HostParentKey]: null,
    };
}

function createComment(content: string): HostNode {
    return {
        [HostTypeKey]: HostNodeType.Comment,
        [HostValueKey]: content,
        [HostParentKey]: null,
    };
}

function nextSibling(node: N) {
    const parent = node[HostParentKey];

    if (isNull(parent)) {
        return null;
    }

    const nodeIndex = parent[HostChildrenKey].indexOf(node);
    return (parent[HostChildrenKey][nodeIndex + 1] as HostNode) || null;
}

function attachShadow(element: E, config: ShadowRootInit) {
    element[HostShadowRootKey] = {
        [HostTypeKey]: HostNodeType.ShadowRoot,
        [HostChildrenKey]: [],
        mode: config.mode,
        delegatesFocus: !!config.delegatesFocus,
    };

    return element[HostShadowRootKey] as any;
}

function getProperty(node: N, key: string) {
    if (key in node) {
        return (node as any)[key];
    }

    if (node[HostTypeKey] === HostNodeType.Element) {
        const attrName = htmlPropertyToAttribute(key);

        // Handle all the boolean properties.
        if (isBooleanAttribute(attrName, node.tagName)) {
            return getAttribute(node, attrName) ?? false;
        }

        // Handle global html attributes and AOM.
        if (isGlobalHtmlAttribute(attrName) || isAriaAttribute(attrName)) {
            return getAttribute(node, attrName);
        }

        // Handle special elements live bindings. The checked property is already handled above
        // in the boolean case.
        if (node.tagName === 'input' && key === 'value') {
            return getAttribute(node, 'value') ?? '';
        }
    }

    if (process.env.NODE_ENV !== 'production') {
        // eslint-disable-next-line no-console
        console.error(`Unexpected "${key}" property access from the renderer`);
    }
}

function setProperty(node: N, key: string, value: any): void {
    if (key in node) {
        return ((node as any)[key] = value);
    }

    if (node[HostTypeKey] === HostNodeType.Element) {
        const attrName = htmlPropertyToAttribute(key);

        if (key === 'innerHTML') {
            node[HostChildrenKey] = [
                {
                    [HostTypeKey]: HostNodeType.Raw,
                    [HostParentKey]: node,
                    [HostValueKey]: value,
                },
            ];
            return;
        }

        // Handle all the boolean properties.
        if (isBooleanAttribute(attrName, node.tagName)) {
            return value === true
                ? setAttribute(node, attrName, '')
                : removeAttribute(node, attrName);
        }

        // Handle global html attributes and AOM.
        if (isGlobalHtmlAttribute(attrName) || isAriaAttribute(attrName)) {
            return setAttribute(node, attrName, value);
        }

        // Handle special elements live bindings. The checked property is already handled above
        // in the boolean case.
        if (node.tagName === 'input' && attrName === 'value') {
            return isNull(value) || isUndefined(value)
                ? removeAttribute(node, 'value')
                : setAttribute(node, 'value', value);
        }
    }

    if (process.env.NODE_ENV !== 'production') {
        // eslint-disable-next-line no-console
        console.error(`Unexpected attempt to set "${key}=${value}" property from the renderer`);
    }
}

function setText(node: N, content: string) {
    if (node[HostTypeKey] === HostNodeType.Text) {
        node[HostValueKey] = content;
    } else if (node[HostTypeKey] === HostNodeType.Element) {
        node[HostChildrenKey] = [
            {
                [HostTypeKey]: HostNodeType.Text,
                [HostParentKey]: node,
                [HostValueKey]: content,
            },
        ];
    }
}

function getAttribute(element: E, name: string, namespace: string | null = null) {
    const attribute = element[HostAttributesKey].find(
        (attr) => attr.name === name && attr[HostNamespaceKey] === namespace
    );
    return attribute ? attribute.value : null;
}

function setAttribute(element: E, name: string, value: string, namespace: string | null = null) {
    const attribute = element[HostAttributesKey].find(
        (attr) => attr.name === name && attr[HostNamespaceKey] === namespace
    );

    if (isUndefined(namespace)) {
        namespace = null;
    }

    if (isUndefined(attribute)) {
        element[HostAttributesKey].push({
            name,
            [HostNamespaceKey]: namespace,
            value: String(value),
        });
    } else {
        attribute.value = value;
    }
}

function removeAttribute(element: E, name: string, namespace?: string | null) {
    element[HostAttributesKey] = element[HostAttributesKey].filter(
        (attr) => attr.name !== name && attr[HostNamespaceKey] !== namespace
    );
}

function getClassList(element: E) {
    function getClassAttribute(): HostAttribute {
        let classAttribute = element[HostAttributesKey].find(
            (attr) => attr.name === 'class' && isNull(attr[HostNamespaceKey])
        );

        if (isUndefined(classAttribute)) {
            classAttribute = {
                name: 'class',
                [HostNamespaceKey]: null,
                value: '',
            };
            element[HostAttributesKey].push(classAttribute);
        }

        return classAttribute;
    }

    return {
        add(...names: string[]): void {
            const classAttribute = getClassAttribute();

            const tokenList = classNameToTokenList(classAttribute.value);
            names.forEach((name) => tokenList.add(name));
            classAttribute.value = tokenListToClassName(tokenList);
        },
        remove(...names: string[]): void {
            const classAttribute = getClassAttribute();

            const tokenList = classNameToTokenList(classAttribute.value);
            names.forEach((name) => tokenList.delete(name));
            classAttribute.value = tokenListToClassName(tokenList);
        },
    } as DOMTokenList;
}

function setCSSStyleProperty(element: E, name: string, value: string, important: boolean) {
    const styleAttribute = element[HostAttributesKey].find(
        (attr) => attr.name === 'style' && isNull(attr[HostNamespaceKey])
    );

    const serializedProperty = `${name}: ${value}${important ? ' !important' : ''}`;

    if (isUndefined(styleAttribute)) {
        element[HostAttributesKey].push({
            name: 'style',
            [HostNamespaceKey]: null,
            value: serializedProperty,
        });
    } else {
        styleAttribute.value += `; ${serializedProperty}`;
    }
}

function isConnected(node: HostNode) {
    return !isNull(node[HostParentKey]);
}

// Noop on SSR (for now). This need to be reevaluated whenever we will implement support for
// synthetic shadow.
const insertStylesheet = noop as (content: string, target: any) => void;

// Noop on SSR.
const addEventListener = noop as (
    target: HostNode,
    type: string,
    callback: EventListener,
    options?: AddEventListenerOptions | boolean
) => void;

// Noop on SSR.
const removeEventListener = noop as (
    target: HostNode,
    type: string,
    callback: EventListener,
    options?: AddEventListenerOptions | boolean
) => void;

const dispatchEvent = unsupportedMethod('dispatchEvent') as (target: any, event: Event) => boolean;
const getBoundingClientRect = unsupportedMethod('getBoundingClientRect') as (
    element: HostElement
) => DOMRect;
const querySelector = unsupportedMethod('querySelector') as (
    element: HostElement,
    selectors: string
) => Element | null;
const querySelectorAll = unsupportedMethod('querySelectorAll') as (
    element: HostElement,
    selectors: string
) => NodeList;
const getElementsByTagName = unsupportedMethod('getElementsByTagName') as (
    element: HostElement,
    tagNameOrWildCard: string
) => HTMLCollection;
const getElementsByClassName = unsupportedMethod('getElementsByClassName') as (
    element: HostElement,
    names: string
) => HTMLCollection;
const getChildren = unsupportedMethod('getChildren') as (element: HostElement) => HTMLCollection;
const getChildNodes = unsupportedMethod('getChildNodes') as (element: HostElement) => NodeList;
const getFirstChild = unsupportedMethod('getFirstChild') as (
    element: HostElement
) => HostNode | null;
const getFirstElementChild = unsupportedMethod('getFirstElementChild') as (
    element: HostElement
) => HostElement | null;
const getLastChild = unsupportedMethod('getLastChild') as (element: HostElement) => HostNode | null;
const getLastElementChild = unsupportedMethod('getLastElementChild') as (
    element: HostElement
) => HostElement | null;

function defineCustomElement(
    name: string,
    constructor: CustomElementConstructor,
    _options?: ElementDefinitionOptions
) {
    registerCustomElement(name, constructor);
}

function getCustomElement(name: string): CustomElementConstructor | undefined {
    return registry[name];
}

const HTMLElementExported = HTMLElementImpl as typeof HTMLElement;

/* noop */
const assertInstanceOfHTMLElement = noop as (elm: any, msg: string) => void;

export const renderer = {
    isNativeShadowDefined,
    isSyntheticShadowDefined,
    HTMLElementExported,
    insert,
    remove,
    cloneNode,
    createFragment,
    createElement,
    createText,
    createComment,
    nextSibling,
    attachShadow,
    getProperty,
    setProperty,
    setText,
    getAttribute,
    setAttribute,
    removeAttribute,
    addEventListener,
    removeEventListener,
    dispatchEvent,
    getClassList,
    setCSSStyleProperty,
    getBoundingClientRect,
    querySelector,
    querySelectorAll,
    getElementsByTagName,
    getElementsByClassName,
    getChildren,
    getChildNodes,
    getFirstChild,
    getFirstElementChild,
    getLastChild,
    getLastElementChild,
    isConnected,
    insertStylesheet,
    assertInstanceOfHTMLElement,
    defineCustomElement,
    getCustomElement,
};<|MERGE_RESOLUTION|>--- conflicted
+++ resolved
@@ -74,14 +74,6 @@
         return createElement(tagName);
     }
 }
-
-<<<<<<< HEAD
-function isHydrating(): boolean {
-    return false;
-}
-=======
-const ssr: boolean = true;
->>>>>>> fb3474b6
 
 const isNativeShadowDefined: boolean = false;
 const isSyntheticShadowDefined: boolean = false;
