--- conflicted
+++ resolved
@@ -50,35 +50,6 @@
         [HostAttributesKey]: [],
         [HostEventListenersKey]: {},
     };
-}
-
-<<<<<<< HEAD
-const ssr: boolean = true;
-
-function isHydrating(): boolean {
-    return false;
-=======
-const registry: Record<string, CustomElementConstructor> = create(null);
-const reverseRegistry: WeakMap<CustomElementConstructor, string> = new WeakMap();
-
-function registerCustomElement(name: string, ctor: CustomElementConstructor) {
-    if (name !== StringToLowerCase.call(name) || registry[name]) {
-        throw new TypeError(`Invalid Registration`);
-    }
-    registry[name] = ctor;
-    reverseRegistry.set(ctor, name);
-}
-
-class HTMLElementImpl {
-    constructor() {
-        const { constructor } = this;
-        const tagName = reverseRegistry.get(constructor as CustomElementConstructor);
-        if (!tagName) {
-            throw new TypeError(`Invalid Construction`);
-        }
-        return createElement(tagName);
-    }
->>>>>>> 4f97aeb3
 }
 
 const isNativeShadowDefined: boolean = false;
@@ -432,11 +403,6 @@
 export const renderer = {
     isNativeShadowDefined,
     isSyntheticShadowDefined,
-<<<<<<< HEAD
-    isHydrating,
-=======
-    HTMLElementExported,
->>>>>>> 4f97aeb3
     insert,
     remove,
     cloneNode,
