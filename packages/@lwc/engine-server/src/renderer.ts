--- conflicted
+++ resolved
@@ -12,11 +12,8 @@
     isAriaAttribute,
     htmlPropertyToAttribute,
     noop,
-<<<<<<< HEAD
     isFunction,
-=======
     HTML_NAMESPACE,
->>>>>>> 74d3d1ba
 } from '@lwc/shared';
 
 import { HostNode, HostElement, HostAttribute, HostNodeType, HostChildNode } from './types';
