--- conflicted
+++ resolved
@@ -1,5 +1,4 @@
 import { HostAttribute, HostElement, HostNode, HostNodeType } from './types';
-import { Renderer, getAttrNameFromPropName } from '@lwc/engine-core';
 /*
  * Copyright (c) 2020, salesforce.com, inc.
  * All rights reserved.
@@ -9,25 +8,17 @@
 import {
     StringToLowerCase,
     create,
+    htmlPropertyToAttribute,
     isAriaAttribute,
     isBooleanAttribute,
     isGlobalHtmlAttribute,
-<<<<<<< HEAD
     isNull,
     isUndefined,
 } from '@lwc/shared';
-=======
-    isAriaAttribute,
-    create,
-    StringToLowerCase,
-    htmlPropertyToAttribute,
-} from '@lwc/shared';
-import { Renderer } from '@lwc/engine-core';
-
-import { HostNode, HostElement, HostAttribute, HostNodeType } from './types';
->>>>>>> 13077fb7
 import { classNameToTokenList, tokenListToClassName } from './utils/classes';
 import { cssDeclarationToStyleText, styleTextToCssDeclaration } from './utils/style';
+
+import { Renderer } from '@lwc/engine-core';
 
 function unsupportedMethod(name: string): () => never {
     return function () {
