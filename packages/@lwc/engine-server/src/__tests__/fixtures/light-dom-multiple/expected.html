--- conflicted
+++ resolved
@@ -1,10 +1,5 @@
-<<<<<<< HEAD
-<x-parent>
-  <style id="lwc-style--0" type="text/css">
-=======
 <fixture-test>
   <style type="text/css">
->>>>>>> 7a761c48
     p {background-color: blue;}
   </style>
   <lwc-style style-id="lwc-style--0">
