/*
 * Copyright (c) 2020, salesforce.com, inc.
 * All rights reserved.
 * SPDX-License-Identifier: MIT
 * For full license text, see the LICENSE file in the repo root or https://opensource.org/licenses/MIT
 */

import path from 'node:path';
import { vi, describe, beforeEach, afterEach } from 'vitest';
import { rollup } from 'rollup';
import lwcRollupPlugin from '@lwc/rollup-plugin';
import { testFixtureDir, formatHTML } from '@lwc/test-utils-lwc-internals';
import { setFeatureFlagForTest } from '../index';
<<<<<<< HEAD
=======
import type { RollupLwcOptions } from '@lwc/rollup-plugin';
>>>>>>> 4df361b9
import type * as lwc from '../index';

interface FixtureModule {
    tagName: string;
    default: typeof lwc.LightningElement;
    props?: { [key: string]: any };
    features?: any[];
}

vi.setConfig({ testTimeout: 10_000 /* 10 seconds */ });

vi.mock('lwc', async () => {
    const lwcEngineServer = await import('../index');
    try {
        lwcEngineServer.setHooks({
            sanitizeHtmlContent(content: unknown) {
                return content as string;
            },
        });
    } catch (_err) {
        // Ignore error if the hook is already overridden
    }
    return lwcEngineServer;
});

async function compileFixture({
    input,
    dirname,
    options,
}: {
    input: string;
    dirname: string;
    options?: RollupLwcOptions;
}) {
    const optionsAsString =
        Object.entries(options ?? {})
            .map(([key, value]) => `${key}=${value}`)
            .join('-') || 'default';
    const modulesDir = path.resolve(dirname, './modules');
    const outputFile = path.resolve(dirname, `./dist/compiled-${optionsAsString}.js`);

    const bundle = await rollup({
        input,
        external: ['lwc', 'vitest'],
        plugins: [
            lwcRollupPlugin({
                enableDynamicComponents: true,
                experimentalDynamicComponent: {
                    loader: path.join(__dirname, './utils/custom-loader.js'),
                    strictSpecifier: false,
                },
                modules: [
                    {
                        dir: modulesDir,
                    },
                ],
                ...options,
            }),
        ],
        onwarn({ message, code }) {
            // TODO [#3331]: The existing lwc:dynamic fixture test will generate warnings that can be safely suppressed.
            const shouldIgnoreWarning =
                message.includes('LWC1187') ||
                // TODO [#4497]: stop warning on duplicate slots or disallow them entirely (LWC1137 is duplicate slots)
                message.includes('LWC1137') ||
                // IGNORED_SLOT_ATTRIBUTE_IN_CHILD is fine; it is used in some of these tests
                message.includes('LWC1201') ||
                message.includes('-h-t-m-l') ||
                code === 'CIRCULAR_DEPENDENCY';
            if (!shouldIgnoreWarning) {
                throw new Error(message);
            }
        },
    });

    await bundle.write({
        file: outputFile,
        format: 'esm',
        exports: 'named',
    });

    return outputFile;
}

function testFixtures(options?: RollupLwcOptions) {
    testFixtureDir(
        {
            root: path.resolve(__dirname, 'fixtures'),
            pattern: '**/index.js',
        },
        async ({ filename, dirname, config }) => {
            const compiledFixturePath = await compileFixture({
                input: filename,
                dirname,
                options,
            });

            // The LWC engine holds global state like the current VM index, which has an impact on
            // the generated HTML IDs. So the engine has to be re-evaluated between tests.
            // On top of this, the engine also checks if the component constructor is an instance of
            // the LightningElement. Therefor the compiled module should also be evaluated in the
            // same sandbox registry as the engine.
            const lwcEngineServer = await import('../index');
            const module = (await import(compiledFixturePath)) as FixtureModule;

            const features = module!.features ?? [];
            features.forEach((flag) => {
                lwcEngineServer!.setFeatureFlagForTest(flag, true);
            });

            let result;
            let err;
            try {
                result = lwcEngineServer!.renderComponent(
                    module!.tagName,
                    module!.default,
                    config?.props ?? {}
                );
            } catch (_err: any) {
                if (_err.name === 'AssertionError') {
                    throw _err;
                }
                err = _err.message;
            }

            features.forEach((flag) => {
                lwcEngineServer!.setFeatureFlagForTest(flag, false);
            });

            return {
                'expected.html': result ? formatHTML(result) : '',
                'error.txt': err ?? '',
            };
        }
    );
}

describe.concurrent('fixtures', () => {
    beforeEach(() => {
<<<<<<< HEAD
=======
        // ENABLE_WIRE_SYNC_EMIT is used because this mimics the behavior for LWR in SSR mode. It's also more reasonable
        // for how both `engine-server` and `ssr-runtime` behave, which is to use sync rendering.
>>>>>>> 4df361b9
        setFeatureFlagForTest('ENABLE_WIRE_SYNC_EMIT', true);
    });

    afterEach(() => {
        setFeatureFlagForTest('ENABLE_WIRE_SYNC_EMIT', false);
    });

    describe.concurrent('default', () => {
        testFixtures();
    });

    // Test with and without the static content optimization to ensure the fixtures are the same
    describe.concurrent('enableStaticContentOptimization=false', () => {
        testFixtures({ enableStaticContentOptimization: false });
    });
});<|MERGE_RESOLUTION|>--- conflicted
+++ resolved
@@ -11,10 +11,7 @@
 import lwcRollupPlugin from '@lwc/rollup-plugin';
 import { testFixtureDir, formatHTML } from '@lwc/test-utils-lwc-internals';
 import { setFeatureFlagForTest } from '../index';
-<<<<<<< HEAD
-=======
 import type { RollupLwcOptions } from '@lwc/rollup-plugin';
->>>>>>> 4df361b9
 import type * as lwc from '../index';
 
 interface FixtureModule {
@@ -154,11 +151,8 @@
 
 describe.concurrent('fixtures', () => {
     beforeEach(() => {
-<<<<<<< HEAD
-=======
         // ENABLE_WIRE_SYNC_EMIT is used because this mimics the behavior for LWR in SSR mode. It's also more reasonable
         // for how both `engine-server` and `ssr-runtime` behave, which is to use sync rendering.
->>>>>>> 4df361b9
         setFeatureFlagForTest('ENABLE_WIRE_SYNC_EMIT', true);
     });
 
