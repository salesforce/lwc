/*
 * Copyright (c) 2020, salesforce.com, inc.
 * All rights reserved.
 * SPDX-License-Identifier: MIT
 * For full license text, see the LICENSE file in the repo root or https://opensource.org/licenses/MIT
 */

import path from 'node:path';
import { vi, describe, beforeEach, afterEach } from 'vitest';
import { rollup } from 'rollup';
import lwcRollupPlugin from '@lwc/rollup-plugin';
import { testFixtureDir, formatHTML } from '@lwc/test-utils-lwc-internals';
<<<<<<< HEAD
import { setFeatureFlagForTest } from '../index';
=======
import type { RollupLwcOptions } from '@lwc/rollup-plugin';
>>>>>>> fbdc8341
import type * as lwc from '../index';

interface FixtureModule {
    tagName: string;
    default: typeof lwc.LightningElement;
    props?: { [key: string]: any };
    features?: any[];
}

vi.setConfig({ testTimeout: 10_000 /* 10 seconds */ });

vi.mock('lwc', async () => {
    const lwcEngineServer = await import('../index');
    try {
        lwcEngineServer.setHooks({
            sanitizeHtmlContent(content: unknown) {
                return content as string;
            },
        });
    } catch (_err) {
        // Ignore error if the hook is already overridden
    }
    return lwcEngineServer;
});

async function compileFixture({
    input,
    dirname,
    options,
}: {
    input: string;
    dirname: string;
    options?: RollupLwcOptions;
}) {
    const optionsAsString =
        Object.entries(options ?? {})
            .map(([key, value]) => `${key}=${value}`)
            .join('-') || 'default';
    const modulesDir = path.resolve(dirname, './modules');
    const outputFile = path.resolve(dirname, `./dist/compiled-${optionsAsString}.js`);

    const bundle = await rollup({
        input,
        external: ['lwc', 'vitest'],
        plugins: [
            lwcRollupPlugin({
                enableDynamicComponents: true,
                experimentalDynamicComponent: {
                    loader: path.join(__dirname, './utils/custom-loader.js'),
                    strictSpecifier: false,
                },
                modules: [
                    {
                        dir: modulesDir,
                    },
                ],
                ...options,
            }),
        ],
        onwarn({ message, code }) {
            // TODO [#3331]: The existing lwc:dynamic fixture test will generate warnings that can be safely suppressed.
            const shouldIgnoreWarning =
                message.includes('LWC1187') ||
                // TODO [#4497]: stop warning on duplicate slots or disallow them entirely (LWC1137 is duplicate slots)
                message.includes('LWC1137') ||
                // IGNORED_SLOT_ATTRIBUTE_IN_CHILD is fine; it is used in some of these tests
                message.includes('LWC1201') ||
                message.includes('-h-t-m-l') ||
                code === 'CIRCULAR_DEPENDENCY';
            if (!shouldIgnoreWarning) {
                throw new Error(message);
            }
        },
    });

    await bundle.write({
        file: outputFile,
        format: 'esm',
        exports: 'named',
    });

    return outputFile;
}

function testFixtures(options?: RollupLwcOptions) {
    testFixtureDir(
        {
            root: path.resolve(__dirname, 'fixtures'),
            pattern: '**/index.js',
        },
        async ({ filename, dirname, config }) => {
            const compiledFixturePath = await compileFixture({
                input: filename,
                dirname,
                options,
            });

            // The LWC engine holds global state like the current VM index, which has an impact on
            // the generated HTML IDs. So the engine has to be re-evaluated between tests.
            // On top of this, the engine also checks if the component constructor is an instance of
            // the LightningElement. Therefor the compiled module should also be evaluated in the
            // same sandbox registry as the engine.
            const lwcEngineServer = await import('../index');
            const module = (await import(compiledFixturePath)) as FixtureModule;

            const features = module!.features ?? [];
            features.forEach((flag) => {
                lwcEngineServer!.setFeatureFlagForTest(flag, true);
            });

            let result;
            let err;
            try {
                result = lwcEngineServer!.renderComponent(
                    module!.tagName,
                    module!.default,
                    config?.props ?? {}
                );
            } catch (_err: any) {
                if (_err.name === 'AssertionError') {
                    throw _err;
                }
                err = _err.message;
            }

            features.forEach((flag) => {
                lwcEngineServer!.setFeatureFlagForTest(flag, false);
            });

            return {
                'expected.html': result ? formatHTML(result) : '',
                'error.txt': err ?? '',
            };
        }
    );
}

describe.concurrent('fixtures', () => {
    beforeEach(() => {
        // ENABLE_WIRE_SYNC_EMIT is used because this mimics the behavior for LWR in SSR mode. It's also more reasonable
        // for how both `engine-server` and `ssr-runtime` behave, which is to use sync rendering.
        setFeatureFlagForTest('ENABLE_WIRE_SYNC_EMIT', true);
    });

    afterEach(() => {
        setFeatureFlagForTest('ENABLE_WIRE_SYNC_EMIT', false);
    });

    describe.concurrent('default', () => {
        testFixtures();
    });

    // Test with and without the static content optimization to ensure the fixtures are the same
    describe.concurrent('enableStaticContentOptimization=false', () => {
        testFixtures({ enableStaticContentOptimization: false });
    });
});<|MERGE_RESOLUTION|>--- conflicted
+++ resolved
@@ -10,11 +10,8 @@
 import { rollup } from 'rollup';
 import lwcRollupPlugin from '@lwc/rollup-plugin';
 import { testFixtureDir, formatHTML } from '@lwc/test-utils-lwc-internals';
-<<<<<<< HEAD
 import { setFeatureFlagForTest } from '../index';
-=======
 import type { RollupLwcOptions } from '@lwc/rollup-plugin';
->>>>>>> fbdc8341
 import type * as lwc from '../index';
 
 interface FixtureModule {
