/*
 * Copyright (c) 2018, salesforce.com, inc.
 * All rights reserved.
 * SPDX-License-Identifier: MIT
 * For full license text, see the LICENSE file in the repo root or https://opensource.org/licenses/MIT
 */

/**
 * This transformation is inspired from the karma-rollup-transform:
 * https://github.com/jlmakes/karma-rollup-preprocessor/blob/master/lib/index.js
 */
'use strict';

const path = require('path');

const chokidar = require('chokidar');
const { rollup } = require('rollup');
const lwcRollupPlugin = require('@lwc/rollup-plugin');
const compatRollupPlugin = require('rollup-plugin-compat');

function createPreprocessor(config, emitter, logger) {
    const { basePath, compat = false } = config;

    const log = logger.create('preprocessor-lwc');
    const watcher = new Watcher(config, emitter, log);

    // Cache reused between each compilation to speed up the compilation time.
    let cache;

    const plugins = [
        lwcRollupPlugin({
            // Disable package resolution to avoid lookup in the node_modules directory to boost the initial compilation
            // time.
            resolveFromPackages: false,
            experimentalDynamicComponent: {
                loader: 'test-utils',
                strict: true,
            },
        }),
    ];

    if (compat) {
        plugins.push(
            compatRollupPlugin({
                // The compat polyfills are injected at runtime by Karma, polyfills can be shared between all the
                // suites.
                polyfills: false,
            })
        );
    }

    return async (_content, file, done) => {
        const input = file.path;

        const suiteDir = path.dirname(input);

        // Wrap all the tests into a describe block with the file stricture name
        const ancestorDirectories = path.relative(basePath, suiteDir).split(path.sep);
        const intro = ancestorDirectories.map(tag => `describe("${tag}", function () {`).join('\n');
        const outro = ancestorDirectories.map(() => `});`).join('\n');

        try {
            const bundle = await rollup({
                input,
                plugins,
                cache,

                // Rollup should not attempt to resolve the engine and the test utils, Karma takes care of injecting it
                // globally in the page before running the tests.
<<<<<<< HEAD
                external: ['lwc', 'wire-service', 'test-utils'],
=======
                external: ['lwc', 'test-utils', '@test/loader'],
>>>>>>> 1fe64d8f
            });

            watcher.watchSuite(suiteDir, input);

            cache = bundle.cache;

            const { output } = await bundle.generate({
                format: 'iife',
                sourcemap: 'inline',

                // The engine and the test-utils is injected as UMD. This mapping defines how those modules can be
                // referenced from the window object.
                globals: {
                    lwc: 'LWC',
                    'wire-service': 'WireService',
                    'test-utils': 'TestUtils',
                },

                intro,
                outro,
            });

            const { code, map } = output[0];

            // We need to assign the source to the original file so Karma can source map the error in the console. Add
            // also adding the source map inline for browser debugging.
            file.sourceMap = map;
            code + `\n//# sourceMappingURL=${map.toUrl()}\n`;

            done(null, code);
        } catch (error) {
            const location = path.relative(basePath, file.path);
            log.error('Error processing “%s”\n\n%s\n', location, error.stack || error.message);

            done(error, null);
        }
    };
}

class Watcher {
    constructor(config, emitter, logger) {
        const { basePath } = config;

        this._suites = [];
        this._watcher = chokidar.watch(basePath, {
            ignoreInitial: true,
        });

        this._watcher.on('all', (_type, filename) => {
            logger.info(`Change detected ${path.relative(basePath, filename)}`);
            emitter.refreshFiles();
        });
    }

    watchSuite(suiteDir) {
        this._suites.push(suiteDir);
    }
}

createPreprocessor.$inject = ['config', 'emitter', 'logger'];

module.exports = { 'preprocessor:lwc': ['factory', createPreprocessor] };<|MERGE_RESOLUTION|>--- conflicted
+++ resolved
@@ -67,11 +67,7 @@
 
                 // Rollup should not attempt to resolve the engine and the test utils, Karma takes care of injecting it
                 // globally in the page before running the tests.
-<<<<<<< HEAD
-                external: ['lwc', 'wire-service', 'test-utils'],
-=======
-                external: ['lwc', 'test-utils', '@test/loader'],
->>>>>>> 1fe64d8f
+                external: ['lwc', 'wire-service', 'test-utils', '@test/loader'],
             });
 
             watcher.watchSuite(suiteDir, input);
