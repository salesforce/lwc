--- conflicted
+++ resolved
@@ -14,20 +14,12 @@
     "test": "DIR=`pwd` && cd ../../ && jest $DIR"
   },
   "dependencies": {
-<<<<<<< HEAD
-    "@babel/core": "7.0.0-beta.40",
-    "@babel/plugin-proposal-class-properties": "7.0.0-beta.40",
-    "@babel/plugin-proposal-object-rest-spread": "7.0.0-beta.40",
-    "@types/chokidar": "^1.7.5",
-    "babel-plugin-transform-lwc-class": "0.20.0",
-    "babel-preset-compat": "0.17.40",
-=======
     "@babel/core": "7.0.0-beta.44",
     "@babel/plugin-proposal-class-properties": "7.0.0-beta.44",
     "@babel/plugin-proposal-object-rest-spread": "7.0.0-beta.44",
     "babel-plugin-transform-lwc-class": "0.20.2",
+    "@types/chokidar": "^1.7.5",
     "babel-preset-compat": "0.18.2",
->>>>>>> 31fd3f93
     "babel-preset-minify": "0.4.0-alpha.caaefb4c",
     "cssnano": "^3.10.0",
     "lwc-template-compiler": "0.20.2",
