--- conflicted
+++ resolved
@@ -19,19 +19,9 @@
     "babel-plugin-transform-lwc-class": "0.30.7",
     "babel-preset-compat": "0.20.6",
     "babel-preset-minify": "0.5.0-alpha.5a128fd5",
-<<<<<<< HEAD
-    "lwc-errors": "0.30.6",
-    "lwc-template-compiler": "0.30.6",
-    "lwc-style-compiler": "0.30.6",
-=======
-    "cssnano": "^3.10.0",
     "lwc-errors": "0.30.7",
     "lwc-template-compiler": "0.30.7",
-    "parse5": "^3.0.3",
-    "postcss": "~6.0.19",
-    "postcss-plugin-lwc": "0.30.7",
-    "postcss-selector-parser": "^3.1.1",
->>>>>>> ef51617a
+    "lwc-style-compiler": "0.30.7",
     "rollup": "0.66.2",
     "rollup-plugin-replace": "^2.0.0"
   },
