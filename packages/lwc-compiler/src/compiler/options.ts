--- conflicted
+++ resolved
@@ -38,14 +38,10 @@
 export interface OutputConfig {
     compat?: boolean;
     minify?: boolean;
-<<<<<<< HEAD
-    resolveProxyCompat?: OutputProxyCompatConfig;
     sourcemap?: boolean;
-=======
     env?: {
         NODE_ENV?: string;
     };
->>>>>>> 039a2af2
 }
 
 export interface BundleFiles {
@@ -178,14 +174,13 @@
         );
     }
 
-<<<<<<< HEAD
     if (!isUndefined(config.sourcemap) && !isBoolean(config.sourcemap)) {
         throw new TypeError(
             `Expected a boolean value for outputConfig.sourcemap, received "${
                 config.sourcemap
                 }".`
         );
-=======
+    }
     if (!isUndefined(config.env)) {
         if (!isObject(config.env)) {
             throw new TypeError(
@@ -210,7 +205,6 @@
                 );
             }
         }
->>>>>>> 039a2af2
     }
 }
 
