--- conflicted
+++ resolved
@@ -15,20 +15,6 @@
 
 import { Diagnostic, DiagnosticLevel } from "../diagnostics/diagnostic";
 
-<<<<<<< HEAD
-import {
-    ApiDecorator,
-    TrackDecorator,
-    WireDecorator
-} from "babel-plugin-transform-lwc-class";
-
-import {
-    ModuleImportLocation,
-    collectImportLocations
-} from "./import-location-collector";
-
-=======
->>>>>>> fe3717c2
 export interface BundleReport {
     code: string;
     diagnostics: Diagnostic[];
@@ -36,15 +22,10 @@
     metadata: BundleMetadata;
 }
 
-<<<<<<< HEAD
-export interface BundleMetadata {
-    references: ExternalReference[];
-    decorators: Array<ApiDecorator | TrackDecorator | WireDecorator>;
-    importLocations: ModuleImportLocation[];
-}
+import {
+    collectImportLocations
+} from "./import-location-collector";
 
-=======
->>>>>>> fe3717c2
 interface RollupWarning {
     message: string;
     frame?: string;
