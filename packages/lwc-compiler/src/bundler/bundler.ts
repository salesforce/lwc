import { rollup } from "rollup";

import { MetadataCollector, BundleMetadata } from "./meta-collector";
import rollupModuleResolver from "../rollup-plugins/module-resolver";

import rollupEnvReplacement from "../rollup-plugins/env-replacement";
import rollupTransform from "../rollup-plugins/transform";
import rollupCompat from "../rollup-plugins/compat";
import rollupMinify from "../rollup-plugins/minify";

import {
    NormalizedCompilerOptions,
    validateNormalizedOptions
} from "../compiler/options";

import { collectImportLocations } from "./import-location-collector";
import { Diagnostic, DiagnosticLevel } from "../diagnostics/diagnostic";
import { SourceMap } from "../compiler/compiler";

export interface BundleReport {
    code: string;
    diagnostics: Diagnostic[];
    map: SourceMap | null;
    metadata: BundleMetadata;
}

interface RollupWarning {
    message: string;
    frame?: string;
    loc?: {
        file: string;
        line: number;
        column: number;
    };
}

const DEFAULT_FORMAT = "amd";

function handleRollupWarning(diagnostics: Diagnostic[]) {
    return function onwarn({ message, loc }: RollupWarning) {
        const filename = loc && loc.file;

        diagnostics.push({
            level: DiagnosticLevel.Warning,
            message,
            filename
        });
    };
}

export async function bundle(
    options: NormalizedCompilerOptions,
): Promise<BundleReport> {
    validateNormalizedOptions(options);

    const { outputConfig, name, namespace } = options;

    // TODO: remove format option once tests are converted to 'amd' format
    const format = (outputConfig as any).format || DEFAULT_FORMAT;
    const { sourcemap } = outputConfig;

    const diagnostics: Diagnostic[] = [];
    const metadataCollector = new MetadataCollector();

<<<<<<< HEAD
    const plugins = [
        rollupPluginReplace({
            "process.env.NODE_ENV": JSON.stringify(outputConfig.env.NODE_ENV),
            sourcemap
        }),
=======
    const plugins: any[] = [
>>>>>>> 039a2af2
        rollupModuleResolver({
            options,
        }),
    ];

    // Run environment variable replacement first. This ensures that the source code is still untouched
    // at this point.
    if (Object.keys(outputConfig.env).length) {
        plugins.push(
            rollupEnvReplacement({
                options,
            }),
        );
    }

    plugins.push(
        rollupTransform({
            metadataCollector,
            options,
        }),
    );

    if (outputConfig.compat) {
<<<<<<< HEAD
        plugins.push(rollupCompat(outputConfig.resolveProxyCompat, sourcemap));
=======
        plugins.push(rollupCompat());
>>>>>>> 039a2af2
    }

    if (outputConfig.minify) {
        plugins.push(rollupMinify(outputConfig));
    }

    let code;
    let map;
    try {
        const rollupBundler = await rollup({
            input: name,
            plugins,
            onwarn: handleRollupWarning(diagnostics)
        });

        const result = await rollupBundler.generate({
            amd: { id: namespace + "/" + name },
            interop: false,
            strict: false,
            sourcemap,
            format
        });
        code = result.code;
        map = result.map;
    } catch (e) {
        // populate diagnostics
        const {  message, filename } = e;
        map = null;

        diagnostics.push({
            filename,
            level: DiagnosticLevel.Fatal,
            message,
        });
    }

    metadataCollector.collectImportLocations(
        collectImportLocations(code) || []
    );

    return {
        diagnostics,
        code,
        map,
        metadata: metadataCollector.getMetadata()
    };
}<|MERGE_RESOLUTION|>--- conflicted
+++ resolved
@@ -54,23 +54,15 @@
     validateNormalizedOptions(options);
 
     const { outputConfig, name, namespace } = options;
+    const { sourcemap } = outputConfig;
 
     // TODO: remove format option once tests are converted to 'amd' format
     const format = (outputConfig as any).format || DEFAULT_FORMAT;
-    const { sourcemap } = outputConfig;
 
     const diagnostics: Diagnostic[] = [];
     const metadataCollector = new MetadataCollector();
 
-<<<<<<< HEAD
-    const plugins = [
-        rollupPluginReplace({
-            "process.env.NODE_ENV": JSON.stringify(outputConfig.env.NODE_ENV),
-            sourcemap
-        }),
-=======
     const plugins: any[] = [
->>>>>>> 039a2af2
         rollupModuleResolver({
             options,
         }),
@@ -94,11 +86,7 @@
     );
 
     if (outputConfig.compat) {
-<<<<<<< HEAD
-        plugins.push(rollupCompat(outputConfig.resolveProxyCompat, sourcemap));
-=======
-        plugins.push(rollupCompat());
->>>>>>> 039a2af2
+        plugins.push(rollupCompat(sourcemap));
     }
 
     if (outputConfig.minify) {
