# Environment configuration
env_default: &env_default
  working_directory: ~/lwc
  docker:
<<<<<<< HEAD
    - image: circleci/node:10.16-browsers
=======
    - image: circleci/node:10.16.3-browsers
>>>>>>> 8f576221

env_perf: &env_perf
  <<: *env_default
  environment:
    - GIT_APP_CERT_PATH: ~/lwc/git_app.pem

env_test: &env_test
  <<: *env_default
  environment:
    - SAUCE_USERNAME: lwc_ci
    - SAUCE_KEY: ca71d9ad-af28-4c2b-abf7-1ddaa87fed36

# Yarn cache
restore_yarn_cache: &restore_yarn_cache
  restore_cache:
    keys:
      - yarn-v5-{{ checksum "yarn.lock" }}

save_yarn_cache: &save_yarn_cache
  save_cache:
    key: yarn-v5-{{ checksum "yarn.lock" }}
    paths:
      - ~/.cache/yarn

# Workspace
save_workspace: &save_workspace
  persist_to_workspace:
    root: .
    paths: .

load_workspace: &load_workspace
  attach_workspace:
    at: ~/lwc

# Build
install_and_build: &install_and_build
  run:
    name: Install depedencies and build
    command: yarn install --frozen-lockfile

run_sanity_checks: &run_sanity_checks
  run:
    name: Sanity checks
    command: |
      node ./scripts/tasks/version-check.js
      node ./scripts/tasks/check-license-headers.js

run_format: &run_format
  run:
    name: Run format
    # Can't use the "yarn format" script directly since the "--write" flag fixes the formatting issues while this
    # command checks if the files are properly formatted.
    command: yarn prettier --check '{packages,scripts}/**/*.{js,ts,json,md}'

run_linting: &run_linting
  run:
    name: Run linting
    command: yarn lint

# Sauce connect
setup_sauce_env_variables: &setup_sauce_env_variables
  run:
    name: Setup sauce connect environement variables
    command: |
        echo 'export SAUCE_TUNNEL_ID="lwc-${CIRCLE_BUILD_NUM}"' >> $BASH_ENV

start_sauce_connect: &start_sauce_connect
  run:
    name: Install and start sauce connect
    background: true
    command: |
        # Be mindfull when upgrading the version of sauce connect. Saucelabs' support acknowledged that the 4.5.2 and
        # 4.5.3 versions have some issues related to tunnel creation.
        curl https://saucelabs.com/downloads/sc-4.5.1-linux.tar.gz -o saucelabs.tar.gz
        tar -xzf saucelabs.tar.gz
        cd sc-*
        bin/sc -u ${SAUCE_USERNAME} -k ${SAUCE_KEY} -i ${SAUCE_TUNNEL_ID}

wait_for_sauce_connect: &wait_for_sauce_connect
  run:
    name: Wait for sauce connect to be up
    command: wget --retry-connrefused --no-check-certificate -T 60 localhost:4445

stop_sauce_connect: &stop_sauce_connect
  run:
    name: Stop sauce connect
    command: kill -9 `cat /tmp/sc_client-${SAUCE_TUNNEL_ID}.pid`

# Test
run_unit_tests: &run_unit_tests
  run:
    name: Run unit tests
    command: yarn test:ci

run_karma_tests: &run_karma_tests
  run:
    name: Run karma tests
    command: yarn sauce --coverage
    working_directory: packages/integration-karma

run_karma_tests_native: &run_karma_tests_native
  run:
    name: Run karma tests - native shadow
    command: yarn sauce --native-shadow --coverage
    working_directory: packages/integration-karma

run_karma_tests_compat: &run_karma_tests_compat
  run:
    name: Run karma tests - compat
    command: yarn sauce --compat --coverage
    working_directory: packages/integration-karma

run_karma_coverage: &run_karma_coverage
  run:
    name: Compute karma coverage
    command: yarn coverage
    working_directory: packages/integration-karma

run_integration_tests_chrome: &run_integration_tests_chrome
  run:
    name: Run integration test - Headless Chrome
    command: yarn local:prod
    working_directory: packages/integration-tests

run_integration_tests_ie11: &run_integration_tests_ie11
  run:
    name: Run integration test - IE11 SauceLabs
    command: yarn sauce:prod_compat --browsers ie11
    working_directory: packages/integration-tests

# BEST
setup_best_environment: &setup_best_environment
  run:
    name: Setup BEST environment
    command: |
        echo 'export PULL_REQUEST=${CIRCLE_PULL_REQUEST}' >> $BASH_ENV
        echo 'export REPO_NAME=${CIRCLE_PROJECT_REPONAME}' >> $BASH_ENV
        echo 'export TARGET_COMMIT=${CIRCLE_SHA1}' >> $BASH_ENV
        echo 'export BASE_COMMIT=`git rev-parse origin/master`' >> $BASH_ENV

        echo -e "$GIT_APP_CERT" | base64 -d >> ~/lwc/git_app.pem

run_best_chrome: &run_best_chrome
  run:
    name: Run BEST
    working_directory: packages/perf-benchmarks
    command: yarn start --projects best.headless.config.js --externalStorage=@best/store-aws --runner remote --runInBatch --dbAdapter=sql/postgres --dbURI=${BEST_HUB_DATABASE_URL}
    no_output_timeout: 40m

compare_best_results: &compare_best_results
  run:
    name: Comparing Benchmarks
    working_directory: packages/perf-benchmarks
    command: yarn start --projects best.headless.config.js --compareStats ${BASE_COMMIT} ${TARGET_COMMIT} --externalStorage=@best/store-aws --gitIntegration

store_best_artifacts: &store_best_artifacts
  store_artifacts:
    path: ~/lwc/packages/perf-benchmarks/__benchmark_results__/
    destination: benchmarks

# Canary publish
publish_canary_artifacts: &publish_canary_artifacts
  run:
    name: Publish canary artifacts
    command: node scripts/release_canary_npm.js ${CIRCLE_SHA1} packages/@lwc packages


# Jobs definition
version: 2
jobs:
  build:
    <<: *env_default
    steps:
      - checkout
      - *restore_yarn_cache
      - *install_and_build
      - *save_yarn_cache

      - *run_sanity_checks
      - *run_linting
      - *run_format

      - *save_workspace


  test_unit:
    <<: *env_default
    steps:
      - *load_workspace
      - *run_unit_tests


  test_karma:
    <<: *env_test
    steps:
      - *load_workspace

      - *setup_sauce_env_variables
      - *start_sauce_connect
      - *wait_for_sauce_connect

      - *run_karma_tests
      - *run_karma_tests_native
      - *run_karma_tests_compat

      - *run_karma_coverage

      - *stop_sauce_connect


  test_integration:
    <<: *env_test
    steps:
      - *load_workspace
      - *run_integration_tests_chrome


  test_integration_compat:
    <<: *env_test
    steps:
      - *load_workspace

      - *setup_sauce_env_variables
      - *start_sauce_connect
      - *wait_for_sauce_connect

      - *run_integration_tests_ie11

      - *stop_sauce_connect


  perf_and_compare:
    <<: *env_perf
    steps:
      - *load_workspace

      - *setup_best_environment
      - *run_best_chrome
      - *compare_best_results

      - *store_best_artifacts


  push_canary_npm_artifacts:
    <<: *env_default
    steps:
      - *load_workspace
      - *publish_canary_artifacts


# Workflows definition
workflows:
  version: 2
  build_and_test:
    jobs:
      - build

      - test_unit:
          requires:
            - build

      - test_karma:
          requires:
            - build

      - perf_and_compare:
          filters:
              branches:
                # Forked pull requests have CIRCLE_BRANCH set to pull/XXX
                ignore: /pull\/[0-9]+/
          requires:
            - build

      - push_canary_npm_artifacts:
          filters:
              branches:
                # Forked pull requests have CIRCLE_BRANCH set to pull/XXX
                ignore: /pull\/[0-9]+/
          requires:
            - build

      - test_integration:
          requires:
            - test_unit
            - test_karma

      - test_integration_compat:
          requires:
            - test_unit
            - test_karma<|MERGE_RESOLUTION|>--- conflicted
+++ resolved
@@ -2,11 +2,7 @@
 env_default: &env_default
   working_directory: ~/lwc
   docker:
-<<<<<<< HEAD
-    - image: circleci/node:10.16-browsers
-=======
     - image: circleci/node:10.16.3-browsers
->>>>>>> 8f576221
 
 env_perf: &env_perf
   <<: *env_default
