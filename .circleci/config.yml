# Shared config
ignore_forks: &ignore_forks
  branches:
    # Forked pull requests have CIRCLE_BRANCH set to pull/XXX
    ignore: /pull\/[0-9]+/

only_forks: &only_forks
  branches:
    # Forked pull requests have CIRCLE_BRANCH set to pull/XXX
    only: /pull\/[0-9]+/

# Jobs definition
version: 2.1


# Custom executors definition
executors:
  node:
    working_directory: ~/lwc
    docker:
      - image: cimg/node:16.14.0


# Custom commands definition
commands:
  # Based on https://circleci.com/developer/orbs/orb/kimh/run-with-retry
  retry_command:
    description: Retry command multiple times until it succeeds
    parameters:
      command:
        type: string
      command_name:
        type: string
      working_directory:
        type: string
      retry_count:
        type: integer
        default: 3
      coverage:
        type: boolean
        default: false
      compat:
        type: boolean
        default: false
      disable_synthetic:
        type: boolean
        default: false
      force_native_shadow_mode:
        type: boolean
        default: false
      enable_native_custom_element_lifecycle:
        type: boolean
        default: false
    steps:
      - run:
          name: << parameters.command_name >>
          working_directory: << parameters.working_directory >>
          command: |
            retry() {
               MAX_RETRY=<< parameters.retry_count >>
               n=0
               until [ $n -ge $MAX_RETRY ]
               do
                  echo "Try $[$n+1]/$MAX_RETRY..."
                  "$@" && break
                  n=$[$n+1]
               done
               if [ $n -ge $MAX_RETRY ]; then
                 echo "Failed: ${@}" >&2
                 exit 1
               fi
            }
            <<# parameters.disable_synthetic >> DISABLE_SYNTHETIC=1 <</ parameters.disable_synthetic >> \
            <<# parameters.force_native_shadow_mode >> FORCE_NATIVE_SHADOW_MODE_FOR_TEST=1 <</ parameters.force_native_shadow_mode >> \
            <<# parameters.enable_native_custom_element_lifecycle >> ENABLE_NATIVE_CUSTOM_ELEMENT_LIFECYCLE=1 <</ parameters.enable_native_custom_element_lifecycle >> \
            <<# parameters.compat >> COMPAT=1 <</ parameters.compat >> \
            <<# parameters.coverage >> COVERAGE=1 <</ parameters.coverage >> \
            retry << parameters.command >>
  # Setup
  restore_yarn_cache:
    description: Restore Yarn cache from previous build
    steps:
      - restore_cache:
          keys:
            - yarn-v5-{{ checksum "yarn.lock" }}

  save_yarn_cache:
    description: Save Yarn cache for future builds
    steps:
      - save_cache:
          key: yarn-v5-{{ checksum "yarn.lock" }}
          paths:
            - ~/.cache/yarn

  save_workspace:
    description: Save current workspace
    steps:
      - persist_to_workspace:
          root: .
          paths: .

  load_workspace:
    description: Load workspace
    steps:
      - attach_workspace:
          at: ~/lwc


  # Sauce connect
  start_sauce_connect:
    description: Start sauce connect
    parameters:
      username:
        type: env_var_name
        default: SAUCE_USERNAME
      key:
        type: env_var_name
        default: SAUCE_KEY
      tunnel_id:
        type: env_var_name
        default: SAUCE_TUNNEL_ID
    steps:
      - run:
          name: Install and start sauce connect
          background: true
          command: |
              curl https://saucelabs.com/downloads/sc-4.6.2-linux.tar.gz -o saucelabs.tar.gz
              tar -xzf saucelabs.tar.gz
              cd sc-*
              bin/sc -u ${<< parameters.username >>} -k ${<< parameters.key >>} -i ${<< parameters.tunnel_id >>} -P 4445
      - run:
          name: Wait for sauce connect to be up
          command: wget --retry-connrefused --no-check-certificate -T 60 localhost:4445

  # Test
  run_karma:
    description: Run Karma integration tests
    parameters:
      disable_synthetic:
        type: boolean
        default: false
      force_native_shadow_mode:
        type: boolean
<<<<<<< HEAD
      enable_native_custom_element_lifecycle:
        type: boolean
=======
        default: false
>>>>>>> 2ddff92f
      compat:
        type: boolean
        default: false
      coverage:
        type: boolean
        default: true
    steps:
      - retry_command:
          command_name: Run karma integration tests
          working_directory: packages/@lwc/integration-karma
          disable_synthetic: << parameters.disable_synthetic >>
          force_native_shadow_mode: << parameters.force_native_shadow_mode >>
          enable_native_custom_element_lifecycle: << parameters.enable_native_custom_element_lifecycle >>
          compat: << parameters.compat >>
          coverage: << parameters.coverage >>
          command: yarn sauce


# Jobs definition
jobs:
  build:
    executor: node
    steps:
      - checkout
      - restore_yarn_cache
      - run:
          name: Install dependencies and build
          command: yarn install --frozen-lockfile
      - run:
          name: Check missing file headers
          command: node ./scripts/tasks/check-license-headers.js
      - run:
          name: Check formatting
          command: yarn prettier --check '{packages,scripts}/**/*.{js,ts,json,md}'
      - run:
          name: Run linter
          command: yarn lint
      - run:
          name: Check the size of the LWC bundle
          command: yarn bundlesize
      - save_yarn_cache
      - save_workspace


  test_unit:
    executor: node
    steps:
      - load_workspace
      - run:
          name: Run unit tests
          command: yarn test:ci


  test_karma:
    executor: node
    environment:
      SAUCE_TUNNEL_ID: lwc_<< pipeline.id	>>_test_karma
    steps:
      - load_workspace
      - start_sauce_connect
<<<<<<< HEAD
      - run_karma:
          disable_synthetic: false
          compat: false
          force_native_shadow_mode: false
          enable_native_custom_element_lifecycle: false
      - run_karma:
          disable_synthetic: true
          compat: false
          force_native_shadow_mode: false
          enable_native_custom_element_lifecycle: false
=======
      - run_karma
      - run_karma:
          disable_synthetic: true
>>>>>>> 2ddff92f
      - run_karma:
          compat: true
<<<<<<< HEAD
          force_native_shadow_mode: false
          enable_native_custom_element_lifecycle: false
=======
>>>>>>> 2ddff92f
      - run_karma:
          force_native_shadow_mode: true
<<<<<<< HEAD
          enable_native_custom_element_lifecycle: false
      - run_karma:
          disable_synthetic: true
          compat: false
          force_native_shadow_mode: false
          enable_native_custom_element_lifecycle: true
      - retry_karma:
=======
      - retry_command:
>>>>>>> 2ddff92f
          command_name: Run karma hydration tests
          command: yarn hydration:sauce
          working_directory: packages/@lwc/integration-karma
          coverage: true
      - run:
          name: Compute karma coverage
          command: yarn coverage
          working_directory: packages/@lwc/integration-karma


  test_integration:
    executor: node
    environment:
      SAUCE_TUNNEL_ID: lwc_<< pipeline.id	>>_test_integration
    steps:
      - load_workspace
      - start_sauce_connect
      - retry_command:
          command_name: Run integration test - Chrome SauceLabs
          command: yarn sauce:prod --browsers chrome
          working_directory: packages/@lwc/integration-tests


  test_integration_compat:
    executor: node
    environment:
      SAUCE_TUNNEL_ID: lwc_<< pipeline.id	>>_test_integration_compat
    steps:
      - load_workspace
      - start_sauce_connect
      - retry_command:
          command_name: Run integration test - IE11 SauceLabs
          command: yarn sauce:prod_compat --browsers ie11
          working_directory: packages/@lwc/integration-tests


# Workflows definition
workflows:
  version: 2
  build_and_test:
    jobs:
      - build:
          filters:
            <<: *ignore_forks

      - test_unit:
          filters:
            <<: *ignore_forks
          requires:
            - build

      - test_karma:
          filters:
            <<: *ignore_forks
          requires:
            - test_unit

      - test_integration:
          filters:
            <<: *ignore_forks
          requires:
            - test_unit

      - test_integration_compat:
          filters:
            <<: *ignore_forks
          requires:
            - test_unit

  build_and_test_for_forked_repos:
    jobs:
      - build:
          filters:
            <<: *only_forks

      - test_unit:
          filters:
            <<: *only_forks
          requires:
            - build

      - hold:
          type: approval # presents manual approval button in the UI
          filters:
            <<: *only_forks
          requires:
            - build
            - test_unit

      - test_karma:
          context: lwc-sauce-labs
          filters:
            <<: *only_forks
          requires:
            - build
            - hold

      - test_integration:
          context: lwc-sauce-labs
          filters:
            <<: *only_forks
          requires:
            - test_unit
            - test_karma

      - test_integration_compat:
          context: lwc-sauce-labs
          filters:
            <<: *only_forks
          requires:
            - test_unit
            - test_karma<|MERGE_RESOLUTION|>--- conflicted
+++ resolved
@@ -141,12 +141,10 @@
         default: false
       force_native_shadow_mode:
         type: boolean
-<<<<<<< HEAD
+        default: false
       enable_native_custom_element_lifecycle:
         type: boolean
-=======
-        default: false
->>>>>>> 2ddff92f
+        default: false
       compat:
         type: boolean
         default: false
@@ -207,42 +205,17 @@
     steps:
       - load_workspace
       - start_sauce_connect
-<<<<<<< HEAD
-      - run_karma:
-          disable_synthetic: false
-          compat: false
-          force_native_shadow_mode: false
-          enable_native_custom_element_lifecycle: false
-      - run_karma:
-          disable_synthetic: true
-          compat: false
-          force_native_shadow_mode: false
-          enable_native_custom_element_lifecycle: false
-=======
       - run_karma
       - run_karma:
           disable_synthetic: true
->>>>>>> 2ddff92f
       - run_karma:
           compat: true
-<<<<<<< HEAD
-          force_native_shadow_mode: false
-          enable_native_custom_element_lifecycle: false
-=======
->>>>>>> 2ddff92f
       - run_karma:
           force_native_shadow_mode: true
-<<<<<<< HEAD
-          enable_native_custom_element_lifecycle: false
       - run_karma:
           disable_synthetic: true
-          compat: false
-          force_native_shadow_mode: false
           enable_native_custom_element_lifecycle: true
-      - retry_karma:
-=======
       - retry_command:
->>>>>>> 2ddff92f
           command_name: Run karma hydration tests
           command: yarn hydration:sauce
           working_directory: packages/@lwc/integration-karma
